# Set to True to disable the PUT and POST calls, used on STAGE to make entity-api READ-ONLY
READ_ONLY_MODE = False

# File path of schema yaml file, DO NOT MODIFY
SCHEMA_YAML_FILE = './schema/provenance_schema.yaml'

# Globus App ID and secret
APP_CLIENT_ID = ''
APP_CLIENT_SECRET = ''

# Neo4j connection (default value used for docker localhost deployment)
# Point to remote neo4j for dev/test/stage/prod deployment
NEO4J_URI = 'bolt://localhost:7687'
NEO4J_USERNAME = 'neo4j'
NEO4J_PASSWORD = None

# Set MEMCACHED_MODE to False to disable the caching for local development
MEMCACHED_MODE = False
MEMCACHED_SERVER = 'host:11211'
# Change prefix based on deployment environment, default for DEV
MEMCACHED_PREFIX = 'sn_entity_dev_'

# URL for talking to UUID API (default value used for docker deployment, no token needed)
# Don't use localhost since uuid-api is running on a different container
# Point to remote URL for non-docker development
# Works regardless of the trailing slash /
UUID_API_URL = 'http://uuid-api:8080'

# URL for talking to Ingest API
# Works regardless of the trailing slash
INGEST_API_URL = 'http://ingest-api:8080'

# URL for talking to Entity API (default for Localhost)
# This is the same URL base where entity-api is running. This is useful in places where a call for one entity
# necessitates subsequent calls for other entities.
ENTITY_API_URL = 'http://entity-api:5002'

# URL for talking to Search API (default value used for docker deployment, no token needed)
# Don't use localhost since search-api is running on a different container
# Point to remote URL for non-docker development
# Works regardless of the trailing slash /
SEARCH_API_URL = 'http://search-api:8080'

#The Base URL to the Globus transfer application site
GLOBUS_APP_BASE_URL = 'https://app.globus.org'

# Below configurations are for DOI redirection
# UUIDs of the Globus endpoints
GLOBUS_PUBLIC_ENDPOINT_UUID = ''
GLOBUS_CONSORTIUM_ENDPOINT_UUID = ''
GLOBUS_PROTECTED_ENDPOINT_UUID = ''

# Sub directories under the base data/globus directory where different access levels of data sits
PROTECTED_DATA_SUBDIR = 'private'
CONSORTIUM_DATA_SUBDIR = 'consortium'
PUBLIC_DATA_SUBDIR = 'public'

# The url where dataset/collection DOIs are redirected to
# The <entity_type> tag is required in the url and will be replaced by the incoming type
# The <identifier> tag is required in the url and will be replaced by the incoming identifier
DOI_REDIRECT_URL = 'https://data.sennetconsortium.org/<entity_type>?uuid=<identifier>'

#URL to tsv file that holds the redirect url information for DOI redirects
REDIRECTION_INFO_URL = 'https://raw.githubusercontent.com/hubmapconsortium/ccf-releases/main/reference-entity-ids.tsv'

import os
UBKG_SERVER = os.getenv('UBKG_SERVER')
UBKG_ENDPOINT_VALUESET = os.getenv('UBKG_ENDPOINT_VALUESET')
UBKG_CODES = os.getenv('UBKG_CODES')

<<<<<<< HEAD
# MULTIPLE_ALLOWED_ORGANS = ['LY', 'SK', 'BD', 'BM', 'AD', 'BX', 'MU']
MULTIPLE_ALLOWED_ORGANS = [
    'UBERON:0001013',  # Adipose Tissue
    'UBERON:0000178',  # Blood
    'UBERON:0001474',  # Bone
    'UBERON:0002371',  # Bone Marrow
    'UBERON:0000029',  # Lymph Node
    'UBERON:0001911',  # Mammary Gland
    'UBERON:0005090',  # Muscle
    'UBERON:0002097',  # Skin
    'UBERON:0010000',  # Other
]
=======
MULTIPLE_ALLOWED_ORGANS = ['LY', 'SK', 'BD', 'BM', 'AD', 'BX', 'MU']

# Disk names that appear in 'Mounted on' column when 'df' is run in shell
STATUS_DISKS = {}
>>>>>>> 368bfd5e
<|MERGE_RESOLUTION|>--- conflicted
+++ resolved
@@ -68,7 +68,6 @@
 UBKG_ENDPOINT_VALUESET = os.getenv('UBKG_ENDPOINT_VALUESET')
 UBKG_CODES = os.getenv('UBKG_CODES')
 
-<<<<<<< HEAD
 # MULTIPLE_ALLOWED_ORGANS = ['LY', 'SK', 'BD', 'BM', 'AD', 'BX', 'MU']
 MULTIPLE_ALLOWED_ORGANS = [
     'UBERON:0001013',  # Adipose Tissue
@@ -81,9 +80,6 @@
     'UBERON:0002097',  # Skin
     'UBERON:0010000',  # Other
 ]
-=======
-MULTIPLE_ALLOWED_ORGANS = ['LY', 'SK', 'BD', 'BM', 'AD', 'BX', 'MU']
 
 # Disk names that appear in 'Mounted on' column when 'df' is run in shell
-STATUS_DISKS = {}
->>>>>>> 368bfd5e
+STATUS_DISKS = {}