from neo4j.exceptions import TransactionError
import logging
import json

from lib.ontology import Ontology

logger = logging.getLogger(__name__)

# The filed name of the single result record
record_field_name = 'result'

####################################################################################################
## Directly called by app.py
####################################################################################################

"""
Check neo4j connectivity

Parameters
----------
neo4j_driver : neo4j.Driver object
    The neo4j database connection pool

Returns
-------
bool
    True if is connected, otherwise error
"""


def check_connection(neo4j_driver):
    query = (f"RETURN 1 AS {record_field_name}")

    # Sessions will often be created and destroyed using a with block context
    with neo4j_driver.session() as session:
        # Returned type is a Record object
        record = session.read_transaction(_execute_readonly_tx, query)

        # When record[record_field_name] is not None (namely the cypher result is not null)
        # and the value equals 1
        if record and record[record_field_name] and (record[record_field_name] == 1):
            logger.info("Neo4j is connected :)")
            return True

    logger.info("Neo4j is NOT connected :(")

    return False


"""
Get the activity connected to the given entity by the relationship WAS_GENERATED_BY

Parameters
----------
neo4j_driver : neo4j.Driver object
    The neo4j database connection pool
uuid : str
    The uuid of the entity connected to the requested actitivty  

Returns
-------
dict
    A dictionary of activity details returned from the Cypher query
"""


def get_activity_was_generated_by(neo4j_driver, uuid):
    result = {}

    query = (f"MATCH (e:Entity)-[:WAS_GENERATED_BY]->(a:Activity)"
             f"WHERE e.uuid = '{uuid}' "
             f"RETURN a AS {record_field_name}")

    logger.debug("======get_activity() query======")
    logger.debug(query)

    with neo4j_driver.session() as session:
        record = session.read_transaction(_execute_readonly_tx, query)

        if record and record[record_field_name]:
            # Convert the neo4j node into Python dict
            result = _node_to_dict(record[record_field_name])

    return result


"""
Get target activity dict

Parameters
----------
neo4j_driver : neo4j.Driver object
    The neo4j database connection pool
uuid : str
    The uuid of target activity 

Returns
-------
dict
    A dictionary of activity details returned from the Cypher query
"""


def get_activity(neo4j_driver, uuid):
    result = {}

    query = (f"MATCH (e:Activity) "
             f"WHERE e.uuid = '{uuid}' "
             f"RETURN e AS {record_field_name}")

    logger.debug("======get_activity() query======")
    logger.debug(query)

    with neo4j_driver.session() as session:
        record = session.read_transaction(_execute_readonly_tx, query)

        if record and record[record_field_name]:
            # Convert the neo4j node into Python dict
            result = _node_to_dict(record[record_field_name])

    return result


"""
Get the protocol_url from a related activity node

Parameters
----------
neo4j_driver : neo4j.Driver object
    The neo4j database connection pool
uuid : str
    The uuid of entity that connects to the activity that contains the protocol_url

Returns
-------
str
    The protocol_url property
"""


def get_activity_protocol(neo4j_driver, uuid):
    result = {}

    query = (f"MATCH (e:Entity)-[:WAS_GENERATED_BY]->(a:Activity)"
             f"WHERE e.uuid = '{uuid}' "
             f"RETURN a.protocol_url AS protocol_url")

    logger.debug("======get_activity() query======")
    logger.debug(query)

    with neo4j_driver.session() as session:
        record = session.read_transaction(_execute_readonly_tx, query)

        if record is not None:
            if record[0] is not None:
                if record:
                    result = record[0]

    return result


"""
Get target entity dict

Parameters
----------
neo4j_driver : neo4j.Driver object
    The neo4j database connection pool
uuid : str
    The uuid of target entity 

Returns
-------
dict
    A dictionary of entity details returned from the Cypher query
"""


def get_entity(neo4j_driver, uuid):
    result = {}

    query = (f"MATCH (e:Entity) "
             f"WHERE e.uuid = '{uuid}' "
             f"RETURN e AS {record_field_name}")

    logger.info("======get_entity() query======")
    logger.info(query)

    with neo4j_driver.session() as session:
        record = session.read_transaction(_execute_readonly_tx, query)

        if record and record[record_field_name]:
            # Convert the neo4j node into Python dict
            result = _node_to_dict(record[record_field_name])

    protocol_url = get_activity_protocol(neo4j_driver, result['uuid'])
    if protocol_url != {}:
        result['protocol_url'] = protocol_url

    return result


"""
Get all the entity nodes for the given entity type

Parameters
----------
neo4j_driver : neo4j.Driver object
    The neo4j database connection pool
entity_type : str
    One of the normalized entity types: Dataset, Collection, Sample, Source
property_key : str
    A target property key for result filtering

Returns
-------
list
    A list of entity dicts of the given type returned from the Cypher query
"""


def get_entities_by_type(neo4j_driver, entity_type, property_key=None):
    results = []

    if property_key:
        query = (f"MATCH (e:{entity_type}) "
                 # COLLECT() returns a list
                 # apoc.coll.toSet() reruns a set containing unique nodes
                 f"RETURN apoc.coll.toSet(COLLECT(e.{property_key})) AS {record_field_name}")
    else:
        query = (f"MATCH (e:{entity_type}) "
                 # COLLECT() returns a list
                 # apoc.coll.toSet() reruns a set containing unique nodes
                 f"RETURN apoc.coll.toSet(COLLECT(e)) AS {record_field_name}")

    logger.info("======get_entities_by_type() query======")
    logger.info(query)

    with neo4j_driver.session() as session:
        record = session.read_transaction(_execute_readonly_tx, query)

        if record and record[record_field_name]:
            if property_key:
                # Just return the list of property values from each entity node
                results = record[record_field_name]
            else:
                # Convert the list of nodes to a list of dicts
                results = _nodes_to_dicts(record[record_field_name])

    if not property_key:
        for index, result in enumerate(results):
            protocol_url = get_activity_protocol(neo4j_driver, result['uuid'])
            if protocol_url != {}:
                result['protocol_url'] = protocol_url

    return results


"""
Get all the public collection nodes

Parameters
----------
neo4j_driver : neo4j.Driver object
    The neo4j database connection pool
property_key : str
    A target property key for result filtering

Returns
-------
list
    A list of public collections returned from the Cypher query
"""


def get_public_collections(neo4j_driver, property_key=None):
    results = []

    if property_key:
        query = (f"MATCH (e:Collection) "
                 f"WHERE e.registered_doi IS NOT NULL AND e.doi_url IS NOT NULL "
                 # COLLECT() returns a list
                 # apoc.coll.toSet() reruns a set containing unique nodes
                 f"RETURN apoc.coll.toSet(COLLECT(e.{property_key})) AS {record_field_name}")
    else:
        query = (f"MATCH (e:Collection) "
                 f"WHERE e.registered_doi IS NOT NULL AND e.doi_url IS NOT NULL "
                 # COLLECT() returns a list
                 # apoc.coll.toSet() reruns a set containing unique nodes
                 f"RETURN apoc.coll.toSet(COLLECT(e)) AS {record_field_name}")

    logger.info("======get_public_collections() query======")
    logger.info(query)

    with neo4j_driver.session() as session:
        record = session.read_transaction(_execute_readonly_tx, query)

        if record and record[record_field_name]:
            if property_key:
                # Just return the list of property values from each entity node
                results = record[record_field_name]
            else:
                # Convert the list of nodes to a list of dicts
                results = _nodes_to_dicts(record[record_field_name])

    return results


"""
Retrieve the ancestor organ(s) of a given entity

Parameters
----------
neo4j_driver : neo4j.Driver object
    The neo4j database connection pool
entity_uuid : str
    The HuBMAP ID (e.g. HBM123.ABCD.456) or UUID of target entity 

Returns
-------
list
    A list of organs that are ancestors of the given entity returned from the Cypher query
"""


def get_ancestor_organs(neo4j_driver, entity_uuid):
    results = []

    query = (f"MATCH (e:Entity {{uuid:'{entity_uuid}'}})-[*]->(organ:Sample {{sample_category:'{Ontology.ops().specimen_categories().ORGAN}'}}) "
             # COLLECT() returns a list
             # apoc.coll.toSet() reruns a set containing unique nodes
             f"RETURN apoc.coll.toSet(COLLECT(organ)) AS {record_field_name}")

    logger.info("======get_ancestor_organs() query======")
    logger.info(query)

    with neo4j_driver.session() as session:
        record = session.read_transaction(_execute_readonly_tx, query)

        if record and record[record_field_name]:
            results = _nodes_to_dicts(record[record_field_name])

    return results


"""
Create a new entity node in neo4j

Parameters
----------
neo4j_driver : neo4j.Driver object
    The neo4j database connection pool
entity_type : str
    One of the normalized entity types: Dataset, Collection, Sample, Source
entity_data_dict : dict
    The target Entity node to be created

Returns
-------
dict
    A dictionary of newly created entity details returned from the Cypher query
"""


def create_entity(neo4j_driver, entity_type, entity_data_dict):
    node_properties_map = _build_properties_map(entity_data_dict)

    query = (  # Always define the Entity label in addition to the target `entity_type` label
        f"CREATE (e:Entity:{entity_type}) "
        f"SET e = {node_properties_map} "
        f"RETURN e AS {record_field_name}")

    logger.info("======create_entity() query======")
    logger.info(query)

    try:
        with neo4j_driver.session() as session:
            entity_dict = {}

            tx = session.begin_transaction()

            result = tx.run(query)
            record = result.single()
            entity_node = record[record_field_name]

            entity_dict = _node_to_dict(entity_node)

            # logger.info("======create_entity() resulting entity_dict======")
            # logger.info(entity_dict)

            tx.commit()

            return entity_dict
    except TransactionError as te:
        msg = f"TransactionError from calling create_entity(): {te.value}"
        # Log the full stack trace, prepend a line with our message
        logger.exception(msg)

        if tx.closed() == False:
            logger.info("Failed to commit create_entity() transaction, rollback")

            tx.rollback()

        raise TransactionError(msg)


"""
Create multiple sample nodes in neo4j

Parameters
----------
neo4j_driver : neo4j.Driver object
    The neo4j database connection pool
samples_dict_list : list
    A list of dicts containing the generated data of each sample to be created
activity_dict : dict
    The dict containing generated activity data
direct_ancestor_uuid : str
    The uuid of the direct ancestor to be linked to
"""


def create_multiple_samples(neo4j_driver, samples_dict_list, activity_data_dict, direct_ancestor_uuid):
    try:
        with neo4j_driver.session() as session:
            entity_dict = {}

            tx = session.begin_transaction()

            activity_uuid = activity_data_dict['uuid']

            # Step 1: create the Activity node
            _create_activity_tx(tx, activity_data_dict)

            # Step 2: create relationship from source entity node to this Activity node
            _create_relationship_tx(tx, direct_ancestor_uuid, activity_uuid, 'USED', '<-')

            # Step 3: create each new sample node and link to the Activity node at the same time
            for sample_dict in samples_dict_list:
                node_properties_map = _build_properties_map(sample_dict)

                query = (f"MATCH (a:Activity) "
                         f"WHERE a.uuid = '{activity_uuid}' "
                         # Always define the Entity label in addition to the target `entity_type` label
                         f"CREATE (e:Entity:Sample {node_properties_map} ) "
                         f"CREATE (e)-[:WAS_GENERATED_BY]->(a)")

                logger.info("======create_multiple_samples() individual query======")
                logger.info(query)

                result = tx.run(query)

            # Then
            tx.commit()
    except TransactionError as te:
        msg = f"TransactionError from calling create_multiple_samples(): {te.value}"
        # Log the full stack trace, prepend a line with our message
        logger.exception(msg)

        if tx.closed() == False:
            logger.info("Failed to commit create_multiple_samples() transaction, rollback")

            tx.rollback()

        raise TransactionError(msg)


"""
Update the properties of an existing entity node in neo4j

Parameters
----------
neo4j_driver : neo4j.Driver object
    The neo4j database connection pool
entity_type : str
    One of the normalized entity types: Dataset, Collection, Sample, Source
entity_data_dict : dict
    The target entity with properties to be updated
uuid : str
    The uuid of target entity 

Returns
-------
dict
    A dictionary of updated entity details returned from the Cypher query
"""


def update_entity(neo4j_driver, entity_type, entity_data_dict, uuid):
    node_properties_map = _build_properties_map(entity_data_dict)

    query = (f"MATCH (e:{entity_type}) "
             f"WHERE e.uuid = '{uuid}' "
             f"SET e += {node_properties_map} "
             f"RETURN e AS {record_field_name}")

    logger.info("======update_entity() query======")
    logger.info(query)

    try:
        with neo4j_driver.session() as session:
            entity_dict = {}

            tx = session.begin_transaction()

            result = tx.run(query)
            record = result.single()
            entity_node = record[record_field_name]

            tx.commit()

            entity_dict = _node_to_dict(entity_node)

            # logger.info("======update_entity() resulting entity_dict======")
            # logger.info(entity_dict)

            return entity_dict
    except TransactionError as te:
        msg = f"TransactionError from calling create_entity(): {te.value}"
        # Log the full stack trace, prepend a line with our message
        logger.exception(msg)

        if tx.closed() == False:
            logger.info("Failed to commit update_entity() transaction, rollback")

            tx.rollback()

        raise TransactionError(msg)


"""
Get all ancestors by uuid

Parameters
----------
neo4j_driver : neo4j.Driver object
    The neo4j database connection pool
uuid : str
    The uuid of target entity 
property_key : str
    A target property key for result filtering

Returns
-------
list
    A list of unique ancestor dictionaries returned from the Cypher query
"""


def get_ancestors(neo4j_driver, uuid, property_key=None):
    results = []

    if property_key:
        query = (f"MATCH (e:Entity)-[:USED|WAS_GENERATED_BY*]->(ancestor:Entity) "
                 # Filter out the Lab entities
                 f"WHERE e.uuid='{uuid}' AND ancestor.entity_type <> 'Lab' "
                 # COLLECT() returns a list
                 # apoc.coll.toSet() reruns a set containing unique nodes
                 f"RETURN apoc.coll.toSet(COLLECT(ancestor.{property_key})) AS {record_field_name}")
    else:
        query = (f"MATCH (e:Entity)-[:USED|WAS_GENERATED_BY*]->(ancestor:Entity) "
                 # Filter out the Lab entities
                 f"WHERE e.uuid='{uuid}' AND ancestor.entity_type <> 'Lab' "
                 # COLLECT() returns a list
                 # apoc.coll.toSet() reruns a set containing unique nodes
                 f"RETURN apoc.coll.toSet(COLLECT(ancestor)) AS {record_field_name}")

    logger.info("======get_ancestors() query======")
    logger.info(query)

    with neo4j_driver.session() as session:
        record = session.read_transaction(_execute_readonly_tx, query)

        if record and record[record_field_name]:
            if property_key:
                # Just return the list of property values from each entity node
                results = record[record_field_name]
            else:
                # Convert the list of nodes to a list of dicts
                results = _nodes_to_dicts(record[record_field_name])

    return results


"""
Get all descendants by uuid

Parameters
----------
neo4j_driver : neo4j.Driver object
    The neo4j database connection pool
uuid : str
    The uuid of target entity 
property_key : str
    A target property key for result filtering

Returns
-------
dict
    A list of unique desendant dictionaries returned from the Cypher query
"""


def get_descendants(neo4j_driver, uuid, property_key=None):
    results = []

    if property_key:
        query = (f"MATCH (e:Entity)<-[:USED|WAS_GENERATED_BY*]-(descendant:Entity) "
                 # The target entity can't be a Lab
                 f"WHERE e.uuid='{uuid}' AND e.entity_type <> 'Lab' "
                 # COLLECT() returns a list
                 # apoc.coll.toSet() reruns a set containing unique nodes
                 f"RETURN apoc.coll.toSet(COLLECT(descendant.{property_key})) AS {record_field_name}")
    else:
        query = (f"MATCH (e:Entity)<-[:USED|WAS_GENERATED_BY*]-(descendant:Entity) "
                 # The target entity can't be a Lab
                 f"WHERE e.uuid='{uuid}' AND e.entity_type <> 'Lab' "
                 # COLLECT() returns a list
                 # apoc.coll.toSet() reruns a set containing unique nodes
                 f"RETURN apoc.coll.toSet(COLLECT(descendant)) AS {record_field_name}")

    logger.info("======get_descendants() query======")
    logger.info(query)

    with neo4j_driver.session() as session:
        record = session.read_transaction(_execute_readonly_tx, query)

        if record and record[record_field_name]:
            if property_key:
                # Just return the list of property values from each entity node
                results = record[record_field_name]
            else:
                # Convert the list of nodes to a list of dicts
                results = _nodes_to_dicts(record[record_field_name])

    return results


"""
Get all parents by uuid

Parameters
----------
neo4j_driver : neo4j.Driver object
    The neo4j database connection pool
uuid : str
    The uuid of target entity 
property_key : str
    A target property key for result filtering

Returns
-------
dict
    A list of unique parent dictionaries returned from the Cypher query
"""


def get_parents(neo4j_driver, uuid, property_key=None):
    results = []

    if property_key:
        query = (f"MATCH (e:Entity)-[:WAS_GENERATED_BY]->(:Activity)-[:USED]->(parent:Entity) "
                 # Filter out the Lab entities
                 f"WHERE e.uuid='{uuid}' AND parent.entity_type <> 'Lab' "
                 # COLLECT() returns a list
                 # apoc.coll.toSet() reruns a set containing unique nodes
                 f"RETURN apoc.coll.toSet(COLLECT(parent.{property_key})) AS {record_field_name}")
    else:
        query = (f"MATCH (e:Entity)-[:WAS_GENERATED_BY]->(:Activity)-[:USED]->(parent:Entity) "
                 # Filter out the Lab entities
                 f"WHERE e.uuid='{uuid}' AND parent.entity_type <> 'Lab' "
                 # COLLECT() returns a list
                 # apoc.coll.toSet() reruns a set containing unique nodes
                 f"RETURN apoc.coll.toSet(COLLECT(parent)) AS {record_field_name}")

    logger.info("======get_parents() query======")
    logger.info(query)

    with neo4j_driver.session() as session:
        record = session.read_transaction(_execute_readonly_tx, query)

        if record and record[record_field_name]:
            if property_key:
                # Just return the list of property values from each entity node
                results = record[record_field_name]
            else:
                # Convert the list of nodes to a list of dicts
                results = _nodes_to_dicts(record[record_field_name])

    return results


"""
Get all children by uuid

Parameters
----------
neo4j_driver : neo4j.Driver object
    The neo4j database connection pool
uuid : str
    The uuid of target entity 
property_key : str
    A target property key for result filtering

Returns
-------
dict
    A list of unique child dictionaries returned from the Cypher query
"""


def get_children(neo4j_driver, uuid, property_key=None):
    results = []

    if property_key:
        query = (f"MATCH (e:Entity)<-[:USED]-(:Activity)<-[:WAS_GENERATED_BY]-(child:Entity) "
                 # The target entity can't be a Lab
                 f"WHERE e.uuid='{uuid}' AND e.entity_type <> 'Lab' "
                 # COLLECT() returns a list
                 # apoc.coll.toSet() reruns a set containing unique nodes
                 f"RETURN apoc.coll.toSet(COLLECT(child.{property_key})) AS {record_field_name}")
    else:
        query = (f"MATCH (e:Entity)<-[:USED]-(:Activity)<-[:WAS_GENERATED_BY]-(child:Entity) "
                 # The target entity can't be a Lab
                 f"WHERE e.uuid='{uuid}' AND e.entity_type <> 'Lab' "
                 # COLLECT() returns a list
                 # apoc.coll.toSet() reruns a set containing unique nodes
                 f"RETURN apoc.coll.toSet(COLLECT(child)) AS {record_field_name}")

    logger.info("======get_children() query======")
    logger.info(query)

    with neo4j_driver.session() as session:
        record = session.read_transaction(_execute_readonly_tx, query)

        if record and record[record_field_name]:
            if property_key:
                # Just return the list of property values from each entity node
                results = record[record_field_name]
            else:
                # Convert the list of nodes to a list of dicts
                results = _nodes_to_dicts(record[record_field_name])

    return results


"""
Get all revisions for a given dataset uuid and sort them in descending order based on their creation time

Parameters
----------
neo4j_driver : neo4j.Driver object
    The neo4j database connection pool
uuid : str
    The uuid of target entity 

Returns
-------
dict
    A list of all the unique revision datasets in DESC order
"""


def get_sorted_revisions(neo4j_driver, uuid):
    results = []

    query = (f"MATCH (prev:Dataset)<-[:REVISION_OF *0..]-(e:Dataset)<-[:REVISION_OF *0..]-(next:Dataset) "
             f"WHERE e.uuid='{uuid}' "
             # COLLECT() returns a list
             # apoc.coll.toSet() reruns a set containing unique nodes
             f"WITH apoc.coll.toSet(COLLECT(next) + COLLECT(e) + COLLECT(prev)) AS collection "
             f"UNWIND collection as node "
             f"WITH node ORDER BY node.created_timestamp DESC "
             f"RETURN COLLECT(node) AS {record_field_name}")

    logger.info("======get_sorted_revisions() query======")
    logger.info(query)

    with neo4j_driver.session() as session:
        record = session.read_transaction(_execute_readonly_tx, query)

        if record and record[record_field_name]:
            # Convert the list of nodes to a list of dicts
            results = _nodes_to_dicts(record[record_field_name])

    return results


"""
Get all revisions for a given dataset uuid and sort them in descending order based on their creation time

Parameters
----------
neo4j_driver : neo4j.Driver object
    The neo4j database connection pool
uuid : str
    The uuid of target entity 
<<<<<<< HEAD
=======
fetch_all : bool
    Whether to fetch all Datasets or only include Published
property_key : str
    Return only a particular property from the cypher query, None for return all    
>>>>>>> 57702d9e

Returns
-------
dict
    A multi-dimensional list [prev_revisions<list<list>>, next_revisions<list<list>>]
"""


<<<<<<< HEAD
def get_sorted_multi_revisions(neo4j_driver, uuid, fetch_all=True):
    results = []
    match_case = '' if fetch_all is True else 'AND prev.status = "Published" AND next.status = "Published" '
=======
def get_sorted_multi_revisions(neo4j_driver, uuid, fetch_all=True, property_key=False):
    results = []
    match_case = '' if fetch_all is True else 'AND prev.status = "Published" AND next.status = "Published" '
    collect_prop = f".{property_key}" if property_key else ''
>>>>>>> 57702d9e

    query = (
        "MATCH (e:Dataset), (next:Dataset), (prev:Dataset),"
        f"p = (e)-[:REVISION_OF *0..]->(prev),"
        f"n = (e)<-[:REVISION_OF *0..]-(next) "
        f"WHERE e.uuid='{uuid}' {match_case}"
        "WITH length(p) AS p_len, prev, length(n) AS n_len, next "
        "ORDER BY prev.created_timestamp, next.created_timestamp DESC "
<<<<<<< HEAD
        "WITH p_len, collect(distinct prev) AS prev_revisions, n_len, collect(distinct next) AS next_revisions "
=======
        f"WITH p_len, collect(distinct prev{collect_prop}) AS prev_revisions, n_len, collect(distinct next{collect_prop}) AS next_revisions "
>>>>>>> 57702d9e
        f"RETURN [collect(distinct next_revisions), collect(distinct prev_revisions)] AS {record_field_name}"
    )

    logger.info("======get_sorted_revisions() query======")
    logger.info(query)

    with neo4j_driver.session() as session:
        record = session.read_transaction(_execute_readonly_tx, query)

        if record and record[record_field_name] and len(record[record_field_name]) > 0:
            record[record_field_name][0].pop()  # the target will appear twice, pop it from the next list
<<<<<<< HEAD
            for collection in record[record_field_name]:  # two collections: next, prev
                revs = []
                for rev in collection:  # each collection list contains revision lists, so 2 dimensional array
                    # Convert the list of nodes to a list of dicts
                    nodes_to_dicts = _nodes_to_dicts(rev)
                    revs.append(nodes_to_dicts)

                results.append(revs)
=======
            if property_key:
                return record[record_field_name]
            else:
                for collection in record[record_field_name]:  # two collections: next, prev
                    revs = []
                    for rev in collection:  # each collection list contains revision lists, so 2 dimensional array
                        # Convert the list of nodes to a list of dicts
                        nodes_to_dicts = _nodes_to_dicts(rev)
                        revs.append(nodes_to_dicts)

                    results.append(revs)
>>>>>>> 57702d9e

    return results



"""
Returns all of the Sample information associated with a Dataset, back to each Source. Returns a dictionary
containing all of the provenance info for a given dataset. Each Sample is in its own dictionary, converted
from its neo4j node and placed into a list. 

Parameters
----------
neo4j_driver : neo4j.Driver object
    The neo4j database connection pool
dataset_uuid : string
    the uuid of the desired dataset
"""
def get_all_dataset_samples(neo4j_driver, dataset_uuid):
    query = f"MATCH p = (ds:Dataset {{uuid: '{dataset_uuid}'}})-[*]->(s:Source) return p"
    logger.info("======get_all_dataset_samples() query======")
    logger.info(query)

    # Dictionary of Dictionaries, keyed by UUID, containing each Sample returned in the Neo4j Path
    dataset_sample_list = {}
    with neo4j_driver.session() as session:
        result = session.run(query)
        if result.peek() is None:
            return
        for record in result:
            for item in record:
                for node in item.nodes:
                    if node["entity_type"] == 'Sample':
                        if not node["uuid"] in dataset_sample_list:
                            dataset_sample_list[node["uuid"]] = {'sample_category': node["sample_category"]}
    return dataset_sample_list


"""
Get all previous revisions of the target entity by uuid

Parameters
----------
neo4j_driver : neo4j.Driver object
    The neo4j database connection pool
uuid : str
    The uuid of target entity 
property_key : str
    A target property key for result filtering

Returns
-------
dict
    A 2 dimensional list of unique previous revisions dictionaries returned from the Cypher query
"""


def get_previous_multi_revisions(neo4j_driver, uuid, property_key=None):
    results = []

    collect_prop = f".{property_key}" if property_key else ''
    query = (f"MATCH p=(e:Entity)-[:REVISION_OF*]->(prev:Entity) "
             f"WHERE e.uuid='{uuid}' "
             f"WITH length(p) as p_len, collect(distinct prev{collect_prop}) as prev_revisions "
             f"RETURN collect(distinct prev_revisions) AS {record_field_name}")

    logger.info("======get_previous_multi_revisions() query======")
    logger.info(query)

    with neo4j_driver.session() as session:
        record = session.read_transaction(_execute_readonly_tx, query)

        if record and record[record_field_name]:
            if property_key:
                # Just return the list of property values from each entity node
                results = record[record_field_name]
            else:
                # Convert the list of nodes to a list of dicts
                for rev in record[record_field_name]:
                    results.append(_nodes_to_dicts(rev))


    return results


"""
Get all next revisions of the target entity by uuid

Parameters
----------
neo4j_driver : neo4j.Driver object
    The neo4j database connection pool
uuid : str
    The uuid of target entity 
property_key : str
    A target property key for result filtering

Returns
-------
dict
    A 2 dimensional list of unique next revisions dictionaries returned from the Cypher query
"""


def get_next_multi_revisions(neo4j_driver, uuid, property_key=None):
    results = []

    collect_prop = f".{property_key}" if property_key else ''
    query = (f"MATCH n=(e:Entity)<-[:REVISION_OF*]-(next:Entity) "
             f"WHERE e.uuid='{uuid}' "
             f"WITH length(n) as n_len, collect(distinct next{collect_prop}) as next_revisions "
             f"RETURN collect(distinct next_revisions) AS {record_field_name}")

    logger.info("======get_next_multi_revisions() query======")
    logger.info(query)

    with neo4j_driver.session() as session:
        record = session.read_transaction(_execute_readonly_tx, query)

        if record and record[record_field_name]:
            if property_key:
                # Just return the list of property values from each entity node
                results = record[record_field_name]
            else:
                # Convert the list of nodes to a list of dicts
                for rev in record[record_field_name]:
                    results.append(_nodes_to_dicts(rev))

    return results

"""
Get all previous revisions of the target entity by uuid

Parameters
----------
neo4j_driver : neo4j.Driver object
    The neo4j database connection pool
uuid : str
    The uuid of target entity 
property_key : str
    A target property key for result filtering

Returns
-------
dict
    A list of unique previous revisions dictionaries returned from the Cypher query
"""


def get_previous_revisions(neo4j_driver, uuid, property_key=None):
    results = []

    if property_key:
        query = (f"MATCH (e:Entity)-[:REVISION_OF*]->(prev:Entity) "
                 f"WHERE e.uuid='{uuid}' "
                 # COLLECT() returns a list
                 # apoc.coll.toSet() reruns a set containing unique nodes
                 f"RETURN apoc.coll.toSet(COLLECT(prev.{property_key})) AS {record_field_name}")
    else:
        query = (f"MATCH (e:Entity)-[:REVISION_OF*]->(prev:Entity) "
                 f"WHERE e.uuid='{uuid}' "
                 # COLLECT() returns a list
                 # apoc.coll.toSet() reruns a set containing unique nodes
                 f"RETURN apoc.coll.toSet(COLLECT(prev)) AS {record_field_name}")

    logger.info("======get_previous_revisions() query======")
    logger.info(query)

    with neo4j_driver.session() as session:
        record = session.read_transaction(_execute_readonly_tx, query)

        if record and record[record_field_name]:
            if property_key:
                # Just return the list of property values from each entity node
                results = record[record_field_name]
            else:
                # Convert the list of nodes to a list of dicts
                results = _nodes_to_dicts(record[record_field_name])

    return results


"""
Get all next revisions of the target entity by uuid

Parameters
----------
neo4j_driver : neo4j.Driver object
    The neo4j database connection pool
uuid : str
    The uuid of target entity 
property_key : str
    A target property key for result filtering

Returns
-------
dict
    A list of unique next revisions dictionaries returned from the Cypher query
"""


def get_next_revisions(neo4j_driver, uuid, property_key=None):
    results = []

    if property_key:
        query = (f"MATCH (e:Entity)<-[:REVISION_OF*]-(next:Entity) "
                 f"WHERE e.uuid='{uuid}' "
                 # COLLECT() returns a list
                 # apoc.coll.toSet() reruns a set containing unique nodes
                 f"RETURN apoc.coll.toSet(COLLECT(next.{property_key})) AS {record_field_name}")
    else:
        query = (f"MATCH (e:Entity)<-[:REVISION_OF*]-(next:Entity) "
                 f"WHERE e.uuid='{uuid}' "
                 # COLLECT() returns a list
                 # apoc.coll.toSet() reruns a set containing unique nodes
                 f"RETURN apoc.coll.toSet(COLLECT(next)) AS {record_field_name}")

    logger.info("======get_next_revisions() query======")
    logger.info(query)

    with neo4j_driver.session() as session:
        record = session.read_transaction(_execute_readonly_tx, query)

        if record and record[record_field_name]:
            if property_key:
                # Just return the list of property values from each entity node
                results = record[record_field_name]
            else:
                # Convert the list of nodes to a list of dicts
                results = _nodes_to_dicts(record[record_field_name])

    return results


"""
Link the entities to the target collection

Parameters
----------
neo4j_driver : neo4j.Driver object
    The neo4j database connection pool
collection_uuid : str
    The uuid of target collection 
entitiy_uuids_list : list
    A list of entity uuids to be linked to collection
"""


def add_entities_to_collection(neo4j_driver, collection_uuid, entitiy_uuids_list):
    # Join the list of uuids and wrap each string in single quote
    joined_str = ', '.join("'{0}'".format(dataset_uuid) for dataset_uuid in entitiy_uuids_list)
    # Format a string to be used in Cypher query.
    # E.g., ['fb6757b606ac35be7fa85062fde9c2e1', 'ku0gd44535be7fa85062fde98gt5']
    entitiy_uuids_list = '[' + joined_str + ']'

    try:
        with neo4j_driver.session() as session:
            tx = session.begin_transaction()

            logger.info("Create relationships between the target Collection and the given Entities")

            query = (f"MATCH (c:Collection), (e:Entity) "
                     f"WHERE c.uuid = '{collection_uuid}' AND e.uuid IN {entitiy_uuids_list} "
                     # Use MERGE instead of CREATE to avoid creating the relationship multiple times
                     # MERGE creates the relationship only if there is no existing relationship
                     f"MERGE (c)<-[r:IN_COLLECTION]-(e)")

            logger.info("======add_entities_to_collection() query======")
            logger.info(query)

            tx.run(query)
            tx.commit()
    except TransactionError as te:
        msg = f"TransactionError from calling add_entities_to_collection(): {te.value}"
        # Log the full stack trace, prepend a line with our message
        logger.exception(msg)

        if tx.closed() == False:
            logger.info("Failed to commit add_entities_to_collection() transaction, rollback")

            tx.rollback()

        raise TransactionError(msg)


"""
Retrive the full tree above the given entity

Parameters
----------
neo4j_driver : neo4j.Driver object
    The neo4j database connection pool
uuid : str
    The uuid of target entity: Source/Sample/Dataset, not Collection 
depth : int
    The maximum number of hops in the traversal
"""


def get_provenance(neo4j_driver, uuid, depth, return_descendants=None):
    # max_level_str is the string used to put a limit on the number of levels to traverse
    max_level_str = ''
    if depth is not None and len(str(depth)) > 0:
        max_level_str = f"maxLevel: {depth}, "

    relationship_filter = 'USED>|WAS_GENERATED_BY>'
    if return_descendants:
        relationship_filter = '<USED|<WAS_GENERATED_BY'


    # More info on apoc.path.subgraphAll() procedure: https://neo4j.com/labs/apoc/4.0/graph-querying/expand-subgraph/
    query = (f"MATCH (n:Entity) "
             f"WHERE n.uuid = '{uuid}' "
             f"CALL apoc.path.subgraphAll(n, {{ {max_level_str} relationshipFilter:'{relationship_filter}' }}) "
             f"YIELD nodes, relationships "
             f"WITH [node in nodes | node {{ .*, label:labels(node)[0] }} ] as nodes, "
             f"[rel in relationships | rel {{ .*, fromNode: {{ label:labels(startNode(rel))[0], uuid:startNode(rel).uuid }}, toNode: {{ label:labels(endNode(rel))[0], uuid:endNode(rel).uuid }}, rel_data: {{ type: type(rel) }} }} ] as rels "
             f"WITH {{ nodes:nodes, relationships:rels }} as json "
             f"RETURN json")

    logger.info("======get_provenance() query======")
    logger.info(query)

    with neo4j_driver.session() as session:
        return session.read_transaction(_execute_readonly_tx, query)


"""
Retrive the latest revision dataset of the given dataset

Parameters
----------
neo4j_driver : neo4j.Driver object
    The neo4j database connection pool
uuid : str
    The uuid of target dataset
public : bool
    If get back the latest public revision dataset or the real one
"""


def get_dataset_latest_revision(neo4j_driver, uuid, public=False):
    # Defaut the latest revision to this entity itself
    result = get_entity(neo4j_driver, uuid)

    if public:
        # Don't use [r:REVISION_OF] because
        # Binding a variable length relationship pattern to a variable ('r') is deprecated
        query = (f"MATCH (e:Dataset)<-[:REVISION_OF*]-(next:Dataset) "
                 f"WHERE e.uuid='{uuid}' AND next.status='Published' "
                 f"WITH LAST(COLLECT(next)) as latest "
                 f"RETURN latest AS {record_field_name}")
    else:
        query = (f"MATCH (e:Dataset)<-[:REVISION_OF*]-(next:Dataset) "
                 f"WHERE e.uuid='{uuid}' "
                 f"WITH LAST(COLLECT(next)) as latest "
                 f"RETURN latest AS {record_field_name}")

    logger.info("======get_dataset_latest_revision() query======")
    logger.info(query)

    with neo4j_driver.session() as session:
        record = session.read_transaction(_execute_readonly_tx, query)

        # Only convert when record[record_field_name] is not None (namely the cypher result is not null)
        if record and record[record_field_name]:
            # Convert the neo4j node into Python dict
            result = _node_to_dict(record[record_field_name])

    return result


"""
Retrive the calculated revision number of the given dataset

Parameters
----------
neo4j_driver : neo4j.Driver object
    The neo4j database connection pool
uuid : str
    The uuid of target dataset
"""


def get_dataset_revision_number(neo4j_driver, uuid):
    revision_number = 1

    # Don't use [r:REVISION_OF] because
    # Binding a variable length relationship pattern to a variable ('r') is deprecated
    query = (f"MATCH (e:Dataset)-[:REVISION_OF*]->(prev:Dataset) "
             f"WHERE e.uuid='{uuid}' "
             f"RETURN COUNT(prev) AS {record_field_name}")

    logger.info("======get_dataset_revision_number() query======")
    logger.info(query)

    with neo4j_driver.session() as session:
        record = session.read_transaction(_execute_readonly_tx, query)

        if record and record[record_field_name]:
            # The revision number is the count of previous revisions plus 1
            revision_number = record[record_field_name] + 1

    return revision_number


"""
Retrieve the list of uuids for organs associated with a given dataset

Parameters
----------
neo4j_driver : neo4j.Driver object
    The neo4j database connection pool
uuid : str
    The uuid of the target entity: Dataset
"""


def get_associated_organs_from_dataset(neo4j_driver, dataset_uuid):
    results = []
    query = (f"MATCH (ds:Dataset)-[*]->(organ:Sample {{sample_category:'{Ontology.ops().specimen_categories().ORGAN}'}}) "
             f"WHERE ds.uuid='{dataset_uuid}'"
             f"RETURN apoc.coll.toSet(COLLECT(organ)) AS {record_field_name}")

    logger.info("======get_associated_organs_from_dataset() query======")
    logger.info(query)

    with neo4j_driver.session() as session:
        record = session.read_transaction(_execute_readonly_tx, query)

        if record and record[record_field_name]:
            results = _nodes_to_dicts(record[record_field_name])

    return results


"""
Retrieve all the provenance information about each dataset. Each dataset's prov-info is given by a dictionary. 
Certain fields such as first sample where there can be multiple nearest datasets in the provenance above a given
dataset, that field is a list inside of its given dictionary. Results can be filtered with certain parameters:
has_rui_info (true or false), organ (organ type), group_uuid, and dataset_status. These are passed in as a dictionary if
they are present.

Parameters
----------
neo4j_driver : neo4j.Driver object
    The neo4j database connection pool
param_dict : dictionary
    Dictionary containing any parameters desired to filter for certain results
published_only : boolean
    If a user does not have a token with HuBMAP-Read Group access, published_only is set to true. This will cause only 
    datasets with status = 'Published' to be included in the result.
"""


def get_prov_info(neo4j_driver, param_dict, published_only):
    group_uuid_query_string = ''
    organ_query_string = 'OPTIONAL MATCH'
    organ_where_clause = ""
    rui_info_query_string = 'OPTIONAL MATCH (ds)-[*]->(ruiSample:Sample)'
    rui_info_where_clause = "WHERE NOT ruiSample.rui_location IS NULL AND NOT trim(ruiSample.rui_location) = '' "
    dataset_status_query_string = ''
    published_only_query_string = ''
    if 'group_uuid' in param_dict:
        group_uuid_query_string = f" AND toUpper(ds.group_uuid) = '{param_dict['group_uuid'].upper()}'"
    if Ontology.ops().specimen_categories().ORGAN in param_dict:
        organ_query_string = 'MATCH'
        # organ_where_clause = f", organ: '{param_dict['organ'].upper()}'"
        organ_where_clause = f" WHERE toUpper(organ.organ) = '{param_dict[Ontology.ops().specimen_categories().ORGAN].upper()}'"
    if 'has_rui_info' in param_dict:
        rui_info_query_string = 'MATCH (ds)-[*]->(ruiSample:Sample)'
        if param_dict['has_rui_info'].lower() == 'false':
            rui_info_query_string = 'MATCH (ds:Dataset)'
            rui_info_where_clause = "WHERE NOT EXISTS {MATCH (ds)-[*]->(ruiSample:Sample) WHERE NOT ruiSample.rui_location IS NULL AND NOT TRIM(ruiSample.rui_location) = ''} MATCH (ds)-[*]->(ruiSample:Sample)"
    if 'dataset_status' in param_dict:
        dataset_status_query_string = f" AND toUpper(ds.status) = '{param_dict['dataset_status'].upper()}'"
    if published_only:
        published_only_query_string = f" AND toUpper(ds.status) = 'PUBLISHED'"
    query = (f"MATCH (ds:Dataset)-[:WAS_GENERATED_BY]->(a)-[:USED]->(firstSample:Sample)-[*]->(source:Source)"
             f"WHERE not (ds)<-[:REVISION_OF]-(:Dataset)"
             f"{group_uuid_query_string}"
             f"{dataset_status_query_string}"
             f"{published_only_query_string}"
             f" WITH ds, COLLECT(distinct source) AS SOURCE, COLLECT(distinct firstSample) AS FIRSTSAMPLE"
             f" OPTIONAL MATCH (ds)-[:REVISION_OF]->(rev:Dataset)"
             f" WITH ds, SOURCE, FIRSTSAMPLE, COLLECT(rev.sennet_id) as REVISIONS"
             f" OPTIONAL MATCH (ds)-[*]->(metaSample:Sample)"
             f" WHERE NOT metaSample.metadata IS NULL AND NOT TRIM(metaSample.metadata) = ''"
             f" WITH ds, FIRSTSAMPLE, SOURCE, REVISIONS, collect(distinct metaSample) as METASAMPLE"
             f" {rui_info_query_string}"
             f" {rui_info_where_clause}"
             f" WITH ds, FIRSTSAMPLE, SOURCE, REVISIONS, METASAMPLE, collect(distinct ruiSample) as RUISAMPLE"
             f" {organ_query_string} (source)<-[:USED]-(oa)<-[:WAS_GENERATED_BY]-(organ:Sample {{sample_category:'{Ontology.ops().specimen_categories().ORGAN}'}})<-[*]-(ds)"
             f" {organ_where_clause}"
             f" WITH ds, FIRSTSAMPLE, SOURCE, REVISIONS, METASAMPLE, RUISAMPLE, COLLECT(DISTINCT organ) AS ORGAN "
             f" OPTIONAL MATCH (ds)-[:USED]->(a3)-[:WAS_GENERATED_BY]->(processed_dataset:Dataset)"
             f" WITH ds, FIRSTSAMPLE, SOURCE, REVISIONS, METASAMPLE, RUISAMPLE, ORGAN, COLLECT(distinct processed_dataset) AS PROCESSED_DATASET"
             f" RETURN ds.uuid, FIRSTSAMPLE, SOURCE, RUISAMPLE, ORGAN, ds.sennet_id, ds.status, ds.group_name,"
             f" ds.group_uuid, ds.created_timestamp, ds.created_by_user_email, ds.last_modified_timestamp, "
             f" ds.last_modified_user_email, ds.lab_dataset_id, ds.data_types, METASAMPLE, PROCESSED_DATASET, REVISIONS")

    logger.info("======get_prov_info() query======")
    logger.info(query)

    with neo4j_driver.session() as session:
        # Because we're returning multiple things, we use session.run rather than session.read_transaction
        result = session.run(query)
        list_of_dictionaries = []
        for record in result:
            record_dict = {}
            record_contents = []
            # Individual items within a record are non subscriptable. By putting then in a small list, we can address
            # Each item in a record.
            for item in record:
                record_contents.append(item)
            record_dict['uuid'] = record_contents[0]
            content_one = []
            for entry in record_contents[1]:
                node_dict = _node_to_dict(entry)
                content_one.append(node_dict)
            record_dict['first_sample'] = content_one
            content_two = []
            for entry in record_contents[2]:
                node_dict = _node_to_dict(entry)
                content_two.append(node_dict)
            record_dict['distinct_source'] = content_two
            content_three = []
            for entry in record_contents[3]:
                node_dict = _node_to_dict(entry)
                content_three.append(node_dict)
            record_dict['distinct_rui_sample'] = content_three
            content_four = []
            for entry in record_contents[4]:
                node_dict = _node_to_dict(entry)
                content_four.append(node_dict)
            record_dict['distinct_organ'] = content_four
            record_dict['sennet_id'] = record_contents[5]
            record_dict['status'] = record_contents[6]
            record_dict['group_name'] = record_contents[7]
            record_dict['group_uuid'] = record_contents[8]
            record_dict['created_timestamp'] = record_contents[9]
            record_dict['created_by_user_email'] = record_contents[10]
            record_dict['last_modified_timestamp'] = record_contents[11]
            record_dict['last_modified_user_email'] = record_contents[12]
            record_dict['lab_dataset_id'] = record_contents[13]
            data_types = record_contents[14]
            data_types = data_types.replace("'", '"')
            data_types = json.loads(data_types)
            record_dict['data_types'] = data_types
            content_fifteen = []
            for entry in record_contents[15]:
                node_dict = _node_to_dict(entry)
                content_fifteen.append(node_dict)
            record_dict['distinct_metasample'] = content_fifteen
            content_sixteen = []
            for entry in record_contents[16]:
                node_dict = _node_to_dict(entry)
                content_sixteen.append(node_dict)
            record_dict['processed_dataset'] = content_sixteen
            content_seventeen = []
            for entry in record_contents[17]:
                content_seventeen.append(entry)
            record_dict['previous_version_sennet_ids'] = content_seventeen
            list_of_dictionaries.append(record_dict)
    return list_of_dictionaries


"""
Returns all of the same information as get_prov_info however only for a single dataset at a time. Returns a dictionary
containing all of the provenance info for a given dataset. For fields such as first sample where there can be multiples,
they are presented in their own dictionary converted from their nodes in neo4j and placed into a list. 

Parameters
----------
neo4j_driver : neo4j.Driver object
    The neo4j database connection pool
dataset_uuid : string
    the uuid of the desired dataset
"""


def get_individual_prov_info(neo4j_driver, dataset_uuid):
    query = (
        f"MATCH (ds:Dataset {{uuid: '{dataset_uuid}'}})-[:WAS_GENERATED_BY]->(a)-[:USED]->(firstSample:Sample)-[*]->(source:Source)"
        f" WITH ds, COLLECT(distinct source) AS SOURCE, COLLECT(distinct firstSample) AS FIRSTSAMPLE"
        f" OPTIONAL MATCH (ds)-[*]->(metaSample:Sample)"
        f" WHERE NOT metaSample.metadata IS NULL AND NOT TRIM(metaSample.metadata) = ''"
        f" WITH ds, FIRSTSAMPLE, SOURCE, COLLECT(distinct metaSample) AS METASAMPLE"
        f" OPTIONAL MATCH (ds)-[*]->(ruiSample:Sample)"
        f" WHERE NOT ruiSample.rui_location IS NULL AND NOT TRIM(ruiSample.rui_location) = ''"
        f" WITH ds, FIRSTSAMPLE, SOURCE, METASAMPLE, COLLECT(distinct ruiSample) AS RUISAMPLE"
        f" OPTIONAL match (source)<-[:USED]-(oa)<-[:WAS_GENERATED_BY]-(organ:Sample {{sample_category:'{Ontology.ops().specimen_categories().ORGAN}'}})<-[*]-(ds)"
        f" WITH ds, FIRSTSAMPLE, SOURCE, METASAMPLE, RUISAMPLE, COLLECT(distinct organ) AS ORGAN "
        f" OPTIONAL MATCH (ds)<-[:USED]-(a3)<-[:WAS_GENERATED_BY]-(processed_dataset:Dataset)"
        f" WITH ds, FIRSTSAMPLE, SOURCE, METASAMPLE, RUISAMPLE, ORGAN, COLLECT(distinct processed_dataset) AS PROCESSED_DATASET"
        f" RETURN ds.uuid, FIRSTSAMPLE, SOURCE, RUISAMPLE, ORGAN, ds.sennet_id, ds.status, ds.group_name,"
        f" ds.group_uuid, ds.created_timestamp, ds.created_by_user_email, ds.last_modified_timestamp, "
        f" ds.last_modified_user_email, ds.lab_dataset_id, ds.data_types, METASAMPLE, PROCESSED_DATASET")

    logger.info("======get_prov_info() query======")
    logger.info(query)

    record_contents = []
    record_dict = {}
    with neo4j_driver.session() as session:
        result = session.run(query)
        if result.peek() is None:
            return
        for record in result:
            for item in record:
                record_contents.append(item)
            record_dict['uuid'] = record_contents[0]
            content_one = []
            for entry in record_contents[1]:
                node_dict = _node_to_dict(entry)
                content_one.append(node_dict)
            record_dict['first_sample'] = content_one
            content_two = []
            for entry in record_contents[2]:
                node_dict = _node_to_dict(entry)
                content_two.append(node_dict)
            record_dict['distinct_source'] = content_two
            content_three = []
            for entry in record_contents[3]:
                node_dict = _node_to_dict(entry)
                content_three.append(node_dict)
            record_dict['distinct_rui_sample'] = content_three
            content_four = []
            for entry in record_contents[4]:
                node_dict = _node_to_dict(entry)
                content_four.append(node_dict)
            record_dict['distinct_organ'] = content_four
            record_dict['sennet_id'] = record_contents[5]
            record_dict['status'] = record_contents[6]
            record_dict['group_name'] = record_contents[7]
            record_dict['group_uuid'] = record_contents[8]
            record_dict['created_timestamp'] = record_contents[9]
            record_dict['created_by_user_email'] = record_contents[10]
            record_dict['last_modified_timestamp'] = record_contents[11]
            record_dict['last_modified_user_email'] = record_contents[12]
            record_dict['lab_dataset_id'] = record_contents[13]
            data_types = record_contents[14]
            data_types = data_types.replace("'", '"')
            data_types = json.loads(data_types)
            record_dict['data_types'] = data_types
            content_fifteen = []
            for entry in record_contents[15]:
                node_dict = _node_to_dict(entry)
                content_fifteen.append(node_dict)
            record_dict['distinct_metasample'] = content_fifteen
            content_sixteen = []
            for entry in record_contents[16]:
                node_dict = _node_to_dict(entry)
                content_sixteen.append(node_dict)
            record_dict['processed_dataset'] = content_sixteen
    return record_dict


"""
Returns group_name, data_types, and status for every primary dataset. Also returns the organ type for the closest 
sample above the dataset in the provenance where {sample_category: '{Ontology.ops().specimen_categories().ORGAN}'}.  

Parameters
----------
neo4j_driver : neo4j.Driver object
    The neo4j database connection pool
"""


def get_sankey_info(neo4j_driver):
    query = (f"MATCH (ds:Dataset)-[]->(a)-[]->(:Sample)"
             f"MATCH (source)<-[:USED]-(oa)<-[:WAS_GENERATED_BY]-(organ:Sample {{sample_category:'{Ontology.ops().specimen_categories().ORGAN}'}})<-[*]-(ds)"
             f"RETURN distinct ds.group_name, organ.organ, ds.data_types, ds.status, ds. uuid order by ds.group_name")
    logger.info("======get_sankey_info() query======")
    logger.info(query)
    with neo4j_driver.session() as session:
        # Because we're returning multiple things, we use session.run rather than session.read_transaction
        result = session.run(query)
        list_of_dictionaries = []
        for record in result:
            record_dict = {}
            record_contents = []
            # Individual items within a record are non subscriptable. By putting then in a small list, we can address
            # Each item in a record.
            for item in record:
                record_contents.append(item)
            record_dict['dataset_group_name'] = record_contents[0]
            record_dict['organ_type'] = record_contents[1]
            data_types_list = record_contents[2]
            data_types_list = data_types_list.replace("'", '"')
            data_types_list = json.loads(data_types_list)
            data_types = data_types_list[0]
            if (len(data_types_list)) > 1:
                if (data_types_list[0] == "scRNAseq-10xGenomics-v3" and data_types_list[1] == "snATACseq") or (
                        data_types_list[1] == "scRNAseq-10xGenomics-v3" and data_types_list[0] == "snATACseq"):
                    data_types = "scRNA-seq (10x Genomics v3),snATAC-seq"
            record_dict['dataset_data_types'] = data_types
            record_dict['dataset_status'] = record_contents[3]
            list_of_dictionaries.append(record_dict)
        return list_of_dictionaries


"""
Returns sample uuid, sample rui location, sample metadata, sample group name, sample created_by_email, sample ancestor
uuid, sample ancestor entity type, organ uuid, organ type, lab tissue sample id, source uuid, source 
metadata, sample_sennet_id, organ_sennet_id, source_sennet_id, and sample_type all in a dictionary

Parameters
----------
neo4j_driver : neo4j.Driver object
    The neo4j database connection pool
param_dict : dictionary
    dictionary containing any filters to be applied in the samples-prov-info query
"""


def get_sample_prov_info(neo4j_driver, param_dict):
    group_uuid_query_string = ''
    if 'group_uuid' in param_dict:
        group_uuid_query_string = f" WHERE toUpper(s.group_uuid) = '{param_dict['group_uuid'].upper()}'"
    query = (
        f" MATCH (s:Sample)-[*]->(d:Source)"
        f" {group_uuid_query_string}"
        f" WITH s, d"
        f" OPTIONAL MATCH (s)-[*]->(organ:Sample{{sample_category: '{Ontology.ops().specimen_categories().ORGAN}'}})"
        f" WITH s, organ, d"
        f" MATCH (s)-[]->()-[]->(da)"
        f" RETURN s.uuid, s.lab_tissue_sample_id, s.group_name, s.created_by_user_email, s.metadata, s.rui_location,"
        f" d.uuid, d.metadata, organ.uuid, organ.sample_category, organ.metadata, da.uuid, da.entity_type, "
        f"s.sample_category, organ.organ, s.organ, s.sennet_id, organ.sennet_id, "
        f"d.sennet_id"
    )

    logger.info("======get_sample_prov_info() query======")
    logger.info(query)

    with neo4j_driver.session() as session:
        # Because we're returning multiple things, we use session.run rather than session.read_transaction
        result = session.run(query)
        list_of_dictionaries = []
        for record in result:
            record_dict = {}
            record_contents = []
            # Individual items within a record are not subscriptable. By putting them in a small list, we can address
            # each item in a record
            for item in record:
                record_contents.append(item)
            record_dict['sample_uuid'] = record_contents[0]
            record_dict['lab_sample_id'] = record_contents[1]
            record_dict['sample_group_name'] = record_contents[2]
            record_dict['sample_created_by_email'] = record_contents[3]
            record_dict['sample_metadata'] = record_contents[4]
            record_dict['sample_rui_info'] = record_contents[5]
            record_dict['source_uuid'] = record_contents[6]
            record_dict['source_metadata'] = record_contents[7]
            record_dict['organ_uuid'] = record_contents[8]
            record_dict['organ_type'] = record_contents[9]
            record_dict['organ_metadata'] = record_contents[10]
            record_dict['sample_ancestor_id'] = record_contents[11]
            record_dict['sample_ancestor_entity'] = record_contents[12]
            record_dict['sample_sample_category'] = record_contents[13]
            record_dict['organ_organ_type'] = record_contents[14]
            record_dict['sample_organ'] = record_contents[15]
            record_dict['sample_sennet_id'] = record_contents[16]
            record_dict['organ_sennet_id'] = record_contents[17]
            record_dict['source_sennet_id'] = record_contents[18]

            list_of_dictionaries.append(record_dict)
    return list_of_dictionaries


####################################################################################################
## Internal Functions
####################################################################################################

"""
Build the property key-value pairs to be used in the Cypher clause for node creation/update

Parameters
----------
entity_data_dict : dict
    The target Entity node to be created

Returns
-------
str
    A string representation of the node properties map containing 
    key-value pairs to be used in Cypher clause
"""


def _build_properties_map(entity_data_dict):
    separator = ', '
    node_properties_list = []

    for key, value in entity_data_dict.items():
        if isinstance(value, (int, bool)):
            # Treat integer and boolean as is
            key_value_pair = f"{key}: {value}"
        elif isinstance(value, str):
            # Special case is the value is 'TIMESTAMP()' string
            # Remove the quotes since neo4j only takes TIMESTAMP() as a function
            if value == 'TIMESTAMP()':
                key_value_pair = f"{key}: {value}"
            else:
                # Escape single quote
                escaped_str = value.replace("'", r"\'")
                # Quote the value
                key_value_pair = f"{key}: '{escaped_str}'"
        else:
            # Convert list and dict to string
            # Must also escape single quotes in the string to build a valid Cypher query
            escaped_str = str(value).replace("'", r"\'")
            # Also need to quote the string value
            key_value_pair = f"{key}: '{escaped_str}'"

        # Add to the list
        node_properties_list.append(key_value_pair)

    # Example: {uuid: 'eab7fd6911029122d9bbd4d96116db9b', rui_location: 'Joe <info>', lab_tissue_sample_id: 'dadsadsd'}
    # Note: all the keys are not quoted, otherwise Cypher syntax error
    node_properties_map = f"{{ {separator.join(node_properties_list)} }}"

    return node_properties_map


"""
Execute a unit of work in a managed read transaction

Parameters
----------
tx : transaction_function
    a function that takes a transaction as an argument and does work with the transaction
query : str
    The target cypher query to run

Returns
-------
neo4j.Record or None
    A single record returned from the Cypher query
"""


def _execute_readonly_tx(tx, query):
    result = tx.run(query)
    record = result.single()
    return record


"""
Create a relationship from the source node to the target node in neo4j

Parameters
----------
tx : neo4j.Transaction object
    The neo4j.Transaction object instance
source_node_uuid : str
    The uuid of source node
target_node_uuid : str
    The uuid of target node
relationship : str
    The relationship type to be created
direction: str
    The relationship direction from source node to target node: outgoing `->` or incoming `<-`
    Neo4j CQL CREATE command supports only directional relationships
"""


def _create_relationship_tx(tx, source_node_uuid, target_node_uuid, relationship, direction):
    incoming = "-"
    outgoing = "-"

    if direction == "<-":
        incoming = direction

    if direction == "->":
        outgoing = direction

    query = (f"MATCH (s), (t) " +
             f"WHERE s.uuid = '{source_node_uuid}' AND t.uuid = '{target_node_uuid}' "
             f"CREATE (s){incoming}[r:{relationship}]{outgoing}(t) "
             f"RETURN type(r) AS {record_field_name}")

    logger.info("======_create_relationship_tx() query======")
    logger.info(query)

    result = tx.run(query)


"""
Convert the neo4j node into Python dict

Parameters
----------
entity_node : neo4j.node
    The target neo4j node to be converted

Returns
-------
dict
    A dictionary of target entity containing all property key/value pairs
"""


def _node_to_dict(entity_node):
    entity_dict = {}

    for key, value in entity_node._properties.items():
        entity_dict.setdefault(key, value)

    return entity_dict


"""
Convert the list of neo4j nodes into a list of Python dicts

Parameters
----------
nodes : list
    The list of neo4j node to be converted

Returns
-------
list
    A list of target entity dicts containing all property key/value pairs
"""


def _nodes_to_dicts(nodes):
    dicts = []

    for node in nodes:
        entity_dict = _node_to_dict(node)
        dicts.append(entity_dict)

    return dicts


"""
Create a new activity node in neo4j

Parameters
----------
tx : neo4j.Transaction object
    The neo4j.Transaction object instance
activity_data_dict : dict
    The dict containing properties of the Activity node to be created

Returns
-------
neo4j.node
    A neo4j node instance of the newly created entity node
"""


def _create_activity_tx(tx, activity_data_dict):
    node_properties_map = _build_properties_map(activity_data_dict)

    query = (f"CREATE (e:Activity) "
             f"SET e = {node_properties_map} "
             f"RETURN e AS {record_field_name}")

    logger.info("======_create_activity_tx() query======")
    logger.info(query)

    result = tx.run(query)
    record = result.single()
    node = record[record_field_name]

    return node


"""
Create multiple dataset nodes in neo4j
Parameters
----------
neo4j_driver : neo4j.Driver object
    The neo4j database connection pool
datasets_dict_list : list
    A list of dicts containing the generated data of each sample to be created
activity_dict : dict
    The dict containing generated activity data
direct_ancestor_uuid : str
    The uuid of the direct ancestor to be linked to
"""
def create_multiple_datasets(neo4j_driver, datasets_dict_list, activity_data_dict, direct_ancestor_uuid):
    try:
        with neo4j_driver.session() as session:
            entity_dict = {}

            tx = session.begin_transaction()

            activity_uuid = activity_data_dict['uuid']

            # Step 1: create the Activity node
            _create_activity_tx(tx, activity_data_dict)

            # Step 2: create relationship from source entity node to this Activity node
            _create_relationship_tx(tx, direct_ancestor_uuid, activity_uuid, 'ACTIVITY_INPUT', '->')

            # Step 3: create each new sample node and link to the Activity node at the same time
            output_dicts_list = []
            for dataset_dict in datasets_dict_list:
                # Remove dataset_link_abs_dir once more before entity creation
                dataset_link_abs_dir = dataset_dict.pop('dataset_link_abs_dir', None)
                node_properties_map = _build_properties_map(dataset_dict)

                query = (f"MATCH (a:Activity) "
                         f"WHERE a.uuid = '{activity_uuid}' "
                         # Always define the Entity label in addition to the target `entity_type` label
                         f"CREATE (e:Entity:Dataset {node_properties_map} ) "
                         f"CREATE (a)-[:ACTIVITY_OUTPUT]->(e)"
                         f"RETURN e AS {record_field_name}")

                logger.info("======create_multiple_samples() individual query======")
                logger.info(query)

                result = tx.run(query)
                record = result.single()
                entity_node = record[record_field_name]
                entity_dict = _node_to_dict(entity_node)
                entity_dict['dataset_link_abs_dir'] = dataset_link_abs_dir
                output_dicts_list.append(entity_dict)
            # Then
            tx.commit()
            return output_dicts_list
    except TransactionError as te:
        msg = f"TransactionError from calling create_multiple_samples(): {te.value}"
        # Log the full stack trace, prepend a line with our message
        logger.exception(msg)

        if tx.closed() == False:
            logger.info("Failed to commit create_multiple_samples() transaction, rollback")

            tx.rollback()

        raise TransactionError(msg)

<|MERGE_RESOLUTION|>--- conflicted
+++ resolved
@@ -795,13 +795,10 @@
     The neo4j database connection pool
 uuid : str
     The uuid of target entity 
-<<<<<<< HEAD
-=======
 fetch_all : bool
     Whether to fetch all Datasets or only include Published
 property_key : str
     Return only a particular property from the cypher query, None for return all    
->>>>>>> 57702d9e
 
 Returns
 -------
@@ -810,16 +807,10 @@
 """
 
 
-<<<<<<< HEAD
-def get_sorted_multi_revisions(neo4j_driver, uuid, fetch_all=True):
-    results = []
-    match_case = '' if fetch_all is True else 'AND prev.status = "Published" AND next.status = "Published" '
-=======
 def get_sorted_multi_revisions(neo4j_driver, uuid, fetch_all=True, property_key=False):
     results = []
     match_case = '' if fetch_all is True else 'AND prev.status = "Published" AND next.status = "Published" '
     collect_prop = f".{property_key}" if property_key else ''
->>>>>>> 57702d9e
 
     query = (
         "MATCH (e:Dataset), (next:Dataset), (prev:Dataset),"
@@ -828,11 +819,7 @@
         f"WHERE e.uuid='{uuid}' {match_case}"
         "WITH length(p) AS p_len, prev, length(n) AS n_len, next "
         "ORDER BY prev.created_timestamp, next.created_timestamp DESC "
-<<<<<<< HEAD
-        "WITH p_len, collect(distinct prev) AS prev_revisions, n_len, collect(distinct next) AS next_revisions "
-=======
         f"WITH p_len, collect(distinct prev{collect_prop}) AS prev_revisions, n_len, collect(distinct next{collect_prop}) AS next_revisions "
->>>>>>> 57702d9e
         f"RETURN [collect(distinct next_revisions), collect(distinct prev_revisions)] AS {record_field_name}"
     )
 
@@ -844,16 +831,6 @@
 
         if record and record[record_field_name] and len(record[record_field_name]) > 0:
             record[record_field_name][0].pop()  # the target will appear twice, pop it from the next list
-<<<<<<< HEAD
-            for collection in record[record_field_name]:  # two collections: next, prev
-                revs = []
-                for rev in collection:  # each collection list contains revision lists, so 2 dimensional array
-                    # Convert the list of nodes to a list of dicts
-                    nodes_to_dicts = _nodes_to_dicts(rev)
-                    revs.append(nodes_to_dicts)
-
-                results.append(revs)
-=======
             if property_key:
                 return record[record_field_name]
             else:
@@ -865,7 +842,6 @@
                         revs.append(nodes_to_dicts)
 
                     results.append(revs)
->>>>>>> 57702d9e
 
     return results
 
