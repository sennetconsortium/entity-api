--- conflicted
+++ resolved
@@ -1337,15 +1337,6 @@
              f"YIELD nodes, relationships "
              f"WITH [rel in relationships | rel {{ .*, fromNode: {{ label:labels(startNode(rel))[0], uuid:startNode(rel).uuid }}, toNode: {{ label:labels(endNode(rel))[0], uuid:endNode(rel).uuid }}, rel_data: {{ type: type(rel) }} }} ] as rels, "
              f"[node in nodes | node {{ .*, label:labels(node)[0] }} ] as nodes "
-<<<<<<< HEAD
-             # let's call a sub procedure in order to get the associated protocol_url and creation_action properties
-             "CALL { "
-             "WITH nodes "
-             "UNWIND nodes AS n "
-             "MATCH (e2:Entity)-[:WAS_GENERATED_BY]->(a:Activity) WHERE e2.uuid = n.uuid "
-             "WITH nodes, n, apoc.map.fromPairs([['protocol_url', a.protocol_url], ['creation_action', (case when n.creation_action is not null then n.creation_action else a.creation_action end)]]) as a2 "
-             "WITH nodes, apoc.map.merge(n, a2) as x "
-=======
              "WITH rels, nodes, [x in nodes WHERE x.label = 'Entity' | x] as entities "
              # let's call a sub procedure in order to get the associated protocol_url and creation_action properties
              "CALL { "
@@ -1354,7 +1345,6 @@
              "MATCH (e2:Entity)-[:WAS_GENERATED_BY]->(a:Activity) WHERE e2.uuid = e.uuid "
              "WITH nodes, e, apoc.map.fromPairs([['protocol_url', a.protocol_url], ['creation_action', (case when e.creation_action is not null then e.creation_action else a.creation_action end)]]) as a2 "
              "WITH nodes, apoc.map.merge(e, a2) as x "
->>>>>>> 9bad1028
              # let's remove the entities from the original nodes list
              "WITH [x in nodes WHERE x.label <> 'Entity' | x] as activities, collect(x) as x2 "
              "RETURN apoc.coll.union(x2, activities) as n2 "
