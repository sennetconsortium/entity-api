# Set to True to disable the PUT and POST calls, used on STAGE to make entity-api READ-ONLY
READ_ONLY_MODE = False

# File path of schema yaml file, DO NOT MODIFY
SCHEMA_YAML_FILE = '/usr/src/app/src/schema/provenance_schema.yaml'

# Globus App ID and secret
APP_CLIENT_ID = ''
APP_CLIENT_SECRET = ''

# Neo4j connection (default value used for docker localhost deployment)
# Point to remote neo4j for dev/test/stage/prod deployment
NEO4J_URI = 'bolt://hubmap-neo4j-localhost:7687'
NEO4J_USERNAME = 'neo4j'
NEO4J_PASSWORD = '123'

# Set MEMCACHED_MODE to False to disable the caching for local development
MEMCACHED_MODE = True
MEMCACHED_SERVER = 'host:11211'
# Change prefix based on deployment environment, default for DEV
MEMCACHED_PREFIX = 'sn_entity_dev_'

# GitHub REST API token
GITHUB_API_TOKEN = ""

# URL for talking to UUID API (default value used for docker deployment, no token needed)
# Don't use localhost since uuid-api is running on a different container
# Point to remote URL for non-docker development
# Works regardless of the trailing slash /
UUID_API_URL = 'http://uuid-api:8080'

# URL for talking to Ingest API
# Works regardless of the trailing slash
INGEST_API_URL = 'http://ingest-api:8080'

# URL for talking to Entity API (default for Localhost)
# This is the same URL base where entity-api is running. This is useful in places where a call for one entity
# necessitates subsequent calls for other entities.
ENTITY_API_URL = 'http://localhost:5002'

# URL for talking to Search API (default value used for docker deployment, no token needed)
# Don't use localhost since search-api is running on a different container
# Point to remote URL for non-docker development
# Works regardless of the trailing slash /
SEARCH_API_URL = 'http://search-api:8080'

#The Base URL to the Globus transfer application site
GLOBUS_APP_BASE_URL = 'https://app.globus.org'

# Below configurations are for DOI redirection
# UUIDs of the Globus endpoints
GLOBUS_PUBLIC_ENDPOINT_UUID = ''
GLOBUS_CONSORTIUM_ENDPOINT_UUID = ''
GLOBUS_PROTECTED_ENDPOINT_UUID = ''

# Sub directories under the base data/globus directory where different access levels of data sits
PROTECTED_DATA_SUBDIR = 'private'
CONSORTIUM_DATA_SUBDIR = 'consortium'
PUBLIC_DATA_SUBDIR = 'public'

# The url where dataset/collection DOIs are redirected to
# The <entity_type> tag is required in the url and will be replaced by the incoming type
# The <identifier> tag is required in the url and will be replaced by the incoming identifier
DOI_REDIRECT_URL = 'https://data.sennetconsortium.org/<entity_type>?uuid=<identifier>'

#URL to tsv file that holds the redirect url information for DOI redirects
REDIRECTION_INFO_URL = 'https://raw.githubusercontent.com/hubmapconsortium/ccf-releases/main/reference-entity-ids.tsv'

UBKG_SERVER =
UBKG_ENDPOINT_VALUESET =
UBKG_CODES =

<<<<<<< HEAD
MULTIPLE_ALLOWED_ORGANS = [
    'UBERON:0001013',  # Adipose Tissue
    'UBERON:0000178',  # Blood
    'UBERON:0001474',  # Bone
    'UBERON:0002371',  # Bone Marrow
    'UBERON:0000029',  # Lymph Node
    'UBERON:0001911',  # Mammary Gland
    'UBERON:0005090',  # Muscle
    'UBERON:0002097',  # Skin
    'UBERON:0010000',  # Other
]
=======
MULTIPLE_ALLOWED_ORGANS = ['LY', 'SK', 'BD', 'BM', 'AD', 'BX', 'MU', 'OT']

# Disk names that appear in 'Mounted on' column when 'df' is run in shell
STATUS_DISKS = {'/': 'host disk space'}
>>>>>>> 368bfd5e
<|MERGE_RESOLUTION|>--- conflicted
+++ resolved
@@ -70,7 +70,6 @@
 UBKG_ENDPOINT_VALUESET =
 UBKG_CODES =
 
-<<<<<<< HEAD
 MULTIPLE_ALLOWED_ORGANS = [
     'UBERON:0001013',  # Adipose Tissue
     'UBERON:0000178',  # Blood
@@ -82,9 +81,6 @@
     'UBERON:0002097',  # Skin
     'UBERON:0010000',  # Other
 ]
-=======
-MULTIPLE_ALLOWED_ORGANS = ['LY', 'SK', 'BD', 'BM', 'AD', 'BX', 'MU', 'OT']
 
 # Disk names that appear in 'Mounted on' column when 'df' is run in shell
-STATUS_DISKS = {'/': 'host disk space'}
->>>>>>> 368bfd5e
+STATUS_DISKS = {'/': 'host disk space'}