# Set to True to disable the PUT and POST calls, used on STAGE to make entity-api READ-ONLY
READ_ONLY_MODE = False

# File path of schema yaml file, DO NOT MODIFY
SCHEMA_YAML_FILE = '/usr/src/app/src/schema/provenance_schema.yaml'

# Globus App ID and secret
APP_CLIENT_ID = ''
APP_CLIENT_SECRET = ''

# Neo4j connection (default value used for docker localhost deployment)
# Point to remote neo4j for dev/test/stage/prod deployment
NEO4J_URI = 'bolt://hubmap-neo4j-localhost:7687'
NEO4J_USERNAME = 'neo4j'
NEO4J_PASSWORD = '123'

# Set MEMCACHED_MODE to False to disable the caching for local development
MEMCACHED_MODE = True
MEMCACHED_SERVER = 'host:11211'
# Change prefix based on deployment environment, default for DEV
MEMCACHED_PREFIX = 'sn_entity_dev_'

# GitHub REST API token
GITHUB_API_TOKEN = ""

# URL for talking to UUID API (default value used for docker deployment, no token needed)
# Don't use localhost since uuid-api is running on a different container
# Point to remote URL for non-docker development
# Works regardless of the trailing slash /
UUID_API_URL = 'http://uuid-api:8080'

# URL for talking to Ingest API
# Works regardless of the trailing slash
INGEST_API_URL = 'http://ingest-api:8080'

# URL for talking to Entity API (default for Localhost)
# This is the same URL base where entity-api is running. This is useful in places where a call for one entity
# necessitates subsequent calls for other entities.
ENTITY_API_URL = 'http://localhost:5002'

# URL for talking to Search API (default value used for docker deployment, no token needed)
# Don't use localhost since search-api is running on a different container
# Point to remote URL for non-docker development
# Works regardless of the trailing slash /
SEARCH_API_URL = 'http://search-api:8080'

#The Base URL to the Globus transfer application site
GLOBUS_APP_BASE_URL = 'https://app.globus.org'

# Below configurations are for DOI redirection
# UUIDs of the Globus endpoints
GLOBUS_PUBLIC_ENDPOINT_UUID = ''
GLOBUS_CONSORTIUM_ENDPOINT_UUID = ''
GLOBUS_PROTECTED_ENDPOINT_UUID = ''

# Sub directories under the base data/globus directory where different access levels of data sits
PROTECTED_DATA_SUBDIR = 'private'
CONSORTIUM_DATA_SUBDIR = 'consortium'
PUBLIC_DATA_SUBDIR = 'public'

# The url where dataset/collection DOIs are redirected to
# The <entity_type> tag is required in the url and will be replaced by the incoming type
# The <identifier> tag is required in the url and will be replaced by the incoming identifier
DOI_REDIRECT_URL = 'https://data.sennetconsortium.org/<entity_type>?uuid=<identifier>'

#URL to tsv file that holds the redirect url information for DOI redirects
REDIRECTION_INFO_URL = 'https://raw.githubusercontent.com/hubmapconsortium/ccf-releases/main/reference-entity-ids.tsv'

UBKG_SERVER =
UBKG_ENDPOINT_VALUESET =
UBKG_CODES =

<<<<<<< HEAD
MULTIPLE_ALLOWED_ORGANS = ['LY', 'SK', 'BD', 'BM', 'AD', 'BX', 'MU', 'OT']

# Disk names that appear in 'Mounted on' column when 'df' is run in shell
STATUS_DISKS = {'/': 'host disk space'}
=======
MULTIPLE_ALLOWED_ORGANS = [
    'UBERON:0001013',  # Adipose Tissue
    'UBERON:0000178',  # Blood
    'UBERON:0001474',  # Bone
    'UBERON:0002371',  # Bone Marrow
    'UBERON:0000029',  # Lymph Node
    'UBERON:0001911',  # Mammary Gland
    'UBERON:0005090',  # Muscle
    'UBERON:0002097',  # Skin
    'UBERON:0010000',  # Other
]
>>>>>>> 76a5c46e
<|MERGE_RESOLUTION|>--- conflicted
+++ resolved
@@ -70,12 +70,6 @@
 UBKG_ENDPOINT_VALUESET =
 UBKG_CODES =
 
-<<<<<<< HEAD
-MULTIPLE_ALLOWED_ORGANS = ['LY', 'SK', 'BD', 'BM', 'AD', 'BX', 'MU', 'OT']
-
-# Disk names that appear in 'Mounted on' column when 'df' is run in shell
-STATUS_DISKS = {'/': 'host disk space'}
-=======
 MULTIPLE_ALLOWED_ORGANS = [
     'UBERON:0001013',  # Adipose Tissue
     'UBERON:0000178',  # Blood
@@ -87,4 +81,6 @@
     'UBERON:0002097',  # Skin
     'UBERON:0010000',  # Other
 ]
->>>>>>> 76a5c46e
+
+# Disk names that appear in 'Mounted on' column when 'df' is run in shell
+STATUS_DISKS = {'/': 'host disk space'}