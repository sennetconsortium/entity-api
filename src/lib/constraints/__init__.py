--- conflicted
+++ resolved
@@ -31,13 +31,8 @@
         try:
             _sub_type = f"{sub_type[0]}_" if sub_type is not None else ''
             _use_case = f"{use_case}_" if use_case is not None else ''
-<<<<<<< HEAD
             func = f"build_{entity_type}_{_sub_type}{_use_case}constraints"
             constraints = globals()[func.lower()](entity_type)
-=======
-            func = f"build_{entity_type.lower()}_{_sub_type}{_use_case}constraints"
-            constraints = globals()[func](entity_type)
->>>>>>> 97f02ae9
         except Exception as e:
             error = f"Constraints could not be found with the combination of `sub_type`: `{sub_type[0]}` and `filter` as {use_case}"
 
