import ast
import collections
from datetime import datetime
from flask import Flask, g, jsonify, request
from neo4j.exceptions import TransactionError
import os
import re
import csv
import requests
import urllib.request
from io import StringIO
# Don't confuse urllib (Python native library) with urllib3 (3rd-party library, requests also uses urllib3)
from urllib3.exceptions import InsecureRequestWarning
from pathlib import Path
import logging
import json
import time
from lib.constraints import get_constraints_by_ancestor, get_constraints_by_descendant, build_constraint, \
    build_constraint_unit

# pymemcache.client.base.PooledClient is a thread-safe client pool
# that provides the same API as pymemcache.client.base.Client
from pymemcache.client.base import PooledClient
from pymemcache import serde

# Local modules
import app_neo4j_queries
import provenance
from schema import schema_manager, schema_validators, schema_triggers
from schema import schema_errors
from schema import schema_neo4j_queries
from schema.schema_constants import SchemaConstants
from schema.schema_constants import DataVisibilityEnum

# HuBMAP commons
from hubmap_commons import string_helper
from hubmap_commons import file_helper as hm_file_helper
from hubmap_commons import neo4j_driver
from hubmap_commons.hm_auth import AuthHelper
from hubmap_commons.exceptions import HTTPException

# Atlas Consortia commons
from atlas_consortia_commons.ubkg import initialize_ubkg
from atlas_consortia_commons.rest import *
from atlas_consortia_commons.rest import abort_bad_req, abort_not_found
from atlas_consortia_commons.string import equals
from atlas_consortia_commons.ubkg.ubkg_sdk import init_ontology
from lib.ontology import Ontology

# Root logger configuration
global logger

# Use `getLogger()` instead of `getLogger(__name__)` to apply the config to the root logger
# will be inherited by the sub-module loggers
try:
    logger = logging.getLogger()
    logger.setLevel(logging.INFO)

    # All the API logging is gets written into the same log file
    # The uWSGI logging for each deployment disables the request logging
    # but still captures the 4xx and 5xx errors to the file `log/uwsgi-entity-api.log`
    # Log rotation is handled via logrotate on the host system with a configuration file
    # Do NOT handle log file and rotation via the Python logging to avoid issues with multi-worker processes
    log_file_handler = logging.FileHandler('../log/entity-api-' + time.strftime("%m-%d-%Y-%H-%M-%S") + '.log')
    log_file_handler.setFormatter(logging.Formatter('[%(asctime)s] %(levelname)s in %(module)s: %(message)s'))
    logger.addHandler(log_file_handler)
except Exception as e:
    print("Error setting up global log file.")
    print(str(e))

try:
    logger.info("logger initialized")
except Exception as e:
    print("Error opening log file during startup")
    print(str(e))

# Specify the absolute path of the instance folder and use the config file relative to the instance path
app = Flask(__name__, instance_path=os.path.join(os.path.abspath(os.path.dirname(__file__)), 'instance'), instance_relative_config=True)
app.config.from_pyfile('app.cfg')

# Remove trailing slash / from URL base to avoid "//" caused by config with trailing slash
app.config['UUID_API_URL'] = app.config['UUID_API_URL'].strip('/')
app.config['INGEST_API_URL'] = app.config['INGEST_API_URL'].strip('/')
app.config['SEARCH_API_URL'] = app.config['SEARCH_API_URL'].strip('/')

# This mode when set True disables the PUT and POST calls, used on STAGE to make entity-api READ-ONLY
# to prevent developers from creating new UUIDs and new entities or updating existing entities
READ_ONLY_MODE = app.config['READ_ONLY_MODE']

# Whether Memcached is being used or not
# Default to false if the property is missing in the configuration file

if 'MEMCACHED_MODE' in app.config:
    MEMCACHED_MODE = app.config['MEMCACHED_MODE']
    # Use prefix to distinguish the cached data of same source across different deployments
    MEMCACHED_PREFIX = app.config['MEMCACHED_PREFIX']
else:
    MEMCACHED_MODE = False
    MEMCACHED_PREFIX = 'NONE'

# Suppress InsecureRequestWarning warning when requesting status on https with ssl cert verify disabled
requests.packages.urllib3.disable_warnings(category = InsecureRequestWarning)

####################################################################################################
## UBKG Ontology and REST initialization
####################################################################################################

try:
    for exception in get_http_exceptions_classes():
        app.register_error_handler(exception, abort_err_handler)
    app.ubkg = initialize_ubkg(app.config)
    with app.app_context():
        init_ontology()
        Ontology.modify_entities_cache()

    logger.info("Initialized ubkg module successfully :)")
# Use a broad catch-all here
except Exception:
    msg = "Failed to initialize the ubkg module"
    # Log the full stack trace, prepend a line with our message
    logger.exception(msg)


####################################################################################################
## AuthHelper initialization
####################################################################################################

# Initialize AuthHelper class and ensure singleton
try:
    if AuthHelper.isInitialized() == False:
        auth_helper_instance = AuthHelper.create(app.config['APP_CLIENT_ID'], app.config['APP_CLIENT_SECRET'])

        logger.info("Initialized AuthHelper class successfully :)")
    else:
        auth_helper_instance = AuthHelper.instance()
except Exception:
    msg = "Failed to initialize the AuthHelper class"
    # Log the full stack trace, prepend a line with our message
    logger.exception(msg)


####################################################################################################
## Neo4j connection initialization
####################################################################################################

# The neo4j_driver (from commons package) is a singleton module
# This neo4j_driver_instance will be used for application-specifc neo4j queries
# as well as being passed to the schema_manager
try:
    neo4j_driver_instance = neo4j_driver.instance(app.config['NEO4J_URI'],
                                                  app.config['NEO4J_USERNAME'],
                                                  app.config['NEO4J_PASSWORD'])
    logger.info("Initialized neo4j_driver module successfully :)")
except Exception:
    msg = "Failed to initialize the neo4j_driver module"
    # Log the full stack trace, prepend a line with our message
    logger.exception(msg)


####################################################################################################
## Memcached client initialization
####################################################################################################

memcached_client_instance = None

if MEMCACHED_MODE:
    try:
        # Use client pool to maintain a pool of already-connected clients for improved performance
        # The uwsgi config launches the app across multiple threads (8) inside each process (32), making essentially 256 processes
        # Set the connect_timeout and timeout to avoid blocking the process when memcached is slow, defaults to "forever"
        # connect_timeout: seconds to wait for a connection to the memcached server
        # timeout: seconds to wait for send or reveive calls on the socket connected to memcached
        # Use the ignore_exc flag to treat memcache/network errors as cache misses on calls to the get* methods
        # Set the no_delay flag to sent TCP_NODELAY (disable Nagle's algorithm to improve TCP/IP networks and decrease the number of packets)
        # If you intend to use anything but str as a value, it is a good idea to use a serializer
        memcached_client_instance = PooledClient(app.config['MEMCACHED_SERVER'],
                                                 max_pool_size = 256,
                                                 connect_timeout = 1,
                                                 timeout = 30,
                                                 ignore_exc = True,
                                                 no_delay = True,
                                                 serde = serde.pickle_serde)

        # memcached_client_instance can be instantiated without connecting to the Memcached server
        # A version() call will throw error (e.g., timeout) when failed to connect to server
        # Need to convert the version in bytes to string
        logger.info(f'Connected to Memcached server {memcached_client_instance.version().decode()} successfully :)')
    except Exception:
        msg = 'Failed to connect to the Memcached server :('
        # Log the full stack trace, prepend a line with our message
        logger.exception(msg)

        # Turn off the caching
        MEMCACHED_MODE = False
"""
Close the current neo4j connection at the end of every request
"""
@app.teardown_appcontext
def close_neo4j_driver(error):
    if hasattr(g, 'neo4j_driver_instance'):
        # Close the driver instance
        neo4j_driver.close()
        # Also remove neo4j_driver_instance from Flask's application context
        g.neo4j_driver_instance = None



####################################################################################################
## Schema initialization
####################################################################################################

try:
    # The schema_manager is a singleton module
    # Pass in auth_helper_instance, neo4j_driver instance, and file_upload_helper instance
    schema_manager.initialize(app.config['SCHEMA_YAML_FILE'],
                              app.config['UUID_API_URL'],
                              app.config['INGEST_API_URL'],
                              app.config['SEARCH_API_URL'],
                              auth_helper_instance,
                              neo4j_driver_instance,
                              app.ubkg,
                              memcached_client_instance,
                              app.config['MEMCACHED_PREFIX'])

    logger.info("Initialized schema_manager module successfully :)")
# Use a broad catch-all here
except Exception as e:
    # Log the full stack trace, prepend a line with our message and Exception
    logger.exception(f"Failed to initialize the schema_manager module - {str(e)}")


####################################################################################################
## REFERENCE DOI Redirection
####################################################################################################

## Read tsv file with the REFERENCE entity redirects
## sets the reference_redirects dict which is used
## by the /redirect method below
# try:
#     # TODO: Need to get updated redirection info for sennet
#     reference_redirects = {}
#     url = app.config['REDIRECTION_INFO_URL']
#     response = requests.get(url)
#     resp_txt = response.content.decode('utf-8')
#     cr = csv.reader(resp_txt.splitlines(), delimiter='\t')

#     first = True
#     id_column = None
#     redir_url_column = None
#     for row in cr:
#         if first:
#             first = False
#             header = row
#             column = 0
#             for label in header:
#                 if label == 'sennet_id': id_column = column
#                 if label == 'data_information_page': redir_url_column = column
#                 column = column + 1
#             if id_column is None: raise Exception(f"Column sennet_id not found in {url}")
#             if redir_url_column is None: raise Exception (f"Column data_information_page not found in {url}")
#         else:
#             reference_redirects[row[id_column].upper().strip()] = row[redir_url_column]
#     rr = redirect('abc', code = 307)
#     print(rr)
# except Exception:
#     logger.exception("Failed to read tsv file with REFERENCE redirect information")


####################################################################################################
## Constants
####################################################################################################

# For now, don't use the constants from commons
# All lowercase for easy comparision
#
# Places where these constants are used should be evaluated for refactoring to directly reference the
# constants in SchemaConstants.  Constants defined here should be evaluated to move to SchemaConstants.
# All this should be done when the endpoints with changed code can be verified with solid tests.
ACCESS_LEVEL_PUBLIC = SchemaConstants.ACCESS_LEVEL_PUBLIC
ACCESS_LEVEL_CONSORTIUM = SchemaConstants.ACCESS_LEVEL_CONSORTIUM
ACCESS_LEVEL_PROTECTED = SchemaConstants.ACCESS_LEVEL_PROTECTED
DATASET_STATUS_PUBLISHED = SchemaConstants.DATASET_STATUS_PUBLISHED
COMMA_SEPARATOR = ','


####################################################################################################
## API Endpoints
####################################################################################################

"""
The default route

Returns
-------
str
    A welcome message
"""
@app.route('/', methods = ['GET'])
def index():
    return "Hello! This is SenNet Entity API service :)"


"""
Delete ALL the following cached data from Memcached, Data Admin access is required in AWS API Gateway:
    - cached individual entity dict
    - cached IDs dict from uuid-api
    - cached yaml content from github raw URLs
    - cached TSV file content for reference DOIs redirect

Returns
-------
str
    A confirmation message
"""
@app.route('/flush-all-cache', methods = ['DELETE'])
def flush_all_cache():
    msg = ''

    if MEMCACHED_MODE:
        memcached_client_instance.flush_all()
        msg = 'All cached data (entities, IDs, yamls, tsv) has been deleted from Memcached'
    else:
        msg = 'No caching is being used because Memcached mode is not enabled at all'

    return msg


"""
Delete the cached data from Memcached for a given entity, Data Admin access is required in AWS API Gateway

Parameters
----------
id : str
    The HuBMAP ID (e.g. HBM123.ABCD.456) or UUID of target entity (Donor/Dataset/Sample/Upload/Collection/Publication)

Returns
-------
str
    A confirmation message
"""
@app.route('/flush-cache/<id>', methods = ['DELETE'])
def flush_cache(id):
    msg = ''

    if MEMCACHED_MODE:
        delete_cache(id)
        msg = f'The cached data has been deleted from Memcached for entity {id}'
    else:
        msg = 'No caching is being used because Memcached mode is not enabled at all'

    return msg

"""
Show status of neo4j connection with the current VERSION and BUILD

Returns
-------
json
    A json containing the status details
"""
@app.route('/status', methods = ['GET'])
def get_status():

    try:
        file_version_content = (Path(__file__).absolute().parent.parent / 'VERSION').read_text().strip()
    except Exception as e:
        file_version_content = str(e)

    try:
        file_build_content = (Path(__file__).absolute().parent.parent / 'BUILD').read_text().strip()
    except Exception as e:
        file_build_content = str(e)

    status_data = {
        # Use strip() to remove leading and trailing spaces, newlines, and tabs
        'version': file_version_content,
        'build': file_build_content,
        'neo4j_connection': False
    }

    # Don't use try/except here
    is_connected = app_neo4j_queries.check_connection(neo4j_driver_instance)

    if is_connected:
        status_data['neo4j_connection'] = True

    return jsonify(status_data)


"""
Currently for debugging purpose 
Essentially does the same as ingest-api's `/metadata/usergroups` using the deprecated commons method
Globus groups token is required by AWS API Gateway lambda authorizer

Returns
-------
json
    A json list of globus groups this user belongs to
"""
@app.route('/usergroups', methods = ['GET'])
def get_user_groups():
    token = get_user_token(request)
    groups_list = auth_helper_instance.get_user_groups_deprecated(token)
    return jsonify(groups_list)


"""
Retrieve the ancestor organ(s) of a given entity

The gateway treats this endpoint as public accessible

Parameters
----------
id : str
    The SenNet ID (e.g. SNT123.ABCD.456) or UUID of target entity (Dataset/Sample)

Returns
-------
json
    List of organs that are ancestors of the given entity
    - Only dataset entities can return multiple ancestor organs
      as Samples can only have one parent.
    - If no organ ancestors are found an empty list is returned
    - If requesting the ancestor organ of a Sample of type Organ or Source/Collection/Upload
      a 400 response is returned.
"""
@app.route('/entities/<id>/ancestor-organs', methods = ['GET'])
def get_ancestor_organs(id):
    # Token is not required, but if an invalid token provided,
    # we need to tell the client with a 401 error
    validate_token_if_auth_header_exists(request)

    # Use the internal token to query the target entity
    # since public entities don't require user token
    token = get_internal_token()

    # Query target entity against uuid-api and neo4j and return as a dict if exists
    entity_dict = query_target_entity(id, token)
    normalized_entity_type = entity_dict['entity_type']

    # A bit validation
    supported_entity_types = ['Sample']
    if normalized_entity_type not in supported_entity_types and \
            not schema_manager.entity_type_instanceof(normalized_entity_type, 'Dataset'):
        abort_bad_req(f"Unable to get the ancestor organs for this: {normalized_entity_type}, supported entity types: Sample, Dataset, Publication")

    if normalized_entity_type == 'Sample' and entity_dict['sample_category'].lower() == 'organ':
        abort_bad_req("Unable to get the ancestor organ of an organ.")

    if schema_manager.entity_type_instanceof(normalized_entity_type, 'Dataset'):
        # Only published/public datasets don't require token
        if entity_dict['status'].lower() != DATASET_STATUS_PUBLISHED:
            # Token is required and the user must belong to SenNet-READ group
            token = get_user_token(request, non_public_access_required = True)
    else:
        # The `data_access_level` of Sample can only be either 'public' or 'consortium'
        if entity_dict['data_access_level'] == ACCESS_LEVEL_CONSORTIUM:
            token = get_user_token(request, non_public_access_required = True)

    # By now, either the entity is public accessible or the user token has the correct access level
    organs = app_neo4j_queries.get_ancestor_organs(neo4j_driver_instance, entity_dict['uuid'])

    # Skip executing the trigger method to get Sample.direct_ancestor
    properties_to_skip = ['direct_ancestor']
    complete_entities_list = schema_manager.get_complete_entities_list(token, organs, properties_to_skip)

    # Final result after normalization
    final_result = schema_manager.normalize_entities_list_for_response(complete_entities_list)

    return jsonify(final_result)

def _get_entity_visibility(normalized_entity_type, entity_dict):
    if normalized_entity_type not in schema_manager.get_all_entity_types():
        logger.log( logging.ERROR
                    ,f"normalized_entity_type={normalized_entity_type}"
                     f" not recognized by schema_manager.get_all_entity_types().")
        abort_bad_req(f"'{normalized_entity_type}' is not a recognized entity type.")

    # Use the characteristics of the entity's data to classify the entity's visibility, so
    # it can be used along with the user's authorization to determine access.
    entity_visibility=DataVisibilityEnum.NONPUBLIC
    if normalized_entity_type == 'Dataset' and \
       entity_dict['status'].lower() == DATASET_STATUS_PUBLISHED:
        entity_visibility=DataVisibilityEnum.PUBLIC
    elif normalized_entity_type == 'Collection' and \
        'registered_doi' in entity_dict and \
        'doi_url' in entity_dict and \
        'contacts' in entity_dict and \
        'creators' in entity_dict and \
        len(entity_dict['contacts']) > 0 and \
        len(entity_dict['creators']) > 0:
            # Get the data_access_level for each Dataset in the Collection from Neo4j
            collection_dataset_statuses = schema_neo4j_queries.get_collection_datasets_statuses(neo4j_driver_instance
                                                                                                ,entity_dict['uuid'])

            # If the list of distinct statuses for Datasets in the Collection only has one entry, and
            # it is 'published', the Collection is public
            if len(collection_dataset_statuses) == 1 and \
                collection_dataset_statuses[0].lower() == SchemaConstants.DATASET_STATUS_PUBLISHED:
                entity_visibility=DataVisibilityEnum.PUBLIC
    elif normalized_entity_type == 'Upload':
        # Upload entities require authorization to access, so keep the
        # entity_visibility as non-public, as initialized outside block.
        pass
    elif normalized_entity_type in ['Source','Sample'] and \
         entity_dict['data_access_level'] == ACCESS_LEVEL_PUBLIC:
        entity_visibility = DataVisibilityEnum.PUBLIC
    return entity_visibility

"""
Retrieve the metadata information of a given entity by id

The gateway treats this endpoint as public accessible

Result filtering is supported based on query string
For example: /entities/<id>?property=data_access_level

Parameters
----------
id : str
    The SenNet ID (e.g. SNT123.ABCD.456) or UUID of target entity 

Returns
-------
json
    All the properties or filtered property of the target entity
"""
@app.route('/entities/<id>', methods = ['GET'])
def get_entity_by_id(id):
    # Token is not required, but if an invalid token provided,
    # we need to tell the client with a 401 error
    validate_token_if_auth_header_exists(request)

    # Use the internal token to query the target entity
    # since public entities don't require user token
    token = get_internal_token()

    # Query target entity against uuid-api and neo4j and return as a dict if exists
    entity_dict = query_target_entity(id, token)
    normalized_entity_type = entity_dict['entity_type']
    # To verify if a Collection is public, it is necessary to have its Datasets, which
    # are populated as triggered data.  So pull back the complete entity for
    # _get_entity_visibility() to check.
    complete_dict = schema_manager.get_complete_entity_result(token, entity_dict)

    # Determine if the entity is publicly visible base on its data, only.
    entity_scope = _get_entity_visibility(  normalized_entity_type=normalized_entity_type
                                            ,entity_dict=complete_dict)

    # Initialize the user as authorized if the data is public.  Otherwise, the
    # user is not authorized and credentials must be checked.
    if entity_scope == DataVisibilityEnum.PUBLIC:
        user_authorized = True
    else:
        # It's highly possible that there's no token provided
        user_token = get_user_token(request)

        # The user_token is flask.Response on error
        # Without token, the user can only access public collections, modify the collection result
        # by only returning public datasets attached to this collection
        if isinstance(user_token, Response):
            abort_forbidden(f"{normalized_entity_type} for {id} is not accessible without presenting a token.")
        else:
            # When the groups token is valid, but the user doesn't belong to HuBMAP-READ group
            # Or the token is valid but doesn't contain group information (auth token or transfer token)
            user_authorized = user_in_globus_read_group(request)

    # We'll need to return all the properties including those generated by
    # `on_read_trigger` to have a complete result e.g., the 'next_revision_uuid' and
    # 'previous_revision_uuid' being used below.
    if not user_authorized:
        abort_forbidden(f"The requested {normalized_entity_type} has non-public data."
                        f"  A Globus token with access permission is required.")

    # Also normalize the result based on schema
    final_result = schema_manager.normalize_object_result_for_response( provenance_type='ENTITIES'
                                                                        ,entity_dict=complete_dict
                                                                        ,properties_to_include=['protocol_url'])

    # Result filtering based on query string
    # The `data_access_level` property is available in all entities Source/Sample/Dataset
    # and this filter is being used by gateway to check the data_access_level for file assets
    # The `status` property is only available in Dataset and being used by search-api for revision
    result_filtering_accepted_property_keys = ['data_access_level', 'status']

    if bool(request.args):
        property_key = request.args.get('property')

        if property_key is not None:
            # Validate the target property
            if property_key not in result_filtering_accepted_property_keys:
                abort_bad_req(f"Only the following property keys are supported in the query string: {COMMA_SEPARATOR.join(result_filtering_accepted_property_keys)}")

            if property_key == 'status' and \
                    not schema_manager.entity_type_instanceof(normalized_entity_type, 'Dataset'):
                abort_bad_req(f"Only Dataset supports 'status' property key in the query string")

            # Response with the property value directly
            # Don't use jsonify() on string value
            return complete_dict[property_key]
        else:
            abort_bad_req("The specified query string is not supported. Use '?property=<key>' to filter the result")
    else:
        # Response with the dict
        return jsonify(final_result)


"""
Retrive the full tree above the referenced entity and build the provenance document

The gateway treats this endpoint as public accessible

Parameters
----------
id : str
    The SenNet ID (e.g. SNT123.ABCD.456) or UUID of target entity 

Returns
-------
json
    All the provenance details associated with this entity
"""
@app.route('/entities/<id>/provenance', methods = ['GET'])
def get_entity_provenance(id):
    # Token is not required, but if an invalid token provided,
    # we need to tell the client with a 401 error
    validate_token_if_auth_header_exists(request)

    # Use the internal token to query the target entity
    # since public entities don't require user token
    token = get_internal_token()

    # Query target entity against uuid-api and neo4j and return as a dict if exists
    entity_dict = query_target_entity(id, token)
    uuid = entity_dict['uuid']
    normalized_entity_type = entity_dict['entity_type']

    # A bit validation to prevent Lab or Collection being queried
    supported_entity_types = ['Source', 'Sample']
    if normalized_entity_type not in supported_entity_types and \
            not schema_manager.entity_type_instanceof(normalized_entity_type, 'Dataset'):
        abort_bad_req(f"Unable to get the provenance for this {normalized_entity_type}, supported entity types: {COMMA_SEPARATOR.join(supported_entity_types)}, Dataset, Publication")

    if schema_manager.entity_type_instanceof(normalized_entity_type, 'Dataset'):
        # Only published/public datasets don't require token
        if entity_dict['status'].lower() != DATASET_STATUS_PUBLISHED:
            # Token is required and the user must belong to SenNet-READ group
            token = get_user_token(request, non_public_access_required = True)
    else:
        # The `data_access_level` of Source/Sample can only be either 'public' or 'consortium'
        if entity_dict['data_access_level'] == ACCESS_LEVEL_CONSORTIUM:
            token = get_user_token(request, non_public_access_required = True)

    # By now, either the entity is public accessible or the user token has the correct access level
    # Will just proceed to get the provenance information
    # Get the `depth` from query string if present and it's used by neo4j query
    # to set the maximum number of hops in the traversal
    depth = None
    if 'depth' in request.args:
        depth = int(request.args.get('depth'))

    # Convert neo4j json to dict
    neo4j_result = app_neo4j_queries.get_provenance(neo4j_driver_instance, uuid, depth)
    raw_provenance_dict = dict(neo4j_result['json'])

    raw_descendants_dict = None
    if bool(request.args):
        # The parsed query string value is a string 'true'
        return_descendants = request.args.get('return_descendants')

        if (return_descendants is not None) and (return_descendants.lower() == 'true'):
            neo4j_result_descendants = app_neo4j_queries.get_provenance(neo4j_driver_instance, uuid, depth, True)
            raw_descendants_dict = dict(neo4j_result_descendants['json'])

    # Normalize the raw provenance nodes based on the yaml schema
    normalized_provenance_dict = {
        'relationships': raw_provenance_dict['relationships'],
        'nodes': []
    }

    build_nodes(raw_provenance_dict, normalized_provenance_dict, token)
    provenance_json = provenance.get_provenance_history(uuid, normalized_provenance_dict, auth_helper_instance)

    if raw_descendants_dict:
        normalized_provenance_descendants_dict = {
            'relationships': raw_descendants_dict['relationships'],
            'nodes': []
        }

        build_nodes(raw_descendants_dict, normalized_provenance_descendants_dict, token)
        provenance_json_descendants = provenance.get_provenance_history(uuid, normalized_provenance_descendants_dict,
                                                                        auth_helper_instance)

        provenance_json = json.loads(provenance_json)
        provenance_json['descendants'] = json.loads(provenance_json_descendants)
        provenance_json = json.dumps(provenance_json)

    # Response with the provenance details
    return Response(response = provenance_json, mimetype = "application/json")


def build_nodes(raw_provenance_dict, normalized_provenance_dict, token):
    for node_dict in raw_provenance_dict['nodes']:
        # The schema yaml doesn't handle Lab nodes, just leave it as is
        if (node_dict['label'] == 'Entity') and (node_dict['entity_type'] != 'Lab'):
            # Generate trigger data
            # Skip some of the properties that are time-consuming to generate via triggers:
            # director_ancestor for Sample, and direct_ancestors for Dataset
            # Also skip next_revision_uuid and previous_revision_uuid for Dataset to avoid additional
            # checks when the target Dataset is public but the revisions are not public
            properties_to_skip = [
                'direct_ancestors',
                'direct_ancestor',
                'next_revision_uuid',
                'previous_revision_uuid',
                'next_revision_uuids',
                'previous_revision_uuids'
            ]

            # We'll need to return all the properties (except the ones to skip from above list)
            # including those generated by `on_read_trigger` to have a complete result
            # The 'on_read_trigger' doesn't really need a token
            complete_entity_dict = schema_manager.get_complete_entity_result(token, node_dict, properties_to_skip)

            # Filter out properties not defined or not to be exposed in the schema yaml
            normalized_entity_dict = schema_manager.normalize_object_result_for_response('ENTITIES', complete_entity_dict)

            # Now the node to be used by provenance is all regulated by the schema
            normalized_provenance_dict['nodes'].append(normalized_entity_dict)
        elif node_dict['label'] == 'Activity':
            # Normalize Activity nodes too
            normalized_activity_dict = schema_manager.normalize_activity_result_for_response(node_dict)
            normalized_provenance_dict['nodes'].append(normalized_activity_dict)
        else:
            # Skip Entity Lab nodes
            normalized_provenance_dict['nodes'].append(node_dict)


"""
Show all the supported entity types

The gateway treats this endpoint as public accessible

Returns
-------
json
    A list of all the available entity types defined in the schema yaml
"""
@app.route('/entity-types', methods = ['GET'])
def get_entity_types():
    # Token is not required, but if an invalid token provided,
    # we need to tell the client with a 401 error
    validate_token_if_auth_header_exists(request)

    return jsonify(schema_manager.get_all_entity_types())

"""
Retrive all the entity nodes for a given entity type
Result filtering is supported based on query string
For example: /<entity_type>/entities?property=uuid

NOTE: this endpoint is NOT exposed via AWS API Gateway due to performance consideration
It's only used by search-api with making internal calls during index/reindex time bypassing AWS API Gateway

Parameters
----------
entity_type : str
    One of the supported entity types: Dataset, Collection, Sample, Source

Returns
-------
json
    All the entity nodes in a list of the target entity type
"""
@app.route('/<entity_type>/entities', methods = ['GET'])
def get_entities_by_type(entity_type):
    final_result = []

    # Normalize user provided entity_type
    normalized_entity_type = schema_manager.normalize_entity_type(entity_type)

    # Validate the normalized_entity_type to ensure it's one of the accepted types
    try:
        schema_manager.validate_normalized_entity_type(normalized_entity_type)
    except schema_errors.InvalidNormalizedEntityTypeException as e:
        abort_bad_req("Invalid entity type provided: " + entity_type)

    # Result filtering based on query string
    if bool(request.args):
        property_key = request.args.get('property')

        if property_key is not None:
            result_filtering_accepted_property_keys = ['uuid']

            # Validate the target property
            if property_key not in result_filtering_accepted_property_keys:
                abort_bad_req(f"Only the following property keys are supported in the query string: {COMMA_SEPARATOR.join(result_filtering_accepted_property_keys)}")

            # Only return a list of the filtered property value of each entity
            property_list = app_neo4j_queries.get_entities_by_type(neo4j_driver_instance, normalized_entity_type, property_key)

            # Final result
            final_result = property_list
        else:
            abort_bad_req("The specified query string is not supported. Use '?property=<key>' to filter the result")
    # Return all the details if no property filtering
    else:
        # Get back a list of entity dicts for the given entity type
        entities_list = app_neo4j_queries.get_entities_by_type(neo4j_driver_instance, normalized_entity_type)

        # We'll return all the properties but skip these time-consuming ones
        # Source doesn't need to skip any
        # Collection is not handled by this call
        properties_to_skip = [
            # Properties to skip for Sample
            'direct_ancestor',
            # Properties to skip for Upload
            'datasets',
            # Properties to skip for Dataset
            'direct_ancestors',
            'collections',
            'upload',
            'title',
            'previous_revision_uuid',
            'next_revision_uuid',
            'next_revision_uuids',
            'previous_revision_uuids'
        ]
        # Get user token from Authorization header.  Since this endpoint is not exposed through the AWS Gateway
        token = get_user_token(request)
        # Get back a list of entity dicts for the given entity type
        entities_list = app_neo4j_queries.get_entities_by_type(neo4j_driver_instance, normalized_entity_type)

        complete_entities_list = schema_manager.get_complete_entities_list(token, entities_list, properties_to_skip)

        # Final result after normalization
        final_result = schema_manager.normalize_entities_list_for_response( complete_entities_list
                                                                            ,properties_to_include=['protocol_url'])

    # Response with the final result
    return jsonify(final_result)

"""
Create an entity of the target type in neo4j

Response result filtering is supported based on query string
For example: /entities/<entity_type>?return_all_properties=true
Default to skip those time-consuming properties

Parameters
----------
entity_type : str
    One of the target entity types (case-insensitive since will be normalized): Dataset, Source, Sample, Upload, Collection

Returns
-------
json
    All the properties of the newly created entity
"""
@app.route('/entities/<entity_type>', methods = ['POST'])
def create_entity(entity_type):
    # Get user token from Authorization header
    user_token = get_user_token(request)

    # Normalize user provided entity_type
    normalized_entity_type = schema_manager.normalize_entity_type(entity_type)

    # Validate the normalized_entity_type to make sure it's one of the accepted types
    try:
        schema_manager.validate_normalized_entity_type(normalized_entity_type)
    except schema_errors.InvalidNormalizedEntityTypeException as e:
        abort_bad_req(f"Invalid entity type provided: {entity_type}")

    # Execute entity level validator defined in schema yaml before entity creation
    # Currently on Dataset and Upload creation require application header
    try:
        schema_manager.execute_entity_level_validator('before_entity_create_validator', normalized_entity_type, request)
    except schema_errors.MissingApplicationHeaderException as e:
        abort_bad_req(e)
    except schema_errors.InvalidApplicationHeaderException as e:
        abort_bad_req(e)

    json_data_dict = check_for_metadata(normalized_entity_type, user_token)
    verify_ubkg_properties(json_data_dict)

    # Validate request json against the yaml schema
    try:
        schema_manager.validate_json_data_against_schema('ENTITIES', json_data_dict, normalized_entity_type)
    except schema_errors.SchemaValidationException as e:
        # No need to log the validation errors
        abort_bad_req(str(e))

    # Execute property level validators defined in schema yaml before entity property creation
    # Use empty dict {} to indicate there's no existing_data_dict
    try:
        schema_manager.execute_property_level_validators('ENTITIES', 'before_property_create_validators', normalized_entity_type, request, {}, json_data_dict)
    # Currently only ValueError
    except ValueError as e:
        abort_bad_req(e)

    # Sample and Dataset: additional validation, create entity, after_create_trigger
    # Collection and Source: create entity
    if normalized_entity_type == 'Sample':
        # A bit more validation to ensure if `organ` code is set, the `sample_category` must be set to "organ"
        # Vise versa, if `sample_category` is set to "organ", `organ` code is required
        if ('sample_category' in json_data_dict) and (json_data_dict['sample_category'].lower() == 'organ'):
            if ('organ' not in json_data_dict) or (json_data_dict['organ'].strip() == ''):
                abort_bad_req("A valid organ code is required when the sample_category is organ")
        else:
            if 'organ' in json_data_dict:
                abort_bad_req("The sample_category must be organ when an organ code is provided")

        # A bit more validation for new sample to be linked to existing source entity
        direct_ancestor_uuid = json_data_dict['direct_ancestor_uuid']
        # Check existence of the direct ancestor (either another Sample or Source)
        direct_ancestor_dict = query_target_entity(direct_ancestor_uuid, user_token)
        validate_constraints_by_entities(direct_ancestor_dict, json_data_dict, normalized_entity_type)
        json_data_dict['direct_ancestor_uuid'] = direct_ancestor_dict['uuid']

        check_multiple_organs_constraint(json_data_dict, direct_ancestor_dict)

        # Generate 'before_create_triiger' data and create the entity details in Neo4j
        merged_dict = create_entity_details(request, normalized_entity_type, user_token, json_data_dict)
    elif schema_manager.entity_type_instanceof(normalized_entity_type, 'Dataset'):
        # `direct_ancestor_uuids` is required for creating new Dataset
        # Check existence of those direct ancestors

        direct_ancestor_uuids = []
        for direct_ancestor_uuid in json_data_dict['direct_ancestor_uuids']:
            direct_ancestor_dict = query_target_entity(direct_ancestor_uuid, user_token)
            validate_constraints_by_entities(direct_ancestor_dict, json_data_dict, normalized_entity_type)
            direct_ancestor_uuids.append(direct_ancestor_dict['uuid'])

        json_data_dict['direct_ancestor_uuids'] = direct_ancestor_uuids

        def check_previous_revision(previous_revision_uuid):
            previous_version_dict = query_target_entity(previous_revision_uuid, user_token)

            # Make sure the previous version entity is either a Dataset or Sample
            if previous_version_dict['entity_type'] not in ['Dataset', 'Sample']:
                abort_bad_req(f"The previous_revision_uuid specified for this dataset must be either a Dataset or Sample")

            # Also need to validate if the given 'previous_revision_uuid' has already had
            # an exisiting next revision
            # Only return a list of the uuids, no need to get back the list of dicts
            next_revisions_list = app_neo4j_queries.get_next_revisions(neo4j_driver_instance, previous_version_dict['uuid'], 'uuid')

            # As long as the list is not empty, tell the users to use a different 'previous_revision_uuid'
            if next_revisions_list:
                abort_bad_req(f"The previous_revision_uuid specified for this dataset has already had a next revision")

            # Only published datasets can have revisions made of them. Verify that that status of the Dataset specified
            # by previous_revision_uuid is published. Else, bad request error.
            if 'status' not in previous_version_dict or previous_version_dict['status'].lower() != DATASET_STATUS_PUBLISHED:
                abort_bad_req(f"The previous_revision_uuid specified for this dataset must be 'Published' in order to create a new revision from it")


        # Also check existence of the previous revision dataset if specified
        if 'previous_revision_uuid' in json_data_dict:
            check_previous_revision(json_data_dict['previous_revision_uuid'])

        if 'previous_revision_uuids' in json_data_dict:
            for previous_revision_uuid in json_data_dict['previous_revision_uuids']:
                check_previous_revision(previous_revision_uuid)

        # Generate 'before_create_triiger' data and create the entity details in Neo4j
        merged_dict = create_entity_details(request, normalized_entity_type, user_token, json_data_dict)
    else:
        # Generate 'before_create_triiger' data and create the entity details in Neo4j
        merged_dict = create_entity_details(request, normalized_entity_type, user_token, json_data_dict)

    # For Source: link to parent Lab node
    # For Sample: link to existing direct ancestor
    # For Dataset: link to direct ancestors
    # For Collection: link to member Datasets
    # For Upload: link to parent Lab node
    after_create(normalized_entity_type, user_token, merged_dict)

    # By default we'll return all the properties but skip these time-consuming ones
    # Source doesn't need to skip any
    properties_to_skip = []

    if normalized_entity_type == 'Sample':
        properties_to_skip = [
            'direct_ancestor'
        ]
    elif schema_manager.entity_type_instanceof(normalized_entity_type, 'Dataset'):
        properties_to_skip = [
            'direct_ancestors',
            'collections',
            'upload',
            'title',
            'previous_revision_uuid',
            'next_revision_uuid',
            'next_revision_uuids',
            'previous_revision_uuids'
        ]
    elif normalized_entity_type in ['Upload', 'Collection']:
        properties_to_skip = [
            'datasets',
            'entities'
        ]

    # Result filtering based on query string
    # Will return all properties by running all the read triggers
    # If the reuqest specifies `/entities/<entity_type>?return_all_properties=true`
    if bool(request.args):
        # The parased query string value is a string 'true'
        return_all_properties = request.args.get('return_all_properties')

        if (return_all_properties is not None) and (return_all_properties.lower() == 'true'):
            properties_to_skip = []

    # Generate the filtered or complete entity dict to send back
    complete_dict = schema_manager.get_complete_entity_result(user_token, merged_dict, properties_to_skip)

    # Will also filter the result based on schema
    normalized_complete_dict = schema_manager.normalize_object_result_for_response('ENTITIES', complete_dict)

    # Also index the new entity node in elasticsearch via search-api
    logger.log(logging.INFO
               ,f"Re-indexing for creation of {complete_dict['entity_type']}"
                f" with UUID {complete_dict['uuid']}")
    reindex_entity(complete_dict['uuid'], user_token)

    return jsonify(normalized_complete_dict)

"""
Create multiple samples from the same source entity

Parameters
----------
count : str
    The number of samples to be created

Returns
-------
json
    All the properties of the newly created entity
"""
@app.route('/entities/multiple-samples/<count>', methods = ['POST'])
def create_multiple_samples(count):
    # Get user token from Authorization header
    user_token = get_user_token(request)

    # Normalize user provided entity_type
    normalized_entity_type = 'Sample'

    # Always expect a json body
    require_json(request)

    # Parse incoming json string into json data(python dict object)
    json_data_dict = request.get_json()

    # Validate request json against the yaml schema
    try:
        schema_manager.validate_json_data_against_schema('ENTITIES', json_data_dict, normalized_entity_type)
    except schema_errors.SchemaValidationException as e:
        # No need to log the validation errors
        abort_bad_req(str(e))

    # `direct_ancestor_uuid` is required on create
    # Check existence of the direct ancestor (either another Sample or Source) and get the first 'direct_ancestor_uuid'
    direct_ancestor_uuid_dict = query_target_entity(json_data_dict['direct_ancestor_uuid'][0], user_token)


    # Generate 'before_create_triiger' data and create the entity details in Neo4j
    generated_ids_dict_list = create_multiple_samples_details(request, normalized_entity_type, user_token, json_data_dict, count)

    # Also index the each new Sample node in elasticsearch via search-api
    for id_dict in generated_ids_dict_list:
        reindex_entity(id_dict['uuid'], user_token)

    return jsonify(generated_ids_dict_list)


"""
Update the properties of a given activity, primarily the protocol_url and processing_information

Parameters
----------
id : str
    The SenNet ID (e.g. SNT123.ABCD.456) or UUID of target activity 

Returns
-------
json
    All the updated properties of the target activity
"""


@app.route('/activity/<id>', methods=['PUT'])
def update_activity(id):
    # Get user token from Authorization header
    user_token = get_user_token(request)

    # Always expect a json body
    require_json(request)

    # Parse incoming json string into json data(python dict object)
    json_data_dict = request.get_json()

    # Get target entity and return as a dict if exists
    activity_dict = query_target_activity(id, user_token)

    normalized_dict = schema_manager.normalize_object_result_for_response('ACTIVITIES', json_data_dict)


    # Validate request json against the yaml schema
    # Pass in the entity_dict for missing required key check, this is different from creating new entity
    try:
        schema_manager.validate_json_data_against_schema('ACTIVITIES', normalized_dict, "Activity",
                                                         existing_entity_dict=activity_dict)
    except schema_errors.SchemaValidationException as e:
        # No need to log the validation errors
        abort_bad_req(str(e))

    # Execute property level validators defined in schema yaml before entity property update
    try:
        schema_manager.execute_property_level_validators('ACTIVITIES','before_property_update_validators', "Activity",
                                                         request, activity_dict, normalized_dict)
    except (schema_errors.MissingApplicationHeaderException,
            schema_errors.InvalidApplicationHeaderException,
            KeyError,
            ValueError) as e:
        abort_bad_req(e)

    # Generate 'before_update_trigger' data and update the entity details in Neo4j
    merged_updated_dict = update_object_details('ACTIVITIES', request, "Activity", user_token, normalized_dict,
                                                activity_dict)

    # We'll need to return all the properties including those
    # generated by `on_read_trigger` to have a complete result
    complete_dict = schema_manager.get_complete_entity_result(user_token, merged_updated_dict)

    # Will also filter the result based on schema
    normalized_complete_dict = schema_manager.normalize_object_result_for_response('ACTIVITIES', complete_dict)

    # Also reindex the updated entity node in elasticsearch via search-api
    # reindex_entity(activity_dict['uuid'], user_token)

    return jsonify(normalized_complete_dict)


@app.route('/entities/type/<type_a>/instanceof/<type_b>', methods=['GET'])
def get_entities_type_instanceof(type_a, type_b):
    try:
        instanceof: bool = schema_manager.entity_type_instanceof(type_a, type_b)
    except:
        abort_bad_req('Unable to process request')
    return make_response(jsonify({'instanceof': instanceof}), 200)

"""
Endpoint which sends the "visibility" of an entity using values from DataVisibilityEnum.
Not exposed through the gateway.  Used by services like search-api to, for example, determine if
a Collection can be in a public index while encapsulating the logic to determine that in this service.
Parameters
----------
id : str
    The HuBMAP ID (e.g. HBM123.ABCD.456) or UUID of target collection 
Returns
-------
json
    A value from DataVisibilityEnum
"""
@app.route('/visibility/<id>', methods = ['GET'])
def get_entity_visibility(id):
    # Token is not required, but if an invalid token provided,
    # we need to tell the client with a 401 error
    validate_token_if_auth_header_exists(request)

    # Use the internal token to query the target entity
    # since public entities don't require user token
    token = get_internal_token()

    # Get the entity dict from cache if exists
    # Otherwise query against uuid-api and neo4j to get the entity dict if the id exists
    entity_dict = query_target_entity(id, token)
    normalized_entity_type = entity_dict['entity_type']

    # Get the generated complete entity result from cache if exists
    # Otherwise re-generate on the fly.  To verify if a Collection is public, it is
    # necessary to have its Datasets, which are populated as triggered data, so
    # pull back the complete entity
    complete_dict = schema_manager.get_complete_entity_result(token, entity_dict)

    # Determine if the entity is publicly visible base on its data, only.
    entity_scope = _get_entity_visibility(normalized_entity_type=normalized_entity_type, entity_dict=complete_dict)

    return jsonify(entity_scope.value)

"""
Update the properties of a given entity

Response result filtering is supported based on query string
For example: /entities/<id>?return_all_properties=true
Default to skip those time-consuming properties

Parameters
----------
entity_type : str
    One of the normalized entity types: Dataset, Collection, Sample, Source
id : str
    The SenNet ID (e.g. SNT123.ABCD.456) or UUID of target entity 

Returns
-------
json
    All the updated properties of the target entity
"""
@app.route('/entities/<id>', methods = ['PUT'])
def update_entity(id):
    # Get user token from Authorization header
    user_token = get_user_token(request)

    # Always expect a json body
    require_json(request)

    # Parse incoming json string into json data(python dict object)
    json_data_dict = request.get_json()

    # Normalize user provided status
    if "status" in json_data_dict:
        normalized_status = schema_manager.normalize_status(json_data_dict["status"])
        json_data_dict["status"] = normalized_status

    # Normalize user provided status
    if "sub_status" in json_data_dict:
        normalized_status = schema_manager.normalize_status(json_data_dict["sub_status"])
        json_data_dict["sub_status"] = normalized_status

    # Get target entity and return as a dict if exists
    entity_dict = query_target_entity(id, user_token)

    # Normalize user provided entity_type
    normalized_entity_type = schema_manager.normalize_entity_type(entity_dict['entity_type'])

    json_data_dict = check_for_metadata(normalized_entity_type, user_token)
    verify_ubkg_properties(json_data_dict)

    # Note, we don't support entity level validators on entity update via PUT
    # Only entity create via POST is supported at the entity level

    # Validate request json against the yaml schema
    # Pass in the entity_dict for missing required key check, this is different from creating new entity
    try:
        schema_manager.validate_json_data_against_schema('ENTITIES', json_data_dict, normalized_entity_type, existing_entity_dict = entity_dict)
    except schema_errors.SchemaValidationException as e:
        # No need to log the validation errors
        abort_bad_req(str(e))

    # Execute property level validators defined in schema yaml before entity property update
    try:
        schema_manager.execute_property_level_validators('ENTITIES', 'before_property_update_validators', normalized_entity_type, request, entity_dict, json_data_dict)
    except (schema_errors.MissingApplicationHeaderException,
            schema_errors.InvalidApplicationHeaderException,
            KeyError,
            ValueError) as e:
        abort_bad_req(e)

    # Sample, Dataset, and Upload: additional validation, update entity, after_update_trigger
    # Collection and Source: update entity
    if normalized_entity_type == 'Sample':
        # A bit more validation for updating the sample and the linkage to existing source entity
        has_direct_ancestor_uuid = False
        if ('direct_ancestor_uuid' in json_data_dict) and json_data_dict['direct_ancestor_uuid']:
            has_direct_ancestor_uuid = True

            direct_ancestor_uuid = json_data_dict['direct_ancestor_uuid']
            # Check existence of the source entity
            direct_ancestor_uuid_dict = query_target_entity(direct_ancestor_uuid, user_token)
            validate_constraints_by_entities(direct_ancestor_uuid_dict, json_data_dict, normalized_entity_type)
            # Also make sure it's either another Sample or a Source
            if direct_ancestor_uuid_dict['entity_type'] not in ['Source', 'Sample']:
                abort_bad_req(f"The uuid: {direct_ancestor_uuid} is not a Source neither a Sample, cannot be used as the direct ancestor of this Sample")

            check_multiple_organs_constraint(json_data_dict, direct_ancestor_uuid_dict, entity_dict['uuid'])

        # Generate 'before_update_triiger' data and update the entity details in Neo4j
        merged_updated_dict = update_object_details('ENTITIES', request, normalized_entity_type, user_token, json_data_dict, entity_dict)

        # Handle linkages update via `after_update_trigger` methods 
        if has_direct_ancestor_uuid:
            after_update(normalized_entity_type, user_token, merged_updated_dict)
    elif normalized_entity_type in ['Dataset', 'Publication']:
        # A bit more validation if `direct_ancestor_uuids` provided
        has_direct_ancestor_uuids = False
        if ('direct_ancestor_uuids' in json_data_dict) and (json_data_dict['direct_ancestor_uuids']):
            has_direct_ancestor_uuids = True

            # Check existence of those source entities
            for direct_ancestor_uuids in json_data_dict['direct_ancestor_uuids']:
                direct_ancestor_uuids_dict = query_target_entity(direct_ancestor_uuids, user_token)
                validate_constraints_by_entities(direct_ancestor_uuids_dict, json_data_dict, normalized_entity_type)

        # Generate 'before_update_trigger' data and update the entity details in Neo4j
        merged_updated_dict = update_object_details('ENTITIES', request, normalized_entity_type, user_token, json_data_dict, entity_dict)

        # Handle linkages update via `after_update_trigger` methods
        if has_direct_ancestor_uuids:
            after_update(normalized_entity_type, user_token, merged_updated_dict)
    elif normalized_entity_type == 'Upload':
        has_dataset_uuids_to_link = False
        if ('dataset_uuids_to_link' in json_data_dict) and (json_data_dict['dataset_uuids_to_link']):
            has_dataset_uuids_to_link = True

            # Check existence of those datasets to be linked
            # If one of the datasets to be linked appears to be already linked,
            # neo4j query won't create the new linkage due to the use of `MERGE`
            for dataset_uuid in json_data_dict['dataset_uuids_to_link']:
                dataset_dict = query_target_entity(dataset_uuid, user_token)
                # Also make sure it's a Dataset
                if dataset_dict['entity_type'] not in ['Dataset', 'Publication']:
                    abort_bad_req(f"The uuid: {dataset_uuid} is not a Dataset or Publication, cannot be linked to this Upload")

        has_dataset_uuids_to_unlink = False
        if ('dataset_uuids_to_unlink' in json_data_dict) and (json_data_dict['dataset_uuids_to_unlink']):
            has_dataset_uuids_to_unlink = True

            # Check existence of those datasets to be unlinked
            # If one of the datasets to be unlinked appears to be not linked at all,
            # the neo4j cypher will simply skip it because it won't match the "MATCH" clause
            # So no need to tell the end users that this dataset is not linked
            # Let alone checking the entity type to ensure it's a Dataset
            for dataset_uuid in json_data_dict['dataset_uuids_to_unlink']:
                dataset_dict = query_target_entity(dataset_uuid, user_token)

        # Generate 'before_update_trigger' data and update the entity details in Neo4j
        merged_updated_dict = update_object_details('ENTITIES', request, normalized_entity_type, user_token, json_data_dict, entity_dict)

        # Handle linkages update via `after_update_trigger` methods
        if has_dataset_uuids_to_link or has_dataset_uuids_to_unlink:
            after_update(normalized_entity_type, user_token, merged_updated_dict)
    elif normalized_entity_type == 'Collection':
        entity_visibility = _get_entity_visibility(  normalized_entity_type=normalized_entity_type
                                                    ,entity_dict=entity_dict)
        # Prohibit update of an existing Collection if it meets criteria of being visible to public e.g. has DOI.
        if entity_visibility == DataVisibilityEnum.PUBLIC:
            logger.info(f"Attempt to update {normalized_entity_type} with id={id} which has visibility {entity_visibility}.")
            abort_bad_req(f"Cannot update {normalized_entity_type} due '{entity_visibility.value}' visibility.")

        # Generate 'before_update_trigger' data and update the entity details in Neo4j
        merged_updated_dict = update_object_details('ENTITIES', request, normalized_entity_type, user_token, json_data_dict,
                                                    entity_dict)

        # Handle linkages update via `after_update_trigger` methods
        after_update(normalized_entity_type, user_token, merged_updated_dict)
    else:
        # Generate 'before_update_triiger' data and update the entity details in Neo4j
        merged_updated_dict = update_object_details('ENTITIES', request, normalized_entity_type, user_token, json_data_dict, entity_dict)

    # By default we'll return all the properties but skip these time-consuming ones
    # Source doesn't need to skip any
    properties_to_skip = []

    if normalized_entity_type == 'Sample':
        properties_to_skip = [
            'direct_ancestor'
        ]
    elif schema_manager.entity_type_instanceof(normalized_entity_type, 'Dataset'):
        properties_to_skip = [
            'direct_ancestors',
            'collections',
            'upload',
            'title',
            'previous_revision_uuid',
            'next_revision_uuid',
            'next_revision_uuids',
            'previous_revision_uuids'
        ]
    elif normalized_entity_type in ['Upload', 'Collection']:
        properties_to_skip = [
            'datasets',
            'entities'
        ]

    # Result filtering based on query string
    # Will return all properties by running all the read triggers
    # If the reuqest specifies `/entities/<id>?return_all_properties=true`
    if bool(request.args):
        # The parased query string value is a string 'true'
        return_all_properties = request.args.get('return_all_properties')

        if (return_all_properties is not None) and (return_all_properties.lower() == 'true'):
            properties_to_skip = []

    # Generate the filtered or complete entity dict to send back
    complete_dict = schema_manager.get_complete_entity_result(user_token, merged_updated_dict, properties_to_skip)

    # Will also filter the result based on schema
    normalized_complete_dict = schema_manager.normalize_object_result_for_response('ENTITIES', complete_dict)

    if 'protocol_url' in json_data_dict or (
            'ingest_metadata' in json_data_dict and 'dag_provenance_list' in json_data_dict['metadata']):
        # protocol_url = json_data_dict['protocol_url']
        activity_dict = query_activity_was_generated_by(id, user_token)
        # request.json = {'protocol_url': protocol_url}
        update_activity(activity_dict['uuid'])

    # How to handle reindex collection?
    # Also reindex the updated entity node in elasticsearch via search-api
    logger.log(logging.INFO
               ,"Re-indexing for modification of {entity_dict['entity_type']}"
                f" with UUID {entity_dict['uuid']}")
    reindex_entity(entity_dict['uuid'], user_token)

    return jsonify(normalized_complete_dict)

"""
Get all ancestors of the given entity

The gateway treats this endpoint as public accessible

Result filtering based on query string
For example: /ancestors/<id>?property=uuid

Parameters
----------
id : str
    The SenNet ID (e.g. SNT123.ABCD.456) or UUID of given entity 

Returns
-------
json
    A list of all the ancestors of the target entity
"""
@app.route('/ancestors/<id>', methods = ['GET'])
def get_ancestors(id):
    final_result = []

    # Token is not required, but if an invalid token provided,
    # we need to tell the client with a 401 error
    validate_token_if_auth_header_exists(request)

    # Use the internal token to query the target entity
    # since public entities don't require user token
    token = get_internal_token()

    # Make sure the id exists in uuid-api and
    # the corresponding entity also exists in neo4j
    entity_dict = query_target_entity(id, token)
    normalized_entity_type = entity_dict['entity_type']
    uuid = entity_dict['uuid']

    # Collection doesn't have ancestors via Activity nodes
    if normalized_entity_type == 'Collection':
        abort_bad_req(f"Unsupported entity type of id {id}: {normalized_entity_type}")

    if schema_manager.entity_type_instanceof(normalized_entity_type, 'Dataset'):
        # Only published/public datasets don't require token
        if entity_dict['status'].lower() != DATASET_STATUS_PUBLISHED:
            # Token is required and the user must belong to SenNet-READ group
            token = get_user_token(request, non_public_access_required = True)
    elif normalized_entity_type == 'Sample':
        # The `data_access_level` of Sample can only be either 'public' or 'consortium'
        if entity_dict['data_access_level'] == ACCESS_LEVEL_CONSORTIUM:
            token = get_user_token(request, non_public_access_required = True)
    else:
        # Source and Upload will always get back an empty list
        # becuase their direct ancestor is Lab, which is being skipped by Neo4j query
        # So no need to execute the code below
        return jsonify(final_result)

    # By now, either the entity is public accessible or the user token has the correct access level
    # Result filtering based on query string
    if bool(request.args):
        property_key = request.args.get('property')

        if property_key is not None:
            result_filtering_accepted_property_keys = ['uuid']

            # Validate the target property
            if property_key not in result_filtering_accepted_property_keys:
                abort_bad_req(f"Only the following property keys are supported in the query string: {COMMA_SEPARATOR.join(result_filtering_accepted_property_keys)}")

            # Only return a list of the filtered property value of each entity
            property_list = app_neo4j_queries.get_ancestors(neo4j_driver_instance, uuid, property_key)

            # Final result
            final_result = property_list
        else:
            abort_bad_req("The specified query string is not supported. Use '?property=<key>' to filter the result")
    # Return all the details if no property filtering
    else:
        ancestors_list = app_neo4j_queries.get_ancestors(neo4j_driver_instance, uuid)

        # Generate trigger data
        # Skip some of the properties that are time-consuming to generate via triggers
        # Also skip next_revision_uuid and previous_revision_uuid for Dataset to avoid additional
        # checks when the target Dataset is public but the revisions are not public
        properties_to_skip = [
            # Properties to skip for Sample
            'direct_ancestor',
            # Properties to skip for Dataset
            'direct_ancestors',
            'collections',
            'upload',
            'title',
            'next_revision_uuid',
            'previous_revision_uuid',
            'next_revision_uuids',
            'previous_revision_uuids'
        ]

        complete_entities_list = schema_manager.get_complete_entities_list(token, ancestors_list, properties_to_skip)

        # Final result after normalization
        final_result = schema_manager.normalize_entities_list_for_response(complete_entities_list)

    return jsonify(final_result)


"""
Get all descendants of the given entity
Result filtering based on query string
For example: /descendants/<id>?property=uuid

Parameters
----------
id : str
    The SenNet ID (e.g. SNT123.ABCD.456) or UUID of given entity

Returns
-------
json
    A list of all the descendants of the target entity
"""
@app.route('/descendants/<id>', methods = ['GET'])
def get_descendants(id):
    final_result = []

    # Get user token from Authorization header
    user_token = get_user_token(request)

    # Make sure the id exists in uuid-api and
    # the corresponding entity also exists in neo4j
    entity_dict = query_target_entity(id, user_token)
    uuid = entity_dict['uuid']

    # Collection and Upload don't have descendants via Activity nodes
    # No need to check, it'll always return empty list

    # Result filtering based on query string
    if bool(request.args):
        property_key = request.args.get('property')

        if property_key is not None:
            result_filtering_accepted_property_keys = ['uuid']

            # Validate the target property
            if property_key not in result_filtering_accepted_property_keys:
                abort_bad_req(f"Only the following property keys are supported in the query string: {COMMA_SEPARATOR.join(result_filtering_accepted_property_keys)}")

            # Only return a list of the filtered property value of each entity
            property_list = app_neo4j_queries.get_descendants(neo4j_driver_instance, uuid, property_key)

            # Final result
            final_result = property_list
        else:
            abort_bad_req("The specified query string is not supported. Use '?property=<key>' to filter the result")
    # Return all the details if no property filtering
    else:
        descendants_list = app_neo4j_queries.get_descendants(neo4j_driver_instance, uuid)

        # Generate trigger data and merge into a big dict
        # and skip some of the properties that are time-consuming to generate via triggers
        properties_to_skip = [
            # Properties to skip for Sample
            'direct_ancestor',
            # Properties to skip for Dataset
            'direct_ancestors',
            'collections',
            'upload',
            'title',
            'next_revision_uuid',
            'previous_revision_uuid',
            'next_revision_uuids',
            'previous_revision_uuids'
        ]

        complete_entities_list = schema_manager.get_complete_entities_list(user_token, descendants_list, properties_to_skip)

        # Final result after normalization
        final_result = schema_manager.normalize_entities_list_for_response(complete_entities_list)

    return jsonify(final_result)

"""
Get all parents of the given entity

The gateway treats this endpoint as public accessible

Result filtering based on query string
For example: /parents/<id>?property=uuid

Parameters
----------
id : str
    The SenNet ID (e.g. SNT123.ABCD.456) or UUID of given entity

Returns
-------
json
    A list of all the parents of the target entity
"""
@app.route('/parents/<id>', methods = ['GET'])
def get_parents(id):
    final_result = []

    # Token is not required, but if an invalid token provided,
    # we need to tell the client with a 401 error
    validate_token_if_auth_header_exists(request)

    # Use the internal token to query the target entity
    # since public entities don't require user token
    token = get_internal_token()

    # Make sure the id exists in uuid-api and
    # the corresponding entity also exists in neo4j
    entity_dict = query_target_entity(id, token)
    normalized_entity_type = entity_dict['entity_type']
    uuid = entity_dict['uuid']

    # Collection doesn't have ancestors via Activity nodes
    if normalized_entity_type == 'Collection':
        abort_bad_req(f"Unsupported entity type of id {id}: {normalized_entity_type}")

    if schema_manager.entity_type_instanceof(normalized_entity_type, 'Dataset'):
        # Only published/public datasets don't require token
        if entity_dict['status'].lower() != DATASET_STATUS_PUBLISHED:
            # Token is required and the user must belong to SenNet-READ group
            token = get_user_token(request, non_public_access_required = True)
    elif normalized_entity_type == 'Sample':
        # The `data_access_level` of Sample can only be either 'public' or 'consortium'
        if entity_dict['data_access_level'] == ACCESS_LEVEL_CONSORTIUM:
            token = get_user_token(request, non_public_access_required = True)
    else:
        # Source and Upload will always get back an empty list
        # becuase their direct ancestor is Lab, which is being skipped by Neo4j query
        # So no need to execute the code below
        return jsonify(final_result)

    # By now, either the entity is public accessible or the user token has the correct access level
    # Result filtering based on query string
    if bool(request.args):
        property_key = request.args.get('property')

        if property_key is not None:
            result_filtering_accepted_property_keys = ['uuid']

            # Validate the target property
            if property_key not in result_filtering_accepted_property_keys:
                abort_bad_req(f"Only the following property keys are supported in the query string: {COMMA_SEPARATOR.join(result_filtering_accepted_property_keys)}")

            # Only return a list of the filtered property value of each entity
            property_list = app_neo4j_queries.get_parents(neo4j_driver_instance, uuid, property_key)

            # Final result
            final_result = property_list
        else:
            abort_bad_req("The specified query string is not supported. Use '?property=<key>' to filter the result")
    # Return all the details if no property filtering
    else:
        parents_list = app_neo4j_queries.get_parents(neo4j_driver_instance, uuid)

        # Generate trigger data
        # Skip some of the properties that are time-consuming to generate via triggers
        # Also skip next_revision_uuid and previous_revision_uuid for Dataset to avoid additional
        # checks when the target Dataset is public but the revisions are not public
        properties_to_skip = [
            # Properties to skip for Sample
            'direct_ancestor',
            # Properties to skip for Dataset
            'direct_ancestors',
            'collections',
            'upload',
            'title',
            'next_revision_uuid',
            'previous_revision_uuid',
            'next_revision_uuids',
            'previous_revision_uuids'
        ]

        complete_entities_list = schema_manager.get_complete_entities_list(token, parents_list, properties_to_skip)

        # Final result after normalization
        final_result = schema_manager.normalize_entities_list_for_response(complete_entities_list)

    return jsonify(final_result)

"""
Get all chilren of the given entity
Result filtering based on query string
For example: /children/<id>?property=uuid

Parameters
----------
id : str
    The SenNet ID (e.g. SNT123.ABCD.456) or UUID of given entity

Returns
-------
json
    A list of all the children of the target entity
"""
@app.route('/children/<id>', methods = ['GET'])
def get_children(id):
    final_result = []

    # Get user token from Authorization header
    user_token = get_user_token(request)

    # Make sure the id exists in uuid-api and
    # the corresponding entity also exists in neo4j
    entity_dict = query_target_entity(id, user_token)
    uuid = entity_dict['uuid']

    # Collection and Upload don't have children via Activity nodes
    # No need to check, it'll always return empty list

    # Result filtering based on query string
    if bool(request.args):
        property_key = request.args.get('property')

        if property_key is not None:
            result_filtering_accepted_property_keys = ['uuid']

            # Validate the target property
            if property_key not in result_filtering_accepted_property_keys:
                abort_bad_req(f"Only the following property keys are supported in the query string: {COMMA_SEPARATOR.join(result_filtering_accepted_property_keys)}")

            # Only return a list of the filtered property value of each entity
            property_list = app_neo4j_queries.get_children(neo4j_driver_instance, uuid, property_key)

            # Final result
            final_result = property_list
        else:
            abort_bad_req("The specified query string is not supported. Use '?property=<key>' to filter the result")
    # Return all the details if no property filtering
    else:
        children_list = app_neo4j_queries.get_children(neo4j_driver_instance, uuid)

        # Generate trigger data and merge into a big dict
        # and skip some of the properties that are time-consuming to generate via triggers
        properties_to_skip = [
            # Properties to skip for Sample
            'direct_ancestor',
            # Properties to skip for Dataset
            'direct_ancestors',
            'collections',
            'upload',
            'title',
            'next_revision_uuid',
            'previous_revision_uuid',
            'next_revision_uuids',
            'previous_revision_uuids'
        ]

        complete_entities_list = schema_manager.get_complete_entities_list(user_token, children_list, properties_to_skip)

        # Final result after normalization
        final_result = schema_manager.normalize_entities_list_for_response(complete_entities_list)

    return jsonify(final_result)


"""
Get all siblings of the given entity

The gateway treats this endpoint as public accessible

Result filtering based on query string
For example: /entities/<id>/siblings?property=uuid

Parameters
----------
id : str
    The SenNet ID (e.g. SNT123.ABCD.456) or UUID of given entity

Returns
-------
json
    A list of all the siblings of the target entity
"""
@app.route('/entities/<id>/siblings', methods = ['GET'])
def get_siblings(id):
    final_result = []

    # Token is not required, but if an invalid token provided,
    # we need to tell the client with a 401 error
    validate_token_if_auth_header_exists(request)

    # Use the internal token to query the target entity
    # since public entities don't require user token
    token = get_internal_token()

    # Get the entity dict from cache if exists
    # Otherwise query against uuid-api and neo4j to get the entity dict if the id exists
    entity_dict = query_target_entity(id, token)
    normalized_entity_type = entity_dict['entity_type']
    uuid = entity_dict['uuid']

    # Collection doesn't have ancestors via Activity nodes
    if normalized_entity_type == 'Collection':
        abort_bad_req(f"Unsupported entity type of id {id}: {normalized_entity_type}")

    if schema_manager.entity_type_instanceof(normalized_entity_type, 'Dataset'):
        # Only published/public datasets don't require token
        if entity_dict['status'].lower() != DATASET_STATUS_PUBLISHED:
            # Token is required and the user must belong to HuBMAP-READ group
            token = get_user_token(request, non_public_access_required=True)
    elif normalized_entity_type == 'Sample':
        # The `data_access_level` of Sample can only be either 'public' or 'consortium'
        if entity_dict['data_access_level'] == ACCESS_LEVEL_CONSORTIUM:
            token = get_user_token(request, non_public_access_required=True)
    else:
        # Donor and Upload will always get back an empty list
        # becuase their direct ancestor is Lab, which is being skipped by Neo4j query
        # So no need to execute the code below
        return jsonify(final_result)

    # By now, either the entity is public accessible or the user token has the correct access level
    # Result filtering based on query string
    status = None
    property_key = None
    include_revisions = None
    accepted_args = ['property', 'status', 'include-old-revisions']
    if bool(request.args):
        for arg_name in request.args.keys():
            if arg_name not in accepted_args:
                abort_bad_req(f"{arg_name} is an unrecognized argument")
        property_key = request.args.get('property')
        status = request.args.get('status')
        include_revisions = request.args.get('include-old-revisions')
        if status is not None:
            status = status.lower()
            if status not in SchemaConstants.ALLOWED_DATASET_STATUSES:
                abort_bad_req("Invalid Dataset Status. Must be 'new', 'qa', or 'published' Case-Insensitive")
        if property_key is not None:
            property_key = property_key.lower()
            result_filtering_accepted_property_keys = ['uuid']
            if property_key not in result_filtering_accepted_property_keys:
                abort_bad_req(f"Only the following property keys are supported in the query string: {COMMA_SEPARATOR.join(result_filtering_accepted_property_keys)}")
        if include_revisions is not None:
            include_revisions = include_revisions.lower()
            if include_revisions not in ['true', 'false']:
                abort_bad_req("Invalid 'include-old-revisions'. Accepted values are 'true' and 'false' Case-Insensitive")
            if include_revisions == 'true':
                include_revisions = True
            else:
                include_revisions = False
    sibling_list = app_neo4j_queries.get_siblings(neo4j_driver_instance, uuid, status, property_key, include_revisions)
    if property_key is not None:
        return jsonify(sibling_list)
    # Generate trigger data
    # Skip some of the properties that are time-consuming to generate via triggers
    # Also skip next_revision_uuid and previous_revision_uuid for Dataset to avoid additional
    # checks when the target Dataset is public but the revisions are not public
    properties_to_skip = [
        # Properties to skip for Sample
        'direct_ancestor',
        # Properties to skip for Dataset
        'direct_ancestors',
        'collections',
        'upload',
        'title',
        'next_revision_uuid',
        'previous_revision_uuid',
        'associated_collection',
        'creation_action',
        'local_directory_rel_path',
        'previous_revision_uuids',
        'next_revision_uuids'
    ]

    complete_entities_list = schema_manager.get_complete_entities_list(token, sibling_list, properties_to_skip)
    # Final result after normalization
    final_result = schema_manager.normalize_entities_list_for_response(complete_entities_list)

    return jsonify(final_result)


"""
Get all tuplets of the given entity: sibling entities sharing an parent activity

The gateway treats this endpoint as public accessible

Result filtering based on query string
For example: /entities/{id}/tuplets?property=uuid

Parameters
----------
id : str
    The SenNet ID (e.g. SNT123.ABCD.456) or UUID of given entity

Returns
-------
json
    A list of all the tuplets of the target entity
"""
@app.route('/entities/<id>/tuplets', methods = ['GET'])
def get_tuplets(id):
    final_result = []

    # Token is not required, but if an invalid token provided,
    # we need to tell the client with a 401 error
    validate_token_if_auth_header_exists(request)

    # Use the internal token to query the target entity
    # since public entities don't require user token
    token = get_internal_token()

    # Get the entity dict from cache if exists
    # Otherwise query against uuid-api and neo4j to get the entity dict if the id exists
    entity_dict = query_target_entity(id, token)
    normalized_entity_type = entity_dict['entity_type']
    uuid = entity_dict['uuid']

    # Collection doesn't have ancestors via Activity nodes
    if normalized_entity_type == 'Collection':
        abort_bad_req(f"Unsupported entity type of id {id}: {normalized_entity_type}")

    if schema_manager.entity_type_instanceof(normalized_entity_type, 'Dataset'):
        # Only published/public datasets don't require token
        if entity_dict['status'].lower() != DATASET_STATUS_PUBLISHED:
            # Token is required and the user must belong to HuBMAP-READ group
            token = get_user_token(request, non_public_access_required=True)
    elif normalized_entity_type == 'Sample':
        # The `data_access_level` of Sample can only be either 'public' or 'consortium'
        if entity_dict['data_access_level'] == ACCESS_LEVEL_CONSORTIUM:
            token = get_user_token(request, non_public_access_required=True)
    else:
        # Donor and Upload will always get back an empty list
        # becuase their direct ancestor is Lab, which is being skipped by Neo4j query
        # So no need to execute the code below
        return jsonify(final_result)

    # By now, either the entity is public accessible or the user token has the correct access level
    # Result filtering based on query string
    status = None
    property_key = None
    accepted_args = ['property', 'status']
    if bool(request.args):
        for arg_name in request.args.keys():
            if arg_name not in accepted_args:
                abort_bad_req(f"{arg_name} is an unrecognized argument")
        property_key = request.args.get('property')
        status = request.args.get('status')
        if status is not None:
            status = status.lower()
            if status not in SchemaConstants.ALLOWED_DATASET_STATUSES:
                abort_bad_req("Invalid Dataset Status. Must be 'new', 'qa', or 'published' Case-Insensitive")
        if property_key is not None:
            property_key = property_key.lower()
            result_filtering_accepted_property_keys = ['uuid']
            if property_key not in result_filtering_accepted_property_keys:
                abort_bad_req(f"Only the following property keys are supported in the query string: {COMMA_SEPARATOR.join(result_filtering_accepted_property_keys)}")
    tuplet_list = app_neo4j_queries.get_tuplets(neo4j_driver_instance, uuid, status, property_key)
    if property_key is not None:
        return jsonify(tuplet_list)
    # Generate trigger data
    # Skip some of the properties that are time-consuming to generate via triggers
    # Also skip next_revision_uuid and previous_revision_uuid for Dataset to avoid additional
    # checks when the target Dataset is public but the revisions are not public
    properties_to_skip = [
        # Properties to skip for Sample
        'direct_ancestor',
        # Properties to skip for Dataset
        'direct_ancestors',
        'collections',
        'upload',
        'title',
        'next_revision_uuid',
        'previous_revision_uuid',
        'associated_collection',
        'creation_action',
        'local_directory_rel_path',
        'previous_revision_uuids',
        'next_revision-uuids'
    ]

    complete_entities_list = schema_manager.get_complete_entities_list(token, tuplet_list, properties_to_skip)
    # Final result after normalization
    final_result = schema_manager.normalize_entities_list_for_response(complete_entities_list)

    return jsonify(final_result)


"""
Get all previous revisions of the given entity
Result filtering based on query string
For example: /previous_revisions/<id>?property=uuid

Parameters
----------
id : str
    The SenNet ID (e.g. SNT123.ABCD.456) or UUID of given entity

Returns
-------
json
    A list of entities that are the previous revisions of the target entity
"""
@app.route('/previous_revisions/<id>', methods = ['GET'])
def get_previous_revisions(id):
    # Get user token from Authorization header
    user_token = get_user_token(request)

    # Make sure the id exists in uuid-api and
    # the corresponding entity also exists in neo4j
    entity_dict = query_target_entity(id, user_token)
    uuid = entity_dict['uuid']

    # Result filtering based on query string
    if bool(request.args):
        property_key = request.args.get('property')

        if property_key is not None:
            result_filtering_accepted_property_keys = ['uuid']

            # Validate the target property
            if property_key not in result_filtering_accepted_property_keys:
                abort_bad_req(f"Only the following property keys are supported in the query string: {COMMA_SEPARATOR.join(result_filtering_accepted_property_keys)}")

            # Only return a list of the filtered property value of each entity
            # property_list = app_neo4j_queries.get_previous_revisions(neo4j_driver_instance, uuid, property_key)
            property_multi_list = app_neo4j_queries.get_previous_multi_revisions(neo4j_driver_instance, uuid, property_key)

            # Final result
            # final_result = property_list
            final_result = property_multi_list
        else:
            abort_bad_req("The specified query string is not supported. Use '?property=<key>' to filter the result")

        return jsonify(final_result)
    # Return all the details if no property filtering
    else:
        # descendants_list = app_neo4j_queries.get_previous_revisions(neo4j_driver_instance, uuid)
        descendants_multi_list = app_neo4j_queries.get_previous_multi_revisions(neo4j_driver_instance, uuid)

        # Generate trigger data and merge into a big dict
        # and skip some of the properties that are time-consuming to generate via triggers
        properties_to_skip = [
            'collections',
            'upload',
            'title',
            'direct_ancestors'
        ]

        final_results = []
        for multi_list in descendants_multi_list:
            complete_entities_list = schema_manager.get_complete_entities_list(user_token, multi_list, properties_to_skip)
            # Final result after normalization
            final_results.append(schema_manager.normalize_entities_list_for_response(complete_entities_list))

        return jsonify(final_results)


"""
Get all next revisions of the given entity
Result filtering based on query string
For example: /next_revisions/<id>?property=uuid

Parameters
----------
id : str
    The SenNet ID (e.g. SNT123.ABCD.456) or UUID of given entity

Returns
-------
json
    A list of entities that are the next revisions of the target entity
"""
@app.route('/next_revisions/<id>', methods = ['GET'])
def get_next_revisions(id):
    # Get user token from Authorization header
    user_token = get_user_token(request)

    # Make sure the id exists in uuid-api and
    # the corresponding entity also exists in neo4j
    entity_dict = query_target_entity(id, user_token)
    uuid = entity_dict['uuid']

    # Result filtering based on query string
    if bool(request.args):
        property_key = request.args.get('property')

        if property_key is not None:
            result_filtering_accepted_property_keys = ['uuid']

            # Validate the target property
            if property_key not in result_filtering_accepted_property_keys:
                abort_bad_req(f"Only the following property keys are supported in the query string: {COMMA_SEPARATOR.join(result_filtering_accepted_property_keys)}")

            # Only return a list of the filtered property value of each entity
            # property_list = app_neo4j_queries.get_next_revisions(neo4j_driver_instance, uuid, property_key)
            property_multi_list = app_neo4j_queries.get_next_multi_revisions(neo4j_driver_instance, uuid, property_key)

            # Final result
            final_result = property_multi_list
        else:
            abort_bad_req("The specified query string is not supported. Use '?property=<key>' to filter the result")

        return jsonify(final_result)
    # Return all the details if no property filtering
    else:
        # descendants_list = app_neo4j_queries.get_next_revisions(neo4j_driver_instance, uuid)
        descendants_multi_list = app_neo4j_queries.get_next_multi_revisions(neo4j_driver_instance, uuid)

        # Generate trigger data and merge into a big dict
        # and skip some of the properties that are time-consuming to generate via triggers
        properties_to_skip = [
            'collections',
            'upload',
            'title',
            'direct_ancestors'
        ]


        final_results = []
        for multi_list in descendants_multi_list:
            complete_entities_list = schema_manager.get_complete_entities_list(user_token, multi_list, properties_to_skip)
            # Final result after normalization
            final_results.append(schema_manager.normalize_entities_list_for_response(complete_entities_list))

        return jsonify(final_results)


"""
Redirect a request from a doi service for a dataset or collection

The gateway treats this endpoint as public accessible

Parameters
----------
id : str
    The SenNet ID (e.g. SNT123.ABCD.456) or UUID of the target entity
"""
# To continue supporting the already published collection DOIs
@app.route('/collection/redirect/<id>', methods = ['GET'])
# New route
@app.route('/doi/redirect/<id>', methods = ['GET'])
def doi_redirect(id):
    # Use the internal token to query the target entity
    # since public entities don't require user token
    token = get_internal_token()

    # Query target entity against uuid-api and neo4j and return as a dict if exists
    entity_dict = query_target_entity(id, token)

    entity_type = entity_dict['entity_type']

    # Only for collection
    if entity_type not in ['Collection', 'Dataset', 'Publication']:
        abort_bad_req("The target entity of the specified id must be a Collection or Dataset or Publication")

    uuid = entity_dict['uuid']

    # URL template
    redirect_url = app.config['DOI_REDIRECT_URL']

    if (redirect_url.lower().find('<entity_type>') == -1) or (redirect_url.lower().find('<identifier>') == -1):
        # Log the full stack trace, prepend a line with our message
        msg = "Incorrect configuration value for 'DOI_REDIRECT_URL'"
        logger.exception(msg)
        abort_internal_err(msg)

    rep_entity_type_pattern = re.compile(re.escape('<entity_type>'), re.RegexFlag.IGNORECASE)
    redirect_url = rep_entity_type_pattern.sub(entity_type.lower(), redirect_url)

    rep_identifier_pattern = re.compile(re.escape('<identifier>'), re.RegexFlag.IGNORECASE)
    redirect_url = rep_identifier_pattern.sub(uuid, redirect_url)

    resp = Response("Page has moved", 307)
    resp.headers['Location'] = redirect_url

    return resp


"""
Redirection method created for REFERENCE organ DOI redirection, but can be for others if needed

The gateway treats this endpoint as public accessible

Parameters
----------
snid : str
    The SenNet ID (e.g. SNT123.ABCD.456)
"""
# @app.route('/redirect/<snid>', methods = ['GET'])
# def redirect(snid):
#     cid = snid.upper().strip()
#     if cid in reference_redirects:
#         redir_url = reference_redirects[cid]
#         resp = Response("page has moved", 307)
#         resp.headers['Location'] = redir_url
#         return resp
#     else:
#         return Response(f"{snid} not found.", 404)

"""
Get the Globus URL to the given Dataset or Upload

The gateway treats this endpoint as public accessible

It will provide a Globus URL to the dataset/upload directory in of three Globus endpoints based on the access
level of the user (public, consortium or protected), public only, of course, if no token is provided.
If a dataset/upload isn't found a 404 will be returned. There is a chance that a 500 can be returned, but not
likely under normal circumstances, only for a misconfigured or failing in some way endpoint. 

If the Auth token is provided but is expired or invalid a 401 is returned. If access to the dataset/upload 
is not allowed for the user (or lack of user) a 403 is returned.

Parameters
----------
id : str
    The SenNet ID (e.g. SNT123.ABCD.456) or UUID of given entity

Returns
-------
Response
    200 with the Globus Application URL to the directory of dataset/upload
    404 Dataset/Upload not found
    403 Access Forbidden
    401 Unauthorized (bad or expired token)
    500 Unexpected server or other error
"""
# Thd old routes for backward compatibility - will be deprecated eventually
@app.route('/entities/dataset/globus-url/<id>', methods = ['GET'])
@app.route('/dataset/globus-url/<id>', methods = ['GET'])
# New route
@app.route('/entities/<id>/globus-url', methods = ['GET'])
def get_globus_url(id):
    # Token is not required, but if an invalid token provided,
    # we need to tell the client with a 401 error
    validate_token_if_auth_header_exists(request)

    # Use the internal token to query the target entity
    # since public entities don't require user token
    token = get_internal_token()

    # Query target entity against uuid-api and neo4j and return as a dict if exists
    # Then retrieve the allowable data access level (public, protected or consortium)
    # for the dataset and SenNet Component ID that the dataset belongs to
    entity_dict = query_target_entity(id, token)
    uuid = entity_dict['uuid']
    normalized_entity_type = entity_dict['entity_type']

    # Only for Dataset and Upload
    if normalized_entity_type not in ['Dataset', 'Publication', 'Upload']:
        abort_bad_req("The target entity of the specified id is not a Dataset, Publication nor a Upload")

    # Upload doesn't have this 'data_access_level' property, we treat it as 'protected'
    # For Dataset, if no access level is present, default to protected too
    if not 'data_access_level' in entity_dict or string_helper.isBlank(entity_dict['data_access_level']):
        entity_data_access_level = ACCESS_LEVEL_PROTECTED
    else:
        entity_data_access_level = entity_dict['data_access_level']

    # Get the globus groups info based on the groups json file in commons package
    globus_groups_info = auth_helper_instance.get_globus_groups_info()
    groups_by_id_dict = globus_groups_info['by_id']

    if not 'group_uuid' in entity_dict or string_helper.isBlank(entity_dict['group_uuid']):
        msg = f"The 'group_uuid' property is not set for {normalized_entity_type} with uuid: {uuid}"
        logger.exception(msg)
        abort_internal_err(msg)

    group_uuid = entity_dict['group_uuid']

    # Validate the group_uuid
    try:
        schema_manager.validate_entity_group_uuid(group_uuid)
    except schema_errors.NoDataProviderGroupException:
        msg = f"Invalid 'group_uuid': {group_uuid} for {normalized_entity_type} with uuid: {uuid}"
        logger.exception(msg)
        abort_internal_err(msg)

    group_name = groups_by_id_dict[group_uuid]['displayname']

    try:
        # Get user data_access_level based on token if provided
        # If no Authorization header, default user_info['data_access_level'] == 'public'
        # The user_info contains HIGHEST access level of the user based on the token
        # This call raises an HTTPException with a 401 if any auth issues encountered
        user_info = auth_helper_instance.getUserDataAccessLevel(request)
    # If returns HTTPException with a 401, expired/invalid token
    except HTTPException:
        abort_unauthorized("The provided token is invalid or expired")

    # The user is in the Globus group with full access to thie dataset,
    # so they have protected level access to it
    if ('hmgroupids' in user_info) and (group_uuid in user_info['hmgroupids']):
        user_data_access_level = ACCESS_LEVEL_PROTECTED
    else:
        if not 'data_access_level' in user_info:
            msg = f"Unexpected error, data access level could not be found for user trying to access {normalized_entity_type} id: {id}"
            logger.exception(msg)
            return abort_internal_err(msg)

        user_data_access_level = user_info['data_access_level'].lower()

    #construct the Globus URL based on the highest level of access that the user has
    #and the level of access allowed for the dataset
    #the first "if" checks to see if the user is a member of the Consortium group
    #that allows all access to this dataset, if so send them to the "protected"
    #endpoint even if the user doesn't have full access to all protected data
    globus_server_uuid = None
    dir_path = ''

    # Note: `entity_data_access_level` for Upload is always default to 'protected'
    # public access
    if entity_data_access_level == ACCESS_LEVEL_PUBLIC:
        globus_server_uuid = app.config['GLOBUS_PUBLIC_ENDPOINT_UUID']
        access_dir = access_level_prefix_dir(app.config['PUBLIC_DATA_SUBDIR'])
        dir_path = dir_path +  access_dir + "/"
    # consortium access
    elif (entity_data_access_level == ACCESS_LEVEL_CONSORTIUM) and (not user_data_access_level == ACCESS_LEVEL_PUBLIC):
        globus_server_uuid = app.config['GLOBUS_CONSORTIUM_ENDPOINT_UUID']
        access_dir = access_level_prefix_dir(app.config['CONSORTIUM_DATA_SUBDIR'])
        dir_path = dir_path + access_dir + group_name + "/"
    # protected access
    elif (entity_data_access_level == ACCESS_LEVEL_PROTECTED) and (user_data_access_level == ACCESS_LEVEL_PROTECTED):
        globus_server_uuid = app.config['GLOBUS_PROTECTED_ENDPOINT_UUID']
        access_dir = access_level_prefix_dir(app.config['PROTECTED_DATA_SUBDIR'])
        dir_path = dir_path + access_dir + group_name + "/"

    if globus_server_uuid is None:
        abort_forbidden("Access not granted")

    dir_path = dir_path + uuid + "/"
    dir_path = urllib.parse.quote(dir_path, safe='')

    #https://app.globus.org/file-manager?origin_id=28bbb03c-a87d-4dd7-a661-7ea2fb6ea631&origin_path=%2FIEC%20Testing%20Group%2F03584b3d0f8b46de1b629f04be156879%2F
    url = hm_file_helper.ensureTrailingSlashURL(app.config['GLOBUS_APP_BASE_URL']) + "file-manager?origin_id=" + globus_server_uuid + "&origin_path=" + dir_path

    return Response(url, 200)


"""
Retrive the latest (newest) revision of a Dataset

Public/Consortium access rules apply - if no token/consortium access then 
must be for a public dataset and the returned Dataset must be the latest public version.

Parameters
----------
id : str
    The SenNet ID (e.g. SNT123.ABCD.456) or UUID of target entity 

Returns
-------
json
    The detail of the latest revision dataset if exists
    Otherwise an empty JSON object {}
"""
@app.route('/datasets/<id>/latest-revision', methods = ['GET'])
def get_dataset_latest_revision(id):
    # Token is not required, but if an invalid token provided,
    # we need to tell the client with a 401 error
    validate_token_if_auth_header_exists(request)

    # Use the internal token to query the target entity
    # since public entities don't require user token
    token = get_internal_token()

    # Query target entity against uuid-api and neo4j and return as a dict if exists
    entity_dict = query_target_entity(id, token)
    normalized_entity_type = entity_dict['entity_type']
    uuid = entity_dict['uuid']

    # Only for Dataset
    if not schema_manager.entity_type_instanceof(normalized_entity_type, 'Dataset'):
        abort_bad_req("The entity of given id is not a Dataset or Publication")

    latest_revision_dict = {}

    # Only published/public datasets don't require token
    if entity_dict['status'].lower() != DATASET_STATUS_PUBLISHED:
        # Token is required and the user must belong to SenNet-READ group
        token = get_user_token(request, non_public_access_required = True)

        latest_revision_dict = app_neo4j_queries.get_dataset_latest_revision(neo4j_driver_instance, uuid)
    else:
        # Default to the latest "public" revision dataset
        # when no token or not a valid SenNet-Read token
        latest_revision_dict = app_neo4j_queries.get_dataset_latest_revision(neo4j_driver_instance, uuid, public = True)

        # Send back the real latest revision dataset if a valid SenNet-Read token presents
        if user_in_globus_read_group(request):
            latest_revision_dict = app_neo4j_queries.get_dataset_latest_revision(neo4j_driver_instance, uuid)

    # We'll need to return all the properties including those
    # generated by `on_read_trigger` to have a complete result
    # E.g., the 'previous_revision_uuid'
    # Here we skip the 'next_revision_uuid' property becase when the "public" latest revision dataset
    # is not the real latest revision, we don't want the users to see it
    properties_to_skip = [
        'next_revision_uuid',
        'next_revision_uuids'
    ]

    # On entity retrieval, the 'on_read_trigger' doesn't really need a token
    complete_dict = schema_manager.get_complete_entity_result(token, latest_revision_dict, properties_to_skip)

    # Also normalize the result based on schema
    final_result = schema_manager.normalize_object_result_for_response('ENTITIES', complete_dict)

    # Response with the dict
    return jsonify(final_result)


"""
Retrive the calculated revision number of a Dataset

The calculated revision is number is based on the [:REVISION_OF] relationships 
to the oldest dataset in a revision chain. 
Where the oldest dataset = 1 and each newer version is incremented by one (1, 2, 3 ...)

Public/Consortium access rules apply, if is for a non-public dataset 
and no token or a token without membership in SenNet-Read group is sent with the request 
then a 403 response should be returned.

Parameters
----------
id : str
    The SenNet ID (e.g. SNT123.ABCD.456) or UUID of target entity 

Returns
-------
int
    The calculated revision number
"""
@app.route('/datasets/<id>/revision', methods = ['GET'])
def get_dataset_revision_number(id):
    # Token is not required, but if an invalid token provided,
    # we need to tell the client with a 401 error
    validate_token_if_auth_header_exists(request)

    # Use the internal token to query the target entity
    # since public entities don't require user token
    token = get_internal_token()

    # Query target entity against uuid-api and neo4j and return as a dict if exists
    entity_dict = query_target_entity(id, token)
    normalized_entity_type = entity_dict['entity_type']

    # Only for Dataset
    if not schema_manager.entity_type_instanceof(normalized_entity_type, 'Dataset'):
        abort_bad_req("The entity of given id is not a Dataset or Publication")

    # Only published/public datasets don't require token
    if entity_dict['status'].lower() != DATASET_STATUS_PUBLISHED:
        # Token is required and the user must belong to SenNet-READ group
        token = get_user_token(request, non_public_access_required = True)

    # By now, either the entity is public accessible or
    # the user token has the correct access level
    revision_number = app_neo4j_queries.get_dataset_revision_number(neo4j_driver_instance, entity_dict['uuid'])

    # Response with the integer
    return jsonify(revision_number)


"""
Retract a published dataset with a retraction reason and sub status

Takes as input a json body with required fields "retracted_reason" and "sub_status".
Authorization handled by gateway. Only token of SenNet-Data-Admin group can use this call. 

Technically, the same can be achieved by making a PUT call to the generic entity update endpoint
with using a SenNet-Data-Admin group token. But doing this is strongly discouraged because we'll
need to add more validators to ensure when "retracted_reason" is provided, there must be a 
"sub_status" filed and vise versa. So consider this call a special use case of entity update.

Parameters
----------
id : str
    The SenNet ID (e.g. SNT123.ABCD.456) or UUID of target dataset 

Returns
-------
dict
    The updated dataset details
"""
@app.route('/datasets/<id>/retract', methods=['PUT'])
def retract_dataset(id):
    # Always expect a json body
    require_json(request)

    # Parse incoming json string into json data(python dict object)
    json_data_dict = request.get_json()

    # Normalize user provided status
    if "sub_status" in json_data_dict:
        normalized_status = schema_manager.normalize_status(json_data_dict["sub_status"])
        json_data_dict["sub_status"] = normalized_status

    # Use beblow application-level validations to avoid complicating schema validators
    # The 'retraction_reason' and `sub_status` are the only required/allowed fields. No other fields allowed.
    # Must enforce this rule otherwise we'll need to run after update triggers if any other fields
    # get passed in (which should be done using the generic entity update call)
    if 'retraction_reason' not in json_data_dict:
        abort_bad_req("Missing required field: retraction_reason")

    if 'sub_status' not in json_data_dict:
        abort_bad_req("Missing required field: sub_status")

    if len(json_data_dict) > 2:
        abort_bad_req("Only retraction_reason and sub_status are allowed fields")

    # Must be a SenNet-Data-Admin group token
    token = get_user_token(request)

    # Retrieves the neo4j data for a given entity based on the id supplied.
    # The normalized entity-type from this entity is checked to be a dataset
    # If the entity is not a dataset and the dataset is not published, cannot retract
    entity_dict = query_target_entity(id, token)
    normalized_entity_type = entity_dict['entity_type']

    # A bit more application-level validation
    if not schema_manager.entity_type_instanceof(normalized_entity_type, 'Dataset'):
        abort_bad_req("The entity of given id is not a Dataset or Publication")

    # Validate request json against the yaml schema
    # The given value of `sub_status` is being validated at this step
    try:
        schema_manager.validate_json_data_against_schema('ENTITIES', json_data_dict, normalized_entity_type, existing_entity_dict = entity_dict)
    except schema_errors.SchemaValidationException as e:
        # No need to log the validation errors
        abort_bad_req(str(e))

    # Execute property level validators defined in schema yaml before entity property update
    try:
        schema_manager.execute_property_level_validators('ENTITIES', 'before_property_update_validators', normalized_entity_type, request, entity_dict, json_data_dict)
    except (schema_errors.MissingApplicationHeaderException,
            schema_errors.InvalidApplicationHeaderException,
            KeyError,
            ValueError) as e:
        abort_bad_req(e)

    # No need to call after_update() afterwards because retraction doesn't call any after_update_trigger methods
    merged_updated_dict = update_object_details('ENTITIES', request, normalized_entity_type, token, json_data_dict, entity_dict)

    complete_dict = schema_manager.get_complete_entity_result(token, merged_updated_dict)

    # Will also filter the result based on schema
    normalized_complete_dict = schema_manager.normalize_object_result_for_response('ENTITIES', complete_dict)

    # Also reindex the updated entity node in elasticsearch via search-api
    reindex_entity(entity_dict['uuid'], token)

    return jsonify(normalized_complete_dict)

"""
Retrieve a list of all revisions of a dataset from the id of any dataset in the chain. 
E.g: If there are 5 revisions, and the id for revision 4 is given, a list of revisions
1-5 will be returned in reverse order (newest first). Non-public access is only required to 
retrieve information on non-published datasets. Output will be a list of dictionaries. Each dictionary
contains the dataset revision number and its uuid. Optionally, the full dataset can be included for each.

By default, only the revision number and uuid is included. To include the full dataset, the query 
parameter "include_dataset" can be given with the value of "true". If this parameter is not included or 
is set to false, the dataset will not be included. For example, to include the full datasets for each revision,
use '/datasets/<id>/revisions?include_dataset=true'. To omit the datasets, either set include_dataset=false, or
simply do not include this parameter. 

Parameters
----------
id : str
    The SenNet ID (e.g. SNT123.ABCD.456) or UUID of target dataset 

Returns
-------
list
    The list of revision datasets
"""
@app.route('/entities/<id>/revisions', methods=['GET'])
@app.route('/datasets/<id>/revisions', methods=['GET'])
def get_revisions_list(id):
    # By default, do not return dataset. Only return dataset if return_dataset is true
    show_dataset = False
    if bool(request.args):
        include_dataset = request.args.get('include_dataset')
        if (include_dataset is not None) and (include_dataset.lower() == 'true'):
            show_dataset = True
    # Token is not required, but if an invalid token provided,
    # we need to tell the client with a 401 error
    validate_token_if_auth_header_exists(request)

    # Use the internal token to query the target entity
    # since public entities don't require user token
    token = get_internal_token()

    # Query target entity against uuid-api and neo4j and return as a dict if exists
    entity_dict = query_target_entity(id, token)
    normalized_entity_type = entity_dict['entity_type']

    # Only for Dataset
    if not schema_manager.entity_type_instanceof(normalized_entity_type, 'Dataset'):
        abort_bad_req("The entity is not a Dataset. Found entity type:" + normalized_entity_type)

    # Only published/public datasets don't require token
    if entity_dict['status'].lower() != DATASET_STATUS_PUBLISHED:
        # Token is required and the user must belong to SenNet-READ group
        token = get_user_token(request, non_public_access_required=True)

    # By now, either the entity is public accessible or
    # the user token has the correct access level
    # Get the all the sorted (DESC based on creation timestamp) revisions
    sorted_revisions_list = app_neo4j_queries.get_sorted_revisions(neo4j_driver_instance, entity_dict['uuid'])

    # Skip some of the properties that are time-consuming to generate via triggers
    properties_to_skip = [
        'direct_ancestors',
        'collections',
        'upload',
        'title'
    ]
    complete_revisions_list = schema_manager.get_complete_entities_list(token, sorted_revisions_list, properties_to_skip)
    normalized_revisions_list = schema_manager.normalize_entities_list_for_response(complete_revisions_list)

    # Only check the very last revision (the first revision dict since normalized_revisions_list is already sorted DESC)
    # to determine if send it back or not
    if not user_in_globus_read_group(request):
        latest_revision = normalized_revisions_list[0]

        if latest_revision['status'].lower() != DATASET_STATUS_PUBLISHED:
            normalized_revisions_list.pop(0)

            # Also hide the 'next_revision_uuid' of the second last revision from response
            if 'next_revision_uuid' in normalized_revisions_list[0]:
                normalized_revisions_list[0].pop('next_revision_uuid')

    # Now all we need to do is to compose the result list
    results = []
    revision_number = len(normalized_revisions_list)
    for revision in normalized_revisions_list:
        result = {
            'revision_number': revision_number,
            'uuid': revision['uuid']
        }
        if show_dataset:
            result['dataset'] = revision
        results.append(result)
        revision_number -= 1

    return jsonify(results)


"""
Retrieve a list of all multi revisions of a dataset from the id of any dataset in the chain. 
E.g: If there are 5 revisions, and the id for revision 4 is given, a list of revisions
1-5 will be returned in reverse order (newest first). Non-public access is only required to 
retrieve information on non-published datasets. Output will be a list of dictionaries. Each dictionary
contains the dataset revision number and its list of uuids. Optionally, the full dataset can be included for each.

By default, only the revision number and uuids are included. To include the full dataset, the query 
parameter "include_dataset" can be given with the value of "true". If this parameter is not included or 
is set to false, the dataset will not be included. For example, to include the full datasets for each revision,
use '/datasets/<id>/multi-revisions?include_dataset=true'. To omit the datasets, either set include_dataset=false, or
simply do not include this parameter. 

Parameters
----------
id : str
    The SenNet ID (e.g. SNT123.ABCD.456) or UUID of target dataset 

Returns
-------
list
    The list of revision datasets
"""
@app.route('/entities/<id>/multi-revisions', methods=['GET'])
@app.route('/datasets/<id>/multi-revisions', methods=['GET'])
def get_multi_revisions_list(id):
    # By default, do not return dataset. Only return dataset if include_dataset is true
    property_key = 'uuid'
    if bool(request.args):
        include_dataset = request.args.get('include_dataset')
        if (include_dataset is not None) and (include_dataset.lower() == 'true'):
            property_key = None
    # Token is not required, but if an invalid token provided,
    # we need to tell the client with a 401 error
    validate_token_if_auth_header_exists(request)

    # Use the internal token to query the target entity
    # since public entities don't require user token
    token = get_internal_token()

    # Query target entity against uuid-api and neo4j and return as a dict if exists
    entity_dict = query_target_entity(id, token)
    normalized_entity_type = entity_dict['entity_type']

    # Only for Dataset
    if not schema_manager.entity_type_instanceof(normalized_entity_type, 'Dataset'):
        abort_bad_req("The entity is not a Dataset. Found entity type:" + normalized_entity_type)

    # Only published/public datasets don't require token
    if entity_dict['status'].lower() != DATASET_STATUS_PUBLISHED:
        # Token is required and the user must belong to SenNet-READ group
        token = get_user_token(request, non_public_access_required=True)

    # By now, either the entity is public accessible or
    # the user token has the correct access level
    # Get the all the sorted (DESC based on creation timestamp) revisions
    sorted_revisions_list = app_neo4j_queries.get_sorted_multi_revisions(neo4j_driver_instance, entity_dict['uuid'],
                                                                         fetch_all=user_in_globus_read_group(request),
                                                                         property_key=property_key)

    # Skip some of the properties that are time-consuming to generate via triggers
    properties_to_skip = [
        'direct_ancestors',
        'collections',
        'upload',
        'title'
    ]

    normalized_revisions_list = []
    sorted_revisions_list_merged = sorted_revisions_list[0] + sorted_revisions_list[1][::-1]

    if property_key is None:
        for revision in sorted_revisions_list_merged:
            complete_revision_list = schema_manager.get_complete_entities_list(token, revision, properties_to_skip)
            normal = schema_manager.normalize_entities_list_for_response(complete_revision_list)
            normalized_revisions_list.append(normal)
    else:
        normalized_revisions_list = sorted_revisions_list_merged

    # Now all we need to do is to compose the result list
    results = []
    revision_number = len(normalized_revisions_list)
    for revision in normalized_revisions_list:
        result = {
            'revision_number': revision_number,
            'uuids': revision
        }
        results.append(result)
        revision_number -= 1

    return jsonify(results)


"""
Get all organs associated with a given dataset

The gateway treats this endpoint as public accessible

Parameters
----------
id : str
    The SenNet ID (e.g. SNT123.ABCD.456) or UUID of given entity

Returns
-------
json
    a list of all the organs associated with the target dataset
"""
@app.route('/datasets/<id>/organs', methods=['GET'])
def get_associated_organs_from_dataset(id):
    # Token is not required, but if an invalid token provided,
    # we need to tell the client with a 401 error
    validate_token_if_auth_header_exists(request)

    # Use the internal token to query the target entity
    # since public entities don't require user token
    token = get_internal_token()

    # Query target entity against uuid-api and neo4j and return as a dict if exists
    entity_dict = query_target_entity(id, token)
    normalized_entity_type = entity_dict['entity_type']

    # Only for Dataset
    if not schema_manager.entity_type_instanceof(normalized_entity_type, 'Dataset'):
        abort_bad_req("The entity of given id is not a Dataset or Publication")

    # published/public datasets don't require token
    if entity_dict['status'].lower() != DATASET_STATUS_PUBLISHED:
        # Token is required and the user must belong to SenNet-READ group
        token = get_user_token(request, non_public_access_required=True)

    # By now, either the entity is public accessible or
    # the user token has the correct access level
    associated_organs = app_neo4j_queries.get_associated_organs_from_dataset(neo4j_driver_instance, entity_dict['uuid'])

    # If there are zero items in the list associated organs, then there are no associated
    # Organs and a 404 will be returned.
    if len(associated_organs) < 1:
        abort_not_found("the dataset does not have any associated organs")

    complete_entities_list = schema_manager.get_complete_entities_list(token, associated_organs)

    # Final result after normalization
    final_result = schema_manager.normalize_entities_list_for_response(complete_entities_list)

    return jsonify(final_result)


"""
Get all samples associated with a given dataset

The gateway treats this endpoint as public accessible

Parameters
----------
id : str
    The SenNet ID (e.g. SNT123.ABCD.456) or UUID of given entity

Returns
-------
json
    a list of all the samples associated with the target dataset
"""
<<<<<<< HEAD


=======
>>>>>>> 3f68d208
@app.route('/datasets/<id>/samples', methods=['GET'])
def get_associated_samples_from_dataset(id):
    # Token is not required, but if an invalid token provided,
    # we need to tell the client with a 401 error
    validate_token_if_auth_header_exists(request)

    # Use the internal token to query the target entity
    # since public entities don't require user token
    token = get_internal_token()

    # Query target entity against uuid-api and neo4j and return as a dict if exists
    entity_dict = query_target_entity(id, token)
    normalized_entity_type = entity_dict['entity_type']

    # Only for Dataset
    if not schema_manager.entity_type_instanceof(normalized_entity_type, 'Dataset'):
        abort_bad_req("The entity of given id is not a Dataset")

    # published/public datasets don't require token
    if entity_dict['status'].lower() != DATASET_STATUS_PUBLISHED:
        # Token is required and the user must belong to SenNet-READ group
        token = get_user_token(request, non_public_access_required=True)

    # By now, either the entity is public accessible or the user token has the correct access level
    associated_samples = app_neo4j_queries.get_associated_samples_from_dataset(neo4j_driver_instance, entity_dict['uuid'])

    # If there are zero items in the list associated_samples, then there are no associated
    # samples and a 404 will be returned.
    if len(associated_samples) < 1:
        abort_not_found("the dataset does not have any associated samples")

    complete_entities_list = schema_manager.get_complete_entities_list(token, associated_samples)

    # Final result after normalization
    final_result = schema_manager.normalize_entities_list_for_response(complete_entities_list)

    return jsonify(final_result)


"""
Get all sources associated with a given dataset

The gateway treats this endpoint as public accessible

Parameters
----------
id : str
    The SenNet ID (e.g. SNT123.ABCD.456) or UUID of given entity

Returns
-------
json
    a list of all the sources associated with the target dataset
"""
<<<<<<< HEAD


=======
>>>>>>> 3f68d208
@app.route('/datasets/<id>/sources', methods=['GET'])
def get_associated_sources_from_dataset(id):
    # Token is not required, but if an invalid token provided,
    # we need to tell the client with a 401 error
    validate_token_if_auth_header_exists(request)

    # Use the internal token to query the target entity
    # since public entities don't require user token
    token = get_internal_token()

    # Query target entity against uuid-api and neo4j and return as a dict if exists
    entity_dict = query_target_entity(id, token)
    normalized_entity_type = entity_dict['entity_type']

    # Only for Dataset
    if not schema_manager.entity_type_instanceof(normalized_entity_type, 'Dataset'):
        abort_bad_req("The entity of given id is not a Dataset")

    # published/public datasets don't require token
    if entity_dict['status'].lower() != DATASET_STATUS_PUBLISHED:
        # Token is required and the user must belong to SenNet-READ group
        token = get_user_token(request, non_public_access_required=True)

    # By now, either the entity is public accessible or the user token has the correct access level
    associated_sources = app_neo4j_queries.get_associated_sources_from_dataset(neo4j_driver_instance, entity_dict['uuid'])

    # If there are zero items in the list associated_sources, then there are no associated
    # sources and a 404 will be returned.
    if len(associated_sources) < 1:
        abort_not_found("the dataset does not have any associated sources")

    complete_entities_list = schema_manager.get_complete_entities_list(token, associated_sources)

    # Final result after normalization
    final_result = schema_manager.normalize_entities_list_for_response(complete_entities_list)

    return jsonify(final_result)


"""
Get the complete provenance info for all datasets

Authentication
-------
No token is required, however if a token is given it must be valid or an error will be raised. If no token with HuBMAP
Read Group access is given, only datasets designated as "published" will be returned

Query Parameters
-------
    format : string
        Designates the output format of the returned data. Accepted values are "json" and "tsv". If none provided, by 
        default will return a tsv.
    group_uuid : string
        Filters returned datasets by a given group uuid. 
    organ : string
        Filters returned datasets related to a samples of the given organ. Accepts 2 character organ codes. These codes
        must match the organ types yaml at https://raw.githubusercontent.com/sennetconsortium/search-api/master/src/search-schema/data/definitions/enums/organ_types.yaml
        or an error will be raised
    has_rui_info : string
        Accepts strings "true" or "false. Any other value will result in an error. If true, only datasets connected to 
        an sample that contain rui info will be returned. If false, only datasets that are NOT connected to samples
        containing rui info will be returned. By default, no filtering is performed. 
    dataset_status : string
        Filters results by dataset status. Accepted values are "Published", "QA", and "NEW". If a user only has access
        to published datasets and enters QA or New, an error will be raised. By default, no filtering is performed 

Returns
-------
json
    an array of each datatset's provenance info
tsv
    a text file of tab separated values where each row is a dataset and the columns include all its prov info
"""
@app.route('/datasets/prov-info', methods=['GET'])
def get_prov_info():
    # String constants
    HEADER_DATASET_UUID = 'dataset_uuid'
    HEADER_DATASET_SENNET_ID = 'dataset_sennet_id'
    HEADER_DATASET_STATUS = 'dataset_status'
    HEADER_DATASET_GROUP_NAME = 'dataset_group_name'
    HEADER_DATASET_GROUP_UUID = 'dataset_group_uuid'
    HEADER_DATASET_DATE_TIME_CREATED = 'dataset_date_time_created'
    HEADER_DATASET_CREATED_BY_EMAIL = 'dataset_created_by_email'
    HEADER_DATASET_DATE_TIME_MODIFIED = 'dataset_date_time_modified'
    HEADER_DATASET_MODIFIED_BY_EMAIL = 'dataset_modified_by_email'
    HEADER_DATASET_LAB_ID = 'lab_id_or_name'
    HEADER_DATASET_DATASET_TYPE = 'dataset_dataset_type'
    HEADER_DATASET_PORTAL_URL = 'dataset_portal_url'
    HEADER_FIRST_SAMPLE_SENNET_ID = 'first_sample_sennet_id'
    HEADER_FIRST_SAMPLE_UUID = 'first_sample_uuid'
    HEADER_FIRST_SAMPLE_CATEGORY = 'first_sample_category'
    HEADER_FIRST_SAMPLE_PORTAL_URL = 'first_sample_portal_url'
    HEADER_ORGAN_SENNET_ID = 'organ_sennet_id'
    HEADER_ORGAN_UUID = 'organ_uuid'
    HEADER_ORGAN_TYPE = 'organ_type'
    HEADER_SOURCE_SENNET_ID = 'source_sennet_id'
    HEADER_SOURCE_UUID = 'source_uuid'
    HEADER_SOURCE_GROUP_NAME = 'source_group_name'
    HEADER_RUI_LOCATION_SENNET_ID = 'rui_location_sennet_id'
    HEADER_RUI_LOCATION_UUID = 'rui_location_uuid'
    HEADER_SAMPLE_METADATA_SENNET_ID = 'sample_metadata_sennet_id'
    HEADER_SAMPLE_METADATA_UUID = 'sample_metadata_uuid'
    HEADER_PROCESSED_DATASET_UUID = 'processed_dataset_uuid'
    HEADER_PROCESSED_DATASET_SENNET_ID = 'processed_dataset_sennet_id'
    HEADER_PROCESSED_DATASET_STATUS = 'processed_dataset_status'
    HEADER_PROCESSED_DATASET_PORTAL_URL = 'processed_dataset_portal_url'
    ORGAN_TYPES = Ontology.ops(as_data_dict=True, data_as_val=True, val_key='rui_code').organ_types()
    HEADER_PREVIOUS_VERSION_SENNET_IDS = 'previous_version_sennet_ids'

    headers = [
        HEADER_DATASET_UUID, HEADER_DATASET_SENNET_ID, HEADER_DATASET_STATUS, HEADER_DATASET_GROUP_NAME,
        HEADER_DATASET_GROUP_UUID, HEADER_DATASET_DATE_TIME_CREATED, HEADER_DATASET_CREATED_BY_EMAIL,
        HEADER_DATASET_DATE_TIME_MODIFIED, HEADER_DATASET_MODIFIED_BY_EMAIL, HEADER_DATASET_LAB_ID,
        HEADER_DATASET_DATASET_TYPE, HEADER_DATASET_PORTAL_URL, HEADER_FIRST_SAMPLE_SENNET_ID,
        HEADER_FIRST_SAMPLE_UUID, HEADER_FIRST_SAMPLE_CATEGORY,
        HEADER_FIRST_SAMPLE_PORTAL_URL, HEADER_ORGAN_SENNET_ID, HEADER_ORGAN_UUID,
        HEADER_ORGAN_TYPE, HEADER_SOURCE_SENNET_ID, HEADER_SOURCE_UUID,
        HEADER_SOURCE_GROUP_NAME, HEADER_RUI_LOCATION_SENNET_ID,
        HEADER_RUI_LOCATION_UUID, HEADER_SAMPLE_METADATA_SENNET_ID,
        HEADER_SAMPLE_METADATA_UUID, HEADER_PROCESSED_DATASET_UUID, HEADER_PROCESSED_DATASET_SENNET_ID,
        HEADER_PROCESSED_DATASET_STATUS, HEADER_PROCESSED_DATASET_PORTAL_URL, HEADER_PREVIOUS_VERSION_SENNET_IDS
    ]
    published_only = True

    # Token is not required, but if an invalid token is provided,
    # we need to tell the client with a 401 error
    validate_token_if_auth_header_exists(request)

    if user_in_globus_read_group(request):
        published_only = False

    # Processing and validating query parameters
    accepted_arguments = ['format', 'organ', 'has_rui_info', 'dataset_status', 'group_uuid']
    return_json = False
    param_dict = {}
    if bool(request.args):
        for argument in request.args:
            if argument not in accepted_arguments:
                abort_bad_req(f"{argument} is an unrecognized argument.")
        return_format = request.args.get('format')
        if return_format is not None:
            if return_format.lower() not in ['json', 'tsv']:
                abort_bad_req(
                    "Invalid Format. Accepted formats are json and tsv. If no format is given, TSV will be the default")
            if return_format.lower() == 'json':
                return_json = True
        group_uuid = request.args.get('group_uuid')
        if group_uuid is not None:
            groups_by_id_dict = auth_helper_instance.get_globus_groups_info()['by_id']
            if group_uuid not in groups_by_id_dict:
                abort_bad_req(
                    f"Invalid Group UUID.")
            if not groups_by_id_dict[group_uuid]['data_provider']:
                abort_bad_req(f"Invalid Group UUID. Group must be a data provider")
            param_dict['group_uuid'] = group_uuid
        organ = request.args.get('organ')
        if organ is not None:
            validate_organ_code(organ)
            param_dict['organ'] = organ
        has_rui_info = request.args.get('has_rui_info')
        if has_rui_info is not None:
            if has_rui_info.lower() not in ['true', 'false']:
                abort_bad_req("Invalid value for 'has_rui_info'. Only values of true or false are acceptable")
            param_dict['has_rui_info'] = has_rui_info
        dataset_status = request.args.get('dataset_status')
        if dataset_status is not None:
            if dataset_status.lower() not in ['new', 'qa', 'published']:
                abort_bad_req("Invalid Dataset Status. Must be 'new', 'qa', or 'published' Case-Insensitive")
            if published_only and dataset_status.lower() != 'published':
                abort_bad_req(f"Invalid Dataset Status. No auth token given or token is not a member of HuBMAP-Read"
                                  " Group. If no token with HuBMAP-Read Group access is given, only datasets marked "
                                  "'Published' are available. Try again with a proper token, or change/remove "
                                  "dataset_status")
            if not published_only:
                param_dict['dataset_status'] = dataset_status

    # Instantiation of the list dataset_prov_list
    dataset_prov_list = []

    # Call to app_neo4j_queries to prepare and execute the database query
    prov_info = app_neo4j_queries.get_prov_info(neo4j_driver_instance, param_dict, published_only)

    # Each dataset's provinence info is placed into a dictionary
    for dataset in prov_info:
        internal_dict = collections.OrderedDict()
        internal_dict[HEADER_DATASET_UUID] = dataset['uuid']
        internal_dict[HEADER_DATASET_SENNET_ID] = dataset['sennet_id']
        internal_dict[HEADER_DATASET_STATUS] = dataset['status']
        internal_dict[HEADER_DATASET_GROUP_NAME] = dataset['group_name']
        internal_dict[HEADER_DATASET_GROUP_UUID] = dataset['group_uuid']
        internal_dict[HEADER_DATASET_DATE_TIME_CREATED] = datetime.fromtimestamp(int(dataset['created_timestamp']/1000.0))
        internal_dict[HEADER_DATASET_CREATED_BY_EMAIL] = dataset['created_by_user_email']
        internal_dict[HEADER_DATASET_DATE_TIME_MODIFIED] = datetime.fromtimestamp(int(dataset['last_modified_timestamp']/1000.0))
        internal_dict[HEADER_DATASET_MODIFIED_BY_EMAIL] = dataset['last_modified_user_email']
        internal_dict[HEADER_DATASET_LAB_ID] = dataset['lab_dataset_id']
        internal_dict[HEADER_DATASET_DATASET_TYPE] = dataset['dataset_type']

        internal_dict[HEADER_DATASET_PORTAL_URL] = app.config['DOI_REDIRECT_URL'].replace('<entity_type>', 'dataset').replace('<identifier>', dataset['uuid'])

        # first_sample properties are retrieved from its own dictionary
        if dataset['first_sample'] is not None:
            first_sample_sennet_id_list = []
            first_sample_uuid_list = []
            first_sample_category_list = []
            first_sample_portal_url_list = []
            for item in dataset['first_sample']:
                first_sample_sennet_id_list.append(item['sennet_id'])
                first_sample_uuid_list.append(item['uuid'])
                first_sample_category_list.append(item['sample_category'])
                first_sample_portal_url_list.append(app.config['DOI_REDIRECT_URL'].replace('<entity_type>', 'sample').replace('<identifier>', item['uuid']))
            internal_dict[HEADER_FIRST_SAMPLE_SENNET_ID] = first_sample_sennet_id_list
            internal_dict[HEADER_FIRST_SAMPLE_UUID] = first_sample_uuid_list
            internal_dict[HEADER_FIRST_SAMPLE_CATEGORY] = first_sample_category_list
            internal_dict[HEADER_FIRST_SAMPLE_PORTAL_URL] = first_sample_portal_url_list
            if return_json is False:
                internal_dict[HEADER_FIRST_SAMPLE_SENNET_ID] = ",".join(first_sample_sennet_id_list)
                internal_dict[HEADER_FIRST_SAMPLE_UUID] = ",".join(first_sample_uuid_list)
                internal_dict[HEADER_FIRST_SAMPLE_CATEGORY] = ",".join(first_sample_category_list)
                internal_dict[HEADER_FIRST_SAMPLE_PORTAL_URL] = ",".join(first_sample_portal_url_list)

        # distinct_organ properties are retrieved from its own dictionary
        if dataset['distinct_organ'] is not None:
            distinct_organ_sennet_id_list = []
            distinct_organ_uuid_list = []
            distinct_organ_type_list = []

            for item in dataset['distinct_organ']:
                distinct_organ_sennet_id_list.append(item['sennet_id'])
                distinct_organ_uuid_list.append(item['uuid'])
                for organ_type in ORGAN_TYPES:
                    if ORGAN_TYPES[organ_type]['rui_code'] == item['organ']:
                        distinct_organ_type_list.append(ORGAN_TYPES[organ_type]['term'])
                        break
            internal_dict[HEADER_ORGAN_SENNET_ID] = distinct_organ_sennet_id_list
            internal_dict[HEADER_ORGAN_UUID] = distinct_organ_uuid_list
            internal_dict[HEADER_ORGAN_TYPE] = distinct_organ_type_list
            if return_json is False:
                internal_dict[HEADER_ORGAN_SENNET_ID] = ",".join(distinct_organ_sennet_id_list)
                internal_dict[HEADER_ORGAN_UUID] = ",".join(distinct_organ_uuid_list)
                internal_dict[HEADER_ORGAN_TYPE] = ",".join(distinct_organ_type_list)

        # distinct_source properties are retrieved from its own dictionary
        if dataset['distinct_source'] is not None:
            distinct_source_sennet_id_list = []
            distinct_source_uuid_list = []
            distinct_source_group_name_list = []
            for item in dataset['distinct_source']:
                distinct_source_sennet_id_list.append(item['sennet_id'])
                distinct_source_uuid_list.append(item['uuid'])
                distinct_source_group_name_list.append(item['group_name'])
            internal_dict[HEADER_SOURCE_SENNET_ID] = distinct_source_sennet_id_list
            internal_dict[HEADER_SOURCE_UUID] = distinct_source_uuid_list
            internal_dict[HEADER_SOURCE_GROUP_NAME] = distinct_source_group_name_list
            if return_json is False:
                internal_dict[HEADER_SOURCE_SENNET_ID] = ",".join(distinct_source_sennet_id_list)
                internal_dict[HEADER_SOURCE_UUID] = ",".join(distinct_source_uuid_list)
                internal_dict[HEADER_SOURCE_GROUP_NAME] = ",".join(distinct_source_group_name_list)

        # distinct_rui_sample properties are retrieved from its own dictionary
        if dataset['distinct_rui_sample'] is not None:
            rui_location_sennet_id_list = []
            rui_location_uuid_list = []
            for item in dataset['distinct_rui_sample']:
                rui_location_sennet_id_list.append(item['sennet_id'])
                rui_location_uuid_list.append(item['uuid'])
            internal_dict[HEADER_RUI_LOCATION_SENNET_ID] = rui_location_sennet_id_list
            internal_dict[HEADER_RUI_LOCATION_UUID] = rui_location_uuid_list
            if return_json is False:
                internal_dict[HEADER_RUI_LOCATION_SENNET_ID] = ",".join(rui_location_sennet_id_list)
                internal_dict[HEADER_RUI_LOCATION_UUID] = ",".join(rui_location_uuid_list)

        # distinct_metasample properties are retrieved from its own dictionary
        if dataset['distinct_metasample'] is not None:
            metasample_sennet_id_list = []
            metasample_uuid_list = []
            for item in dataset['distinct_metasample']:
                metasample_sennet_id_list.append(item['sennet_id'])
                metasample_uuid_list.append(item['uuid'])
            internal_dict[HEADER_SAMPLE_METADATA_SENNET_ID] = metasample_sennet_id_list
            internal_dict[HEADER_SAMPLE_METADATA_UUID] = metasample_uuid_list
            if return_json is False:
                internal_dict[HEADER_SAMPLE_METADATA_SENNET_ID] = ",".join(metasample_sennet_id_list)
                internal_dict[HEADER_SAMPLE_METADATA_UUID] = ",".join(metasample_uuid_list)

        # processed_dataset properties are retrived from its own dictionary
        if dataset['processed_dataset'] is not None:
            processed_dataset_uuid_list = []
            processed_dataset_sennet_id_list = []
            processed_dataset_status_list = []
            processed_dataset_portal_url_list = []
            for item in dataset['processed_dataset']:
                processed_dataset_uuid_list.append(item['uuid'])
                processed_dataset_sennet_id_list.append(item['sennet_id'])
                processed_dataset_status_list.append(item['status'])
                processed_dataset_portal_url_list.append(app.config['DOI_REDIRECT_URL'].replace('<entity_type>', 'dataset').replace('<identifier>', item['uuid']))
            internal_dict[HEADER_PROCESSED_DATASET_UUID] = processed_dataset_uuid_list
            internal_dict[HEADER_PROCESSED_DATASET_SENNET_ID] = processed_dataset_sennet_id_list
            internal_dict[HEADER_PROCESSED_DATASET_STATUS] = processed_dataset_status_list
            internal_dict[HEADER_PROCESSED_DATASET_PORTAL_URL] = processed_dataset_portal_url_list
            if return_json is False:
                internal_dict[HEADER_PROCESSED_DATASET_UUID] = ",".join(processed_dataset_uuid_list)
                internal_dict[HEADER_PROCESSED_DATASET_UUID] = ",".join(processed_dataset_sennet_id_list)
                internal_dict[HEADER_PROCESSED_DATASET_UUID] = ",".join(processed_dataset_status_list)
                internal_dict[HEADER_PROCESSED_DATASET_UUID] = ",".join(processed_dataset_portal_url_list)


        if dataset['previous_version_sennet_ids'] is not None:
            previous_version_sennet_ids_list = []
            for item in dataset['previous_version_sennet_ids']:
                previous_version_sennet_ids_list.append(item)
            internal_dict[HEADER_PREVIOUS_VERSION_SENNET_IDS] = previous_version_sennet_ids_list
            if return_json is False:
                internal_dict[HEADER_PREVIOUS_VERSION_SENNET_IDS] = ",".join(previous_version_sennet_ids_list)

        # Each dataset's dictionary is added to the list to be returned
        dataset_prov_list.append(internal_dict)

    # if return_json is true, this dictionary is ready to be returned already
    if return_json:
        return jsonify(dataset_prov_list)

    # if return_json is false, the data must be converted to be returned as a tsv
    else:
        new_tsv_file = StringIO()
        writer = csv.DictWriter(new_tsv_file, fieldnames=headers, delimiter='\t')
        writer.writeheader()
        writer.writerows(dataset_prov_list)
        new_tsv_file.seek(0)
        output = Response(new_tsv_file, mimetype='text/tsv')
        output.headers['Content-Disposition'] = 'attachment; filename=prov-info.tsv'
        return output


"""
Get the complete provenance info for a given dataset

Authentication
-------
No token is required, however if a token is given it must be valid or an error will be raised. If no token with HuBMAP
Read Group access is given, only datasets designated as "published" will be returned

Query Parameters
-------
format : string
        Designates the output format of the returned data. Accepted values are "json" and "tsv". If none provided, by 
        default will return a tsv.

Path Parameters
-------
id : string
    A HuBMAP_ID or UUID for a dataset. If an invalid dataset id is given, an error will be raised    

Returns
-------
json
    an array of each datatset's provenance info
tsv
    a text file of tab separated values where each row is a dataset and the columns include all its prov info
"""
@app.route('/datasets/<id>/prov-info', methods=['GET'])
def get_prov_info_for_dataset(id):
    # Token is not required, but if an invalid token provided,
    # we need to tell the client with a 401 error
    validate_token_if_auth_header_exists(request)

    # Use the internal token to query the target entity
    # since public entities don't require user token
    token = get_internal_token()

    # Query target entity against uuid-api and neo4j and return as a dict if exists
    entity_dict = query_target_entity(id, token)
    normalized_entity_type = entity_dict['entity_type']

    # Only for Dataset
    if normalized_entity_type != 'Dataset':
        abort_bad_req("The entity of given id is not a Dataset")

    # published/public datasets don't require token
    if entity_dict['status'].lower() != DATASET_STATUS_PUBLISHED:
        # Token is required and the user must belong to HuBMAP-READ group
        token = get_user_token(request, non_public_access_required=True)

    return_json = False
    dataset_prov_list = []
    include_samples = []
    if bool(request.args):
        return_format = request.args.get('format')
        if (return_format is not None) and (return_format.lower() == 'json'):
            return_json = True
        include_samples_req = request.args.get('include_samples')
        if (include_samples_req is not None):
            include_samples = include_samples_req.lower().split(',')

    HEADER_DATASET_UUID = 'dataset_uuid'
    HEADER_DATASET_SENNET_ID = 'dataset_sennet_id'
    HEADER_DATASET_STATUS = 'dataset_status'
    HEADER_DATASET_GROUP_NAME = 'dataset_group_name'
    HEADER_DATASET_GROUP_UUID = 'dataset_group_uuid'
    HEADER_DATASET_DATE_TIME_CREATED = 'dataset_date_time_created'
    HEADER_DATASET_CREATED_BY_EMAIL = 'dataset_created_by_email'
    HEADER_DATASET_DATE_TIME_MODIFIED = 'dataset_date_time_modified'
    HEADER_DATASET_MODIFIED_BY_EMAIL = 'dataset_modified_by_email'
    HEADER_DATASET_LAB_ID = 'lab_id_or_name'
    HEADER_DATASET_DATASET_TYPE = 'dataset_dataset_type'
    HEADER_DATASET_PORTAL_URL = 'dataset_portal_url'
    HEADER_FIRST_SAMPLE_SENNET_ID = 'first_sample_sennet_id'
    HEADER_FIRST_SAMPLE_UUID = 'first_sample_uuid'
    HEADER_FIRST_SAMPLE_CATEGORY = 'first_sample_category'
    HEADER_FIRST_SAMPLE_PORTAL_URL = 'first_sample_portal_url'
    HEADER_ORGAN_SENNET_ID = 'organ_sennet_id'
    HEADER_ORGAN_UUID = 'organ_uuid'
    HEADER_ORGAN_TYPE = 'organ_type'
    HEADER_SOURCE_SENNET_ID = 'source_sennet_id'
    HEADER_SOURCE_UUID = 'source_uuid'
    HEADER_SOURCE_GROUP_NAME = 'source_group_name'
    HEADER_RUI_LOCATION_SENNET_ID = 'rui_location_sennet_id'
    HEADER_RUI_LOCATION_UUID = 'rui_location_uuid'
    HEADER_SAMPLE_METADATA_SENNET_ID = 'sample_metadata_sennet_id'
    HEADER_SAMPLE_METADATA_UUID = 'sample_metadata_uuid'
    HEADER_PROCESSED_DATASET_UUID = 'processed_dataset_uuid'
    HEADER_PROCESSED_DATASET_SENNET_ID = 'processed_dataset_sennet_id'
    HEADER_PROCESSED_DATASET_STATUS = 'processed_dataset_status'
    HEADER_PROCESSED_DATASET_PORTAL_URL = 'processed_dataset_portal_url'
    HEADER_DATASET_SAMPLES = "dataset_samples"
    ORGAN_TYPES = Ontology.ops(as_data_dict=True, data_as_val=True, val_key='rui_code').organ_types()

    headers = [
        HEADER_DATASET_UUID, HEADER_DATASET_SENNET_ID, HEADER_DATASET_STATUS, HEADER_DATASET_GROUP_NAME,
        HEADER_DATASET_GROUP_UUID, HEADER_DATASET_DATE_TIME_CREATED, HEADER_DATASET_CREATED_BY_EMAIL,
        HEADER_DATASET_DATE_TIME_MODIFIED, HEADER_DATASET_MODIFIED_BY_EMAIL, HEADER_DATASET_LAB_ID,
        HEADER_DATASET_DATASET_TYPE, HEADER_DATASET_PORTAL_URL, HEADER_FIRST_SAMPLE_SENNET_ID,
        HEADER_FIRST_SAMPLE_UUID, HEADER_FIRST_SAMPLE_CATEGORY,
        HEADER_FIRST_SAMPLE_PORTAL_URL, HEADER_ORGAN_SENNET_ID, HEADER_ORGAN_UUID,
        HEADER_ORGAN_TYPE, HEADER_SOURCE_SENNET_ID, HEADER_SOURCE_UUID,
        HEADER_SOURCE_GROUP_NAME, HEADER_RUI_LOCATION_SENNET_ID,
        HEADER_RUI_LOCATION_UUID, HEADER_SAMPLE_METADATA_SENNET_ID,
        HEADER_SAMPLE_METADATA_UUID, HEADER_PROCESSED_DATASET_UUID, HEADER_PROCESSED_DATASET_SENNET_ID,
        HEADER_PROCESSED_DATASET_STATUS, HEADER_PROCESSED_DATASET_PORTAL_URL
    ]

    sennet_ids = schema_manager.get_sennet_ids(id)

    # Get the target uuid if all good
    uuid = sennet_ids['hm_uuid']
    dataset = app_neo4j_queries.get_individual_prov_info(neo4j_driver_instance, uuid)
    if dataset is None:
        abort_bad_req("Query For this Dataset Returned no Records. Make sure this is a Primary Dataset")
    internal_dict = collections.OrderedDict()
    internal_dict[HEADER_DATASET_SENNET_ID] = dataset['sennet_id']
    internal_dict[HEADER_DATASET_UUID] = dataset['uuid']
    internal_dict[HEADER_DATASET_STATUS] = dataset['status']
    internal_dict[HEADER_DATASET_GROUP_NAME] = dataset['group_name']
    internal_dict[HEADER_DATASET_GROUP_UUID] = dataset['group_uuid']
    internal_dict[HEADER_DATASET_DATE_TIME_CREATED] = datetime.fromtimestamp(int(dataset['created_timestamp'] / 1000.0))
    internal_dict[HEADER_DATASET_CREATED_BY_EMAIL] = dataset['created_by_user_email']
    internal_dict[HEADER_DATASET_DATE_TIME_MODIFIED] = datetime.fromtimestamp(
        int(dataset['last_modified_timestamp'] / 1000.0))
    internal_dict[HEADER_DATASET_MODIFIED_BY_EMAIL] = dataset['last_modified_user_email']
    internal_dict[HEADER_DATASET_LAB_ID] = dataset['lab_dataset_id']
    internal_dict[HEADER_DATASET_DATASET_TYPE] = dataset['dataset_type']

    internal_dict[HEADER_DATASET_PORTAL_URL] = app.config['DOI_REDIRECT_URL'].replace('<entity_type>', 'dataset').replace(
        '<identifier>', dataset['uuid'])
    if dataset['first_sample'] is not None:
        first_sample_sennet_id_list = []
        first_sample_uuid_list = []
        first_sample_category_list = []
        first_sample_portal_url_list = []
        for item in dataset['first_sample']:
            first_sample_sennet_id_list.append(item['sennet_id'])
            first_sample_uuid_list.append(item['uuid'])
            first_sample_category_list.append(item['sample_category'])
            first_sample_portal_url_list.append(
                app.config['DOI_REDIRECT_URL'].replace('<entity_type>', 'sample').replace('<identifier>', item['uuid']))
        internal_dict[HEADER_FIRST_SAMPLE_SENNET_ID] = first_sample_sennet_id_list
        internal_dict[HEADER_FIRST_SAMPLE_UUID] = first_sample_uuid_list
        internal_dict[HEADER_FIRST_SAMPLE_CATEGORY] = first_sample_category_list
        internal_dict[HEADER_FIRST_SAMPLE_PORTAL_URL] = first_sample_portal_url_list
        if return_json is False:
            internal_dict[HEADER_FIRST_SAMPLE_SENNET_ID] = ",".join(first_sample_sennet_id_list)
            internal_dict[HEADER_FIRST_SAMPLE_UUID] = ",".join(first_sample_uuid_list)
            internal_dict[HEADER_FIRST_SAMPLE_CATEGORY] = ",".join(first_sample_category_list)
            internal_dict[HEADER_FIRST_SAMPLE_PORTAL_URL] = ",".join(first_sample_portal_url_list)
    if dataset['distinct_organ'] is not None:
        distinct_organ_sennet_id_list = []
        distinct_organ_uuid_list = []
        distinct_organ_type_list = []
        for item in dataset['distinct_organ']:
            distinct_organ_sennet_id_list.append(item['sennet_id'])
            distinct_organ_uuid_list.append(item['uuid'])
            for organ_type in ORGAN_TYPES:
                if ORGAN_TYPES[organ_type]['rui_code'] == item['organ']:
                    distinct_organ_type_list.append(ORGAN_TYPES[organ_type]['term'])
                    break
        internal_dict[HEADER_ORGAN_SENNET_ID] = distinct_organ_sennet_id_list
        internal_dict[HEADER_ORGAN_UUID] = distinct_organ_uuid_list
        internal_dict[HEADER_ORGAN_TYPE] = distinct_organ_type_list
        if return_json is False:
            internal_dict[HEADER_ORGAN_SENNET_ID] = ",".join(distinct_organ_sennet_id_list)
            internal_dict[HEADER_ORGAN_UUID] = ",".join(distinct_organ_uuid_list)
            internal_dict[HEADER_ORGAN_TYPE] = ",".join(distinct_organ_type_list)
    if dataset['distinct_source'] is not None:
        distinct_source_sennet_id_list = []
        distinct_source_uuid_list = []
        distinct_source_group_name_list = []
        for item in dataset['distinct_source']:
            distinct_source_sennet_id_list.append(item['sennet_id'])
            distinct_source_uuid_list.append(item['uuid'])
            distinct_source_group_name_list.append(item['group_name'])
        internal_dict[HEADER_SOURCE_SENNET_ID] = distinct_source_sennet_id_list
        internal_dict[HEADER_SOURCE_UUID] = distinct_source_uuid_list
        internal_dict[HEADER_SOURCE_GROUP_NAME] = distinct_source_group_name_list
        if return_json is False:
            internal_dict[HEADER_SOURCE_SENNET_ID] = ",".join(distinct_source_sennet_id_list)
            internal_dict[HEADER_SOURCE_UUID] = ",".join(distinct_source_uuid_list)
            internal_dict[HEADER_SOURCE_GROUP_NAME] = ",".join(distinct_source_group_name_list)
    if dataset['distinct_rui_sample'] is not None:
        rui_location_sennet_id_list = []
        rui_location_uuid_list = []
        for item in dataset['distinct_rui_sample']:
            rui_location_sennet_id_list.append(item['sennet_id'])
            rui_location_uuid_list.append(item['uuid'])
        internal_dict[HEADER_RUI_LOCATION_SENNET_ID] = rui_location_sennet_id_list
        internal_dict[HEADER_RUI_LOCATION_UUID] = rui_location_uuid_list
        if return_json is False:
            internal_dict[HEADER_RUI_LOCATION_SENNET_ID] = ",".join(rui_location_sennet_id_list)
            internal_dict[HEADER_RUI_LOCATION_UUID] = ",".join(rui_location_uuid_list)
    if dataset['distinct_metasample'] is not None:
        metasample_sennet_id_list = []
        metasample_uuid_list = []
        for item in dataset['distinct_metasample']:
            metasample_sennet_id_list.append(item['sennet_id'])
            metasample_uuid_list.append(item['uuid'])
        internal_dict[HEADER_SAMPLE_METADATA_SENNET_ID] = metasample_sennet_id_list
        internal_dict[HEADER_SAMPLE_METADATA_UUID] = metasample_uuid_list
        if return_json is False:
            internal_dict[HEADER_SAMPLE_METADATA_SENNET_ID] = ",".join(metasample_sennet_id_list)
            internal_dict[HEADER_SAMPLE_METADATA_UUID] = ",".join(metasample_uuid_list)

    # processed_dataset properties are retrived from its own dictionary
    if dataset['processed_dataset'] is not None:
        processed_dataset_uuid_list = []
        processed_dataset_sennet_id_list = []
        processed_dataset_status_list = []
        processed_dataset_portal_url_list = []
        for item in dataset['processed_dataset']:
            processed_dataset_uuid_list.append(item['uuid'])
            processed_dataset_sennet_id_list.append(item['sennet_id'])
            processed_dataset_status_list.append(item['status'])
            processed_dataset_portal_url_list.append(
                app.config['DOI_REDIRECT_URL'].replace('<entity_type>', 'dataset').replace('<identifier>',
                                                                                           item['uuid']))
        internal_dict[HEADER_PROCESSED_DATASET_UUID] = processed_dataset_uuid_list
        internal_dict[HEADER_PROCESSED_DATASET_SENNET_ID] = processed_dataset_sennet_id_list
        internal_dict[HEADER_PROCESSED_DATASET_STATUS] = processed_dataset_status_list
        internal_dict[HEADER_PROCESSED_DATASET_PORTAL_URL] = processed_dataset_portal_url_list
        if return_json is False:
            internal_dict[HEADER_PROCESSED_DATASET_UUID] = ",".join(processed_dataset_uuid_list)
            internal_dict[HEADER_PROCESSED_DATASET_UUID] = ",".join(processed_dataset_sennet_id_list)
            internal_dict[HEADER_PROCESSED_DATASET_UUID] = ",".join(processed_dataset_status_list)
            internal_dict[HEADER_PROCESSED_DATASET_UUID] = ",".join(processed_dataset_portal_url_list)

    if include_samples:
        headers.append(HEADER_DATASET_SAMPLES)
        dataset_samples = app_neo4j_queries.get_all_dataset_samples(neo4j_driver_instance, uuid)
        logger.debug(f"dataset_samples={str(dataset_samples)}")
        if 'all' in include_samples:
            internal_dict[HEADER_DATASET_SAMPLES] = dataset_samples
        else:
            requested_samples = {}
            for uuid in dataset_samples.keys():
                if dataset_samples[uuid]['sample_category'] in include_samples:
                    requested_samples[uuid] = dataset_samples[uuid]
            internal_dict[HEADER_DATASET_SAMPLES] = requested_samples

    dataset_prov_list.append(internal_dict)


    if return_json:
        return jsonify(dataset_prov_list[0])
    else:
        new_tsv_file = StringIO()
        writer = csv.DictWriter(new_tsv_file, fieldnames=headers, delimiter='\t')
        writer.writeheader()
        writer.writerows(dataset_prov_list)
        new_tsv_file.seek(0)
        output = Response(new_tsv_file, mimetype='text/tsv')
        output.headers['Content-Disposition'] = 'attachment; filename=prov-info.tsv'
        return output


"""
Get the information needed to generate the sankey on software-docs as a json.

Authentication
-------
No token is required or checked. The information returned is what is displayed in the public sankey

Query Parameters
-------
N/A

Path Parameters
-------
N/A

Returns
-------
json
    a json array. Each item in the array corresponds to a dataset. Each dataset has the values: dataset_group_name, 
    organ_type, dataset_data_types, and dataset_status, each of which is a string. 

"""
@app.route('/datasets/sankey_data', methods=['GET'])
def sankey_data():
    # String constants
    HEADER_DATASET_GROUP_NAME = 'dataset_group_name'
    HEADER_ORGAN_TYPE = 'organ_type'
    HEADER_DATASET_DATASET_TYPE = 'dataset_dataset_type'
    HEADER_DATASET_STATUS = 'dataset_status'
    ORGAN_TYPES = Ontology.ops(as_data_dict=True, data_as_val=True, val_key='rui_code').organ_types()
    with open('sankey_mapping.json') as f:
        mapping_dict = json.load(f)

    # Instantiation of the list dataset_prov_list
    dataset_sankey_list = []

    # Call to app_neo4j_queries to prepare and execute the database query
    sankey_info = app_neo4j_queries.get_sankey_info(neo4j_driver_instance)
    for dataset in sankey_info:
        internal_dict = collections.OrderedDict()
        internal_dict[HEADER_DATASET_GROUP_NAME] = dataset[HEADER_DATASET_GROUP_NAME]
        # TODO: Need to update this code once Ontology Organ Types endpoint is update
        for organ_type in ORGAN_TYPES:
            if ORGAN_TYPES[organ_type]['rui_code'] == dataset[HEADER_ORGAN_TYPE]:
                internal_dict[HEADER_ORGAN_TYPE] = ORGAN_TYPES[organ_type]['term']
                break

        internal_dict[HEADER_DATASET_DATASET_TYPE] = dataset[HEADER_DATASET_DATASET_TYPE]

        # Replace applicable Group Name and Data type with the value needed for the sankey via the mapping_dict
        internal_dict[HEADER_DATASET_STATUS] = dataset['dataset_status']
        if internal_dict[HEADER_DATASET_GROUP_NAME] in mapping_dict.keys():
            internal_dict[HEADER_DATASET_GROUP_NAME] = mapping_dict[internal_dict[HEADER_DATASET_GROUP_NAME]]

        # Each dataset's dictionary is added to the list to be returned
        dataset_sankey_list.append(internal_dict)
    return jsonify(dataset_sankey_list)


"""
Get the complete provenance info for all samples

Authentication
-------
Token that is part of the HuBMAP Read-Group is required.

Query Parameters
-------
    group_uuid : string
        Filters returned samples by a given group uuid. 

Returns
-------
json
    an array of each datatset's provenance info
"""
@app.route('/samples/prov-info', methods=['GET'])
def get_sample_prov_info():
    # String Constants
    HEADER_SAMPLE_UUID = "sample_uuid"
    HEADER_SAMPLE_LAB_ID = "lab_id_or_name"
    HEADER_SAMPLE_GROUP_NAME = "sample_group_name"
    HEADER_SAMPLE_CREATED_BY_EMAIL = "sample_created_by_email"
    HEADER_SAMPLE_HAS_METADATA = "sample_has_metadata"
    HEADER_SAMPLE_HAS_RUI_INFO = "sample_has_rui_info"
    HEADER_SAMPLE_DIRECT_ANCESTOR_ID = "sample_ancestor_id"
    HEADER_SAMPLE_DIRECT_ANCESTOR_ENTITY_TYPE = "sample_ancestor_entity"
    HEADER_SAMPLE_SENNET_ID = "sample_sennet_id"
    HEADER_SAMPLE_CATEGORY = "sample_category"
    HEADER_SOURCE_UUID = "source_uuid"
    HEADER_SOURCE_SENNET_ID = "source_sennet_id"
    HEADER_SOURCE_HAS_METADATA = "source_has_metadata"
    HEADER_ORGAN_UUID = "organ_uuid"
    HEADER_ORGAN_TYPE = "organ_type"
    HEADER_ORGAN_SENNET_ID = "organ_sennet_id"
    ORGAN_TYPES = Ontology.ops(as_data_dict=True, data_as_val=True, val_key='rui_code').organ_types()

    # Processing and validating query parameters
    accepted_arguments = ['group_uuid']
    param_dict = {}  # currently the only filter is group_uuid, but in case this grows, we're using a dictionary
    if bool(request.args):
        for argument in request.args:
            if argument not in accepted_arguments:
                abort_bad_req(f"{argument} is an unrecognized argument.")
        group_uuid = request.args.get('group_uuid')
        if group_uuid is not None:
            groups_by_id_dict = auth_helper_instance.get_globus_groups_info()['by_id']
            if group_uuid not in groups_by_id_dict:
                abort_bad_req(f"Invalid Group UUID.")
            if not groups_by_id_dict[group_uuid]['data_provider']:
                abort_bad_req(f"Invalid Group UUID. Group must be a data provider")
            param_dict['group_uuid'] = group_uuid

    # Instantiation of the list sample_prov_list
    sample_prov_list = []

    # Call to app_neo4j_queries to prepare and execute database query
    prov_info = app_neo4j_queries.get_sample_prov_info(neo4j_driver_instance, param_dict)

    for sample in prov_info:

        # For cases where there is no sample of type organ above a given sample in the provenance, we check to see if
        # the given sample is itself an organ.
        organ_uuid = None
        organ_type = None
        organ_sennet_id = None
        if sample['organ_uuid'] is not None:
            organ_uuid = sample['organ_uuid']
            for organ_type in ORGAN_TYPES:
                if ORGAN_TYPES[organ_type]['rui_code'] == sample['organ_organ_type']:
                    organ_type = ORGAN_TYPES[organ_type]['term']
                    break
            organ_sennet_id = sample['organ_sennet_id']
        else:
            if sample['sample_sample_category'] == Ontology.ops().specimen_categories().ORGAN:
                organ_uuid = sample['sample_uuid']
                for organ_type in ORGAN_TYPES:
                    if ORGAN_TYPES[organ_type]['rui_code'] == sample['sample_organ']:
                        organ_type = ORGAN_TYPES[organ_type]['term']
                        break
                organ_sennet_id = sample['sample_sennet_id']


        sample_has_metadata = False
        if sample['sample_metadata'] is not None:
            sample_has_metadata = True

        sample_has_rui_info = False
        if sample['sample_rui_info'] is not None:
            sample_has_rui_info = True

        source_has_metadata = False
        if sample['source_metadata'] is not None:
            source_has_metadata = True

        internal_dict = collections.OrderedDict()
        internal_dict[HEADER_SAMPLE_UUID] = sample['sample_uuid']
        internal_dict[HEADER_SAMPLE_LAB_ID] = sample['lab_sample_id']
        internal_dict[HEADER_SAMPLE_GROUP_NAME] = sample['sample_group_name']
        internal_dict[HEADER_SAMPLE_CREATED_BY_EMAIL] = sample['sample_created_by_email']
        internal_dict[HEADER_SAMPLE_HAS_METADATA] = sample_has_metadata
        internal_dict[HEADER_SAMPLE_HAS_RUI_INFO] = sample_has_rui_info
        internal_dict[HEADER_SAMPLE_DIRECT_ANCESTOR_ID] = sample['sample_ancestor_id']
        internal_dict[HEADER_SAMPLE_CATEGORY] = sample['sample_sample_category']
        internal_dict[HEADER_SAMPLE_SENNET_ID] = sample['sample_sennet_id']
        internal_dict[HEADER_SAMPLE_DIRECT_ANCESTOR_ENTITY_TYPE] = sample['sample_ancestor_entity']
        internal_dict[HEADER_SOURCE_UUID] = sample['source_uuid']
        internal_dict[HEADER_SOURCE_HAS_METADATA] = source_has_metadata
        internal_dict[HEADER_SOURCE_SENNET_ID] = sample['source_sennet_id']
        internal_dict[HEADER_ORGAN_UUID] = organ_uuid
        internal_dict[HEADER_ORGAN_TYPE] = organ_type
        internal_dict[HEADER_ORGAN_SENNET_ID] = organ_sennet_id

        # Each sample's dictionary is added to the list to be returned
        sample_prov_list.append(internal_dict)
    return jsonify(sample_prov_list)


"""
Retrieves and validates constraints based on definitions within lib.constraints

Authentication
-------
No token is required

Query Paramters
-------
N/A

Request Body
-------
Requires a json list in the request body matching the following example
Example:
            [{
<required>      "ancestors": {
<required>            "entity_type": "sample",
<optional>            "sub_type": ["organ"],
<optional>            "sub_type_val": ["BD"],
                 },
<required>      "descendants": {
<required>           "entity_type": "sample",
<optional>           "sub_type": ["suspension"]
                 }
             }]
Returns
--------
JSON                   
"""
@app.route('/constraints', methods=['POST'])
def validate_constraints():
    # Always expect a json body
    require_json(request)
    is_match = request.values.get('match')
    order = request.values.get('order')
    use_case = request.values.get('filter')
    report_type = request.values.get('report_type')

    entry_json = request.get_json()
    results = []
    final_result = rest_ok({}, True)

    index = 0
    for constraint in entry_json:
        index += 1
        if order == 'descendants':
            result = get_constraints_by_descendant(constraint, bool(is_match), use_case)
        else:
            result = get_constraints_by_ancestor(constraint, bool(is_match), use_case)

        if result.get('code') is not StatusCodes.OK:
            final_result = rest_bad_req({}, True)

        if report_type == 'ln_err':
            if result.get('code') is not StatusCodes.OK:
                results.append(_ln_err({'msg': result.get('name'), 'data': result.get('description')}, index))
        else:
            results.append(result)

    final_result['description'] = results
    return full_response(final_result)


####################################################################################################
## Internal Functions
####################################################################################################

"""
Parase the token from Authorization header

Parameters
----------
request : falsk.request
    The flask http request object
non_public_access_required : bool
    If a non-public access token is required by the request, default to False

Returns
-------
str
    The token string if valid
"""
def get_user_token(request, non_public_access_required = False):
    # Get user token from Authorization header
    # getAuthorizationTokens() also handles MAuthorization header but we are not using that here
    try:
        user_token = auth_helper_instance.getAuthorizationTokens(request.headers)
    except Exception:
        msg = "Failed to parse the Authorization token by calling commons.auth_helper.getAuthorizationTokens()"
        # Log the full stack trace, prepend a line with our message
        logger.exception(msg)
        abort_internal_err(msg)

    # Further check the validity of the token if required non-public access
    if non_public_access_required:
        # When the token is a flask.Response instance,
        # it MUST be a 401 error with message.
        # That's how commons.auth_helper.getAuthorizationTokens() was designed
        if isinstance(user_token, Response):
            # We wrap the message in a json and send back to requester as 401 too
            # The Response.data returns binary string, need to decode
            abort_unauthorized(user_token.get_data().decode())

        # By now the token is already a valid token
        # But we also need to ensure the user belongs to SenNet-Read group
        # in order to access the non-public entity
        # Return a 403 response if the user doesn't belong to SenNet-READ group
        if not user_in_globus_read_group(request):
            abort_forbidden("Access not granted")

    return user_token

"""
Check if the user with token is in the SenNet-READ group

Parameters
----------
request : falsk.request
    The flask http request object that containing the Authorization header
    with a valid Globus groups token for checking group information

Returns
-------
bool
    True if the user belongs to SenNet-READ group, otherwise False
"""
def user_in_globus_read_group(request):
    if 'Authorization' not in request.headers:
        return False

    try:
        user_token = get_user_token(request)
        read_privs = auth_helper_instance.has_read_privs(user_token)
        if isinstance(read_privs, Response):
            msg = read_privs.get_data().decode()
            logger.exception(msg)
            return False

    except Exception as e:
        # Log the full stack trace, prepend a line with our message
        logger.exception(e)

        # If the token is not a groups token, no group information available
        # The commons.sn_auth.AuthCache would return a Response with 500 error message
        # We treat such cases as the user not in the SenNet-READ group
        return False

    return read_privs


"""
Validate the provided token when Authorization header presents

Parameters
----------
request : flask.request object
    The Flask http request object
"""
def validate_token_if_auth_header_exists(request):
    # No matter if token is required or not, when an invalid token provided,
    # we need to tell the client with a 401 error
    # HTTP header names are case-insensitive
    # request.headers.get('Authorization') returns None if the header doesn't exist
    if request.headers.get('Authorization') is not None:
        user_token = get_user_token(request)

        # When the Authoriztion header provided but the user_token is a flask.Response instance,
        # it MUST be a 401 error with message.
        # That's how commons.auth_helper.getAuthorizationTokens() was designed
        if isinstance(user_token, Response):
            # We wrap the message in a json and send back to requester as 401 too
            # The Response.data returns binary string, need to decode
            abort_unauthorized(user_token.get_data().decode())

        # Also check if the parased token is invalid or expired
        # Set the second paremeter as False to skip group check
        user_info = auth_helper_instance.getUserInfo(user_token, False)

        if isinstance(user_info, Response):
            abort_unauthorized(user_info.get_data().decode())


"""
Get the token for internal use only

Returns
-------
str
    The token string 
"""
def get_internal_token():
    return auth_helper_instance.getProcessSecret()

"""
Generate 'before_create_triiger' data and create the entity details in Neo4j

Parameters
----------
request : flask.Request object
    The incoming request
normalized_entity_type : str
    One of the normalized entity types: Dataset, Collection, Sample, Source
user_token: str
    The user's globus groups token
json_data_dict: dict
    The json request dict from user input

Returns
-------
dict
    A dict of all the newly created entity detials
"""
def create_entity_details(request, normalized_entity_type, user_token, json_data_dict):
    # Get user info based on request
    user_info_dict = schema_manager.get_user_info(request)

    # Create new ids for the new entity
    try:
        new_ids_dict_list = schema_manager.create_sennet_ids(normalized_entity_type, json_data_dict, user_token, user_info_dict)
        new_ids_dict = new_ids_dict_list[0]
    # When group_uuid is provided by user, it can be invalid
    except schema_errors.NoDataProviderGroupException:
        # Log the full stack trace, prepend a line with our message
        if 'group_uuid' in json_data_dict:
            msg = "Invalid 'group_uuid' value, can't create the entity"
        else:
            msg = "The user does not have the correct Globus group associated with, can't create the entity"

        logger.exception(msg)
        abort_bad_req(msg)
    except schema_errors.UnmatchedDataProviderGroupException:
        msg = "The user does not belong to the given Globus group, can't create the entity"
        logger.exception(msg)
        abort_forbidden(msg)
    except schema_errors.MultipleDataProviderGroupException:
        msg = "The user has mutiple Globus groups associated with, please specify one using 'group_uuid'"
        logger.exception(msg)
        abort_bad_req(msg)
    except KeyError as e:
        logger.exception(e)
        abort_bad_req(e)
    except requests.exceptions.RequestException as e:
        msg = f"Failed to create new SenNet ids via the uuid-api service"
        logger.exception(msg)

        # Due to the use of response.raise_for_status() in schema_manager.create_sennet_ids()
        # we can access the status codes from the exception
        status_code = e.response.status_code

        if status_code == 400:
            abort_bad_req(e.response.text)
        if status_code == 404:
            abort_not_found(e.response.text)
        else:
            abort_internal_err(e.response.text)

    # Merge all the above dictionaries and pass to the trigger methods
    new_data_dict = {**json_data_dict, **user_info_dict, **new_ids_dict}

    try:
        # Use {} since no existing dict
        generated_before_create_trigger_data_dict = schema_manager.generate_triggered_data('before_create_trigger', normalized_entity_type, user_token, {}, new_data_dict)
    # If one of the before_create_trigger methods fails, we can't create the entity
    except schema_errors.BeforeCreateTriggerException:
        # Log the full stack trace, prepend a line with our message
        msg = "Failed to execute one of the 'before_create_trigger' methods, can't create the entity"
        logger.exception(msg)
        abort_internal_err(msg)
    except schema_errors.NoDataProviderGroupException:
        # Log the full stack trace, prepend a line with our message
        if 'group_uuid' in json_data_dict:
            msg = "Invalid 'group_uuid' value, can't create the entity"
        else:
            msg = "The user does not have the correct Globus group associated with, can't create the entity"

        logger.exception(msg)
        abort_bad_req(msg)
    except schema_errors.UnmatchedDataProviderGroupException:
        # Log the full stack trace, prepend a line with our message
        msg = "The user does not belong to the given Globus group, can't create the entity"
        logger.exception(msg)
        abort_forbidden(msg)
    except schema_errors.MultipleDataProviderGroupException:
        # Log the full stack trace, prepend a line with our message
        msg = "The user has mutiple Globus groups associated with, please specify one using 'group_uuid'"
        logger.exception(msg)
        abort_bad_req(msg)
    # If something wrong with file upload
    except schema_errors.FileUploadException as e:
        logger.exception(e)
        abort_internal_err(e)
    except KeyError as e:
        # Log the full stack trace, prepend a line with our message
        logger.exception(e)
        abort_bad_req(e)
    except Exception as e:
        logger.exception(e)
        abort_internal_err(e)

    # Merge the user json data and generated trigger data into one dictionary
    merged_dict = {**json_data_dict, **generated_before_create_trigger_data_dict}

    # Filter out the merged_dict by getting rid of the transitent properties (not to be stored)
    # and properties with None value
    # Meaning the returned target property key is different from the original key
    # in the trigger method, e.g., Source.image_files_to_add
    filtered_merged_dict = schema_manager.remove_transient_and_none_values('ENTITIES', merged_dict, normalized_entity_type)

    # Create new entity
    try:
        # Important: `entity_dict` is the resulting neo4j dict, Python list and dicts are stored
        # as string expression literals in it. That's why properties like entity_dict['direct_ancestor_uuid']
        # will need to use ast.literal_eval() in the schema_triggers.py
        entity_dict = app_neo4j_queries.create_entity(neo4j_driver_instance, normalized_entity_type, filtered_merged_dict)
    except TransactionError:
        msg = "Failed to create the new " + normalized_entity_type
        # Log the full stack trace, prepend a line with our message
        logger.exception(msg)
        # Terminate and let the users know
        abort_internal_err(msg)


    # Important: use `entity_dict` instead of `filtered_merged_dict` to keep consistent with the stored
    # string expression literals of Python list/dict being used with entity update, e.g., `image_files`
    # Important: the same property keys in entity_dict will overwrite the same key in json_data_dict
    # and this is what we wanted. Adding json_data_dict back is to include those `transient` properties
    # provided in the JSON input but not stored in neo4j, and will be needed for after_create_trigger/after_update_trigger,
    # e.g., `previous_revision_uuid`, `direct_ancestor_uuid`
    # Add user_info_dict because it may be used by after_update_trigger methods
    merged_final_dict = {**json_data_dict, **entity_dict, **user_info_dict}

    # Note: return merged_final_dict instead of entity_dict because
    # it contains all the user json data that the generated that entity_dict may not have
    return merged_final_dict


"""
Create multiple sample nodes and relationships with the source entity node

Parameters
----------
request : flask.Request object
    The incoming request
normalized_entity_type : str
    One of the normalized entity types: Dataset, Collection, Sample, Source
user_token: str
    The user's globus groups token
json_data_dict: dict
    The json request dict from user input
count : int
    The number of samples to create

Returns
-------
list
    A list of all the newly generated ids via uuid-api
"""
def create_multiple_samples_details(request, normalized_entity_type, user_token, json_data_dict, count):
    # Get user info based on request
    user_info_dict = schema_manager.get_user_info(request)

    # Create new ids for the new entity
    try:
        new_ids_dict_list = schema_manager.create_sennet_ids(normalized_entity_type, json_data_dict, user_token, user_info_dict, count)
    # When group_uuid is provided by user, it can be invalid
    except schema_errors.NoDataProviderGroupException:
        # Log the full stack trace, prepend a line with our message
        if 'group_uuid' in json_data_dict:
            msg = "Invalid 'group_uuid' value, can't create the entity"
        else:
            msg = "The user does not have the correct Globus group associated with, can't create the entity"

        logger.exception(msg)
        abort_bad_req(msg)
    except schema_errors.UnmatchedDataProviderGroupException:
        # Log the full stack trace, prepend a line with our message
        msg = "The user does not belong to the given Globus group, can't create the entity"
        logger.exception(msg)
        abort_forbidden(msg)
    except schema_errors.MultipleDataProviderGroupException:
        # Log the full stack trace, prepend a line with our message
        msg = "The user has mutiple Globus groups associated with, please specify one using 'group_uuid'"
        logger.exception(msg)
        abort_bad_req(msg)
    except KeyError as e:
        # Log the full stack trace, prepend a line with our message
        logger.exception(e)
        abort_bad_req(e)
    except requests.exceptions.RequestException as e:
        msg = f"Failed to create new SenNet ids via the uuid-api service"
        logger.exception(msg)

        # Due to the use of response.raise_for_status() in schema_manager.create_sennet_ids()
        # we can access the status codes from the exception
        status_code = e.response.status_code

        if status_code == 400:
            abort_bad_req(e.response.text)
        if status_code == 404:
            abort_not_found(e.response.text)
        else:
            abort_internal_err(e.response.text)

    # Use the same json_data_dict and user_info_dict for each sample
    # Only difference is the `uuid` and `sennet_id` that are generated
    # Merge all the dictionaries and pass to the trigger methods
    new_data_dict = {**json_data_dict, **user_info_dict, **new_ids_dict_list[0]}

    # Instead of calling generate_triggered_data() for each sample, we'll just call it on the first sample
    # since all other samples will share the same generated data except `uuid` and `sennet_id`
    # A bit performance improvement
    try:
        # Use {} since no existing dict
        generated_before_create_trigger_data_dict = schema_manager.generate_triggered_data('before_create_trigger', normalized_entity_type, user_token, {}, new_data_dict)
    # If one of the before_create_trigger methods fails, we can't create the entity
    except schema_errors.BeforeCreateTriggerException:
        # Log the full stack trace, prepend a line with our message
        msg = "Failed to execute one of the 'before_create_trigger' methods, can't create the entity"
        logger.exception(msg)
        abort_internal_err(msg)
    except schema_errors.NoDataProviderGroupException:
        # Log the full stack trace, prepend a line with our message
        if 'group_uuid' in json_data_dict:
            msg = "Invalid 'group_uuid' value, can't create the entity"
        else:
            msg = "The user does not have the correct Globus group associated with, can't create the entity"

        logger.exception(msg)
        abort_bad_req(msg)
    except schema_errors.UnmatchedDataProviderGroupException:
        # Log the full stack trace, prepend a line with our message
        msg = "The user does not belong to the given Globus group, can't create the entity"
        logger.exception(msg)
        abort_forbidden(msg)
    except schema_errors.MultipleDataProviderGroupException:
        # Log the full stack trace, prepend a line with our message
        msg = "The user has mutiple Globus groups associated with, please specify one using 'group_uuid'"
        logger.exception(msg)
        abort_bad_req(msg)
    except KeyError as e:
        # Log the full stack trace, prepend a line with our message
        logger.exception(e)
        abort_bad_req(e)
    except Exception as e:
        logger.exception(e)
        abort_internal_err(e)

    # Merge the user json data and generated trigger data into one dictionary
    merged_dict = {**json_data_dict, **generated_before_create_trigger_data_dict}

    # Filter out the merged_dict by getting rid of the transitent properties (not to be stored)
    # and properties with None value
    # Meaning the returned target property key is different from the original key
    # in the trigger method, e.g., Source.image_files_to_add
    filtered_merged_dict = schema_manager.remove_transient_and_none_values('ENTITIES', merged_dict, normalized_entity_type)

    samples_dict_list = []
    for new_ids_dict in new_ids_dict_list:
        # Just overwrite the `uuid` and `sennet_id` that are generated
        # All other generated properties will stay the same across all samples
        sample_dict = {**filtered_merged_dict, **new_ids_dict}
        # Add to the list
        samples_dict_list.append(sample_dict)

    # Generate property values for the only one Activity node
    activity_data_dict = schema_manager.generate_activity_data(normalized_entity_type, user_token, user_info_dict)

    # Create new sample nodes and needed relationships as well as activity node in one transaction
    try:
        # No return value
        app_neo4j_queries.create_multiple_samples(neo4j_driver_instance, samples_dict_list, activity_data_dict, json_data_dict['direct_ancestor_uuid'][0])
    except TransactionError:
        msg = "Failed to create multiple samples"
        # Log the full stack trace, prepend a line with our message
        logger.exception(msg)
        # Terminate and let the users know
        abort_internal_err(msg)

    # Return the generated ids for UI
    return new_ids_dict_list


"""
Create multiple component datasets from a single Multi-Assay ancestor

Input
-----
json
    A json object with the fields: 
        creation_action
         - type: str
         - description: the action event that will describe the activity node. Allowed valuese are: "Multi-Assay Split"
        group_uuid
         - type: str
         - description: the group uuid for the new component datasets
        direct_ancestor_uuid
         - type: str
         - description: the uuid for the parent multi assay dataset
        datasets
         - type: dict
         - description: the datasets to be created. Only difference between these and normal datasets are the field "dataset_link_abs_dir"

Returns
--------
json array
    List of the newly created datasets represented as dictionaries. 
"""
@app.route('/datasets/components', methods=['POST'])
def multiple_components():
    if READ_ONLY_MODE:
        abort_forbidden("Access not granted when entity-api in READ-ONLY mode")
    # If an invalid token provided, we need to tell the client with a 401 error, rather
    # than a 500 error later if the token is not good.
    validate_token_if_auth_header_exists(request)
    # Get user token from Authorization header
    user_token = get_user_token(request)
    try:
        schema_validators.validate_application_header_before_entity_create("Dataset", request)
    except Exception as e:
        abort_bad_req(str(e))
    require_json(request)

    ######### validate top level properties ########

    # Verify that each required field is in the json_data_dict, and that there are no other fields
    json_data_dict = request.get_json()
    required_fields = ['creation_action', 'group_uuid', 'direct_ancestor_uuids', 'datasets']
    for field in required_fields:
        if field not in json_data_dict:
            raise abort_bad_req(f"Missing required field {field}")
    for field in json_data_dict:
        if field not in required_fields:
            raise abort_bad_req(f"Request body contained unexpected field {field}")

    # validate creation_action
    allowable_creation_actions = ['Multi-Assay Split']
    if json_data_dict.get('creation_action') not in allowable_creation_actions:
        abort_bad_req(f"creation_action {json_data_dict.get('creation_action')} not recognized. Allowed values are: {COMMA_SEPARATOR.join(allowable_creation_actions)}")

    # While we accept a list of direct_ancestor_uuids, we currently only allow a single direct ancestor so verify that there is only 1
    direct_ancestor_uuids = json_data_dict.get('direct_ancestor_uuids')
    if direct_ancestor_uuids is None or not isinstance(direct_ancestor_uuids, list) or len(direct_ancestor_uuids) !=1:
        abort_bad_req(f"Required field 'direct_ancestor_uuids' must be a list. This list may only contain 1 item: a string representing the uuid of the direct ancestor")

    # validate existence of direct ancestors.
    for direct_ancestor_uuid in direct_ancestor_uuids:
        direct_ancestor_dict = query_target_entity(direct_ancestor_uuid, user_token)
        if direct_ancestor_dict.get('entity_type').lower() != "dataset":
            abort_bad_req(f"Direct ancestor is of type: {direct_ancestor_dict.get('entity_type')}. Must be of type 'dataset'.")

    # validate that there is at least one component dataset
    if len(json_data_dict.get('datasets')) < 1:
        abort_bad_req(f"'datasets' field must contain 2 component datasets.")

    # Validate all datasets using existing schema with triggers and validators
    for dataset in json_data_dict.get('datasets'):
        # dataset_link_abs_dir is not part of the entity creation, will not be stored in neo4j and does not require
        # validation. Remove it here and add it back after validation. We do the same for creating the entities. Doing
        # this makes it easier to keep the dataset_link_abs_dir with the associated dataset instead of adding additional lists and keeping track of which value is tied to which dataset
        dataset_link_abs_dir = dataset.pop('dataset_link_abs_dir', None)
        if not dataset_link_abs_dir:
            abort_bad_req(f"Missing required field in datasets: dataset_link_abs_dir")
        dataset['group_uuid'] = json_data_dict.get('group_uuid')
        dataset['direct_ancestor_uuids'] = direct_ancestor_uuids
        try:
            schema_manager.validate_json_data_against_schema('ENTITIES', dataset, 'Dataset')
        except schema_errors.SchemaValidationException as e:
            # No need to log validation errors
            abort_bad_req(str(e))
        # Execute property level validators defined in the schema yaml before entity property creation
        # Use empty dict {} to indicate there's no existing_data_dict
        try:
            schema_manager.execute_property_level_validators('ENTITIES', 'before_property_create_validators', "Dataset", request, {}, dataset)
        # Currently only ValueError
        except ValueError as e:
            abort_bad_req(e)

        # Add back in dataset_link_abs_dir
        dataset['dataset_link_abs_dir'] = dataset_link_abs_dir

    dataset_list = create_multiple_component_details(request, "Dataset", user_token, json_data_dict.get('datasets'), json_data_dict.get('creation_action'))

    # We wait until after the new datasets are linked to their ancestor before performing the remaining post-creation
    # linkeages. This way, in the event of unforseen errors, we don't have orphaned nodes.
    for dataset in dataset_list:
        schema_triggers.set_status_history('status', 'Dataset', user_token, dataset, {})

    properties_to_skip = [
        'direct_ancestors',
        'collections',
        'upload',
        'title',
        'previous_revision_uuids',
        'next_revision_uuids',
        'previous_revision_uuid',
        'next_revision_uuid'
    ]

    if bool(request.args):
        # The parsed query string value is a string 'true'
        return_all_properties = request.args.get('return_all_properties')

        if (return_all_properties is not None) and (return_all_properties.lower() == 'true'):
            properties_to_skip = []

    normalized_complete_entity_list = []
    for dataset in dataset_list:
        # Remove dataset_link_abs_dir once more before entity creation
        dataset_link_abs_dir = dataset.pop('dataset_link_abs_dir', None)
        # Generate the filtered or complete entity dict to send back
        complete_dict = schema_manager.get_complete_entity_result(user_token, dataset, properties_to_skip)

        # Will also filter the result based on schema
        normalized_complete_dict = schema_manager.normalize_object_result_for_response(provenance_type='ENTITIES', entity_dict=complete_dict)


        # Also index the new entity node in elasticsearch via search-api
        logger.log(logging.INFO
                   ,f"Re-indexing for creation of {complete_dict['entity_type']}"
                    f" with UUID {complete_dict['uuid']}")
        reindex_entity(complete_dict['uuid'], user_token)
        # Add back in dataset_link_abs_dir one last time
        normalized_complete_dict['dataset_link_abs_dir'] = dataset_link_abs_dir
        normalized_complete_entity_list.append(normalized_complete_dict)

    return jsonify(normalized_complete_entity_list)



"""
Create multiple dataset nodes and relationships with the source entity node

Parameters
----------
request : flask.Request object
    The incoming request
normalized_entity_type : str
    One of the normalized entity types: Dataset, Collection, Sample, Donor
user_token: str
    The user's globus groups token
json_data_dict_list: list
    List of datasets objects as dictionaries
creation_action : str
    The creation action for the new activity node.

Returns
-------
list
    A list of all the newly created datasets with generated fields represented as dictionaries
"""
def create_multiple_component_details(request, normalized_entity_type, user_token, json_data_dict_list, creation_action):
    # Get user info based on request
    user_info_dict = schema_manager.get_user_info(request)
    direct_ancestor = json_data_dict_list[0].get('direct_ancestor_uuids')[0]
    # Create new ids for the new entity
    try:
        # we only need the json data from one of the datasets. The info will be the same for both, so we just grab the first in the list
        new_ids_dict_list = schema_manager.create_sennet_ids(normalized_entity_type, json_data_dict_list[0], user_token, user_info_dict, len(json_data_dict_list))
    # When group_uuid is provided by user, it can be invalid
    except KeyError as e:
        # Log the full stack trace, prepend a line with our message
        logger.exception(e)
        abort_bad_req(e)
    except requests.exceptions.RequestException as e:
        msg = f"Failed to create new SenNet ids via the uuid-api service"
        logger.exception(msg)

        # Due to the use of response.raise_for_status() in schema_manager.create_sennet_ids()
        # we can access the status codes from the exception
        status_code = e.response.status_code

        if status_code == 400:
            abort_bad_req(e.response.text)
        if status_code == 404:
            abort_not_found(e.response.text)
        else:
            abort_internal_err(e.response.text)
    datasets_dict_list = []
    for i in range(len(json_data_dict_list)):
        # Remove dataset_link_abs_dir once more before entity creation
        dataset_link_abs_dir = json_data_dict_list[i].pop('dataset_link_abs_dir', None)
        # Combine each id dict into each dataset in json_data_dict_list
        new_data_dict = {**json_data_dict_list[i], **user_info_dict, **new_ids_dict_list[i]}
        try:
            # Use {} since no existing dict
            generated_before_create_trigger_data_dict = schema_manager.generate_triggered_data('before_create_trigger', normalized_entity_type, user_token, {}, new_data_dict)
            # If one of the before_create_trigger methods fails, we can't create the entity
        except schema_errors.BeforeCreateTriggerException:
            # Log the full stack trace, prepend a line with our message
            msg = "Failed to execute one of the 'before_create_trigger' methods, can't create the entity"
            logger.exception(msg)
            abort_internal_err(msg)
        except schema_errors.NoDataProviderGroupException:
            # Log the full stack trace, prepend a line with our message
            if 'group_uuid' in json_data_dict_list[i]:
                msg = "Invalid 'group_uuid' value, can't create the entity"
            else:
                msg = "The user does not have the correct Globus group associated with, can't create the entity"

            logger.exception(msg)
            abort_bad_req(msg)
        except schema_errors.UnmatchedDataProviderGroupException:
            # Log the full stack trace, prepend a line with our message
            msg = "The user does not belong to the given Globus group, can't create the entity"
            logger.exception(msg)
            abort_forbidden(msg)
        except schema_errors.MultipleDataProviderGroupException:
            # Log the full stack trace, prepend a line with our message
            msg = "The user has mutiple Globus groups associated with, please specify one using 'group_uuid'"
            logger.exception(msg)
            abort_bad_req(msg)
        except KeyError as e:
            # Log the full stack trace, prepend a line with our message
            logger.exception(e)
            abort_bad_req(e)
        except Exception as e:
            logger.exception(e)
            abort_internal_err(e)
        merged_dict = {**json_data_dict_list[i], **generated_before_create_trigger_data_dict}

        # Filter out the merged_dict by getting rid of the transitent properties (not to be stored)
        # and properties with None value
        # Meaning the returned target property key is different from the original key
        # in the trigger method, e.g., Donor.image_files_to_add
        filtered_merged_dict = schema_manager.remove_transient_and_none_values('ENTITIES', merged_dict, normalized_entity_type)
        dataset_dict = {**filtered_merged_dict, **new_ids_dict_list[i]}
        dataset_dict['dataset_link_abs_dir'] = dataset_link_abs_dir
        datasets_dict_list.append(dataset_dict)

    activity_data_dict = schema_manager.generate_activity_data(normalized_entity_type, user_token, user_info_dict, creation_action)
    # activity_data_dict['creation_action'] = creation_action
    try:
        created_datasets = app_neo4j_queries.create_multiple_datasets(neo4j_driver_instance, datasets_dict_list, activity_data_dict, direct_ancestor)
    except TransactionError:
        msg = "Failed to create multiple samples"
        # Log the full stack trace, prepend a line with our message
        logger.exception(msg)
        # Terminate and let the users know
        abort_internal_err(msg)


    return created_datasets


"""
Execute 'after_create_triiger' methods

Parameters
----------
normalized_entity_type : str
    One of the normalized entity types: Dataset, Collection, Sample, Source
user_token: str
    The user's globus groups token
merged_data_dict: dict
    The merged dict that contains the entity dict newly created and 
    information from user request json that are not stored in Neo4j
"""
def after_create(normalized_entity_type, user_token, merged_data_dict):
    try:
        # 'after_create_trigger' and 'after_update_trigger' don't generate property values
        # It just returns the empty dict, no need to assign value
        # Use {} since no new dict
        schema_manager.generate_triggered_data('after_create_trigger', normalized_entity_type, user_token, merged_data_dict, {})
    except schema_errors.AfterCreateTriggerException:
        # Log the full stack trace, prepend a line with our message
        msg = "The entity has been created, but failed to execute one of the 'after_create_trigger' methods"
        logger.exception(msg)
        abort_internal_err(msg)
    except Exception as e:
        logger.exception(e)
        abort_internal_err(e)


"""
Generate 'before_create_triiger' data and create the entity details in Neo4j

Parameters
----------
request : flask.Request object
    The incoming request
normalized_entity_type : str
    One of the normalized entity types: Dataset, Collection, Sample, Source
user_token: str
    The user's globus groups token
json_data_dict: dict
    The json request dict
existing_entity_dict: dict
    Dict of the exiting entity information

Returns
-------
dict
    A dict of all the updated entity detials
"""
def update_object_details(provenance_type, request, normalized_entity_type, user_token, json_data_dict, existing_entity_dict):
    # Get user info based on request
    user_info_dict = schema_manager.get_user_info(request)

    # Merge user_info_dict and the json_data_dict for passing to the trigger methods
    new_data_dict = {**user_info_dict, **json_data_dict}

    try:
        generated_before_update_trigger_data_dict = schema_manager.generate_triggered_data('before_update_trigger', normalized_entity_type, user_token, existing_entity_dict, new_data_dict)
    # If something wrong with file upload
    except schema_errors.FileUploadException as e:
        logger.exception(e)
        abort_internal_err(e)
    # If one of the before_update_trigger methods fails, we can't update the entity
    except schema_errors.BeforeUpdateTriggerException:
        # Log the full stack trace, prepend a line with our message
        msg = "Failed to execute one of the 'before_update_trigger' methods, can't update the entity"
        logger.exception(msg)
        abort_internal_err(msg)
    except Exception as e:
        logger.exception(e)
        abort_internal_err(e)

    # Merge dictionaries
    merged_dict = {**json_data_dict, **generated_before_update_trigger_data_dict}

    # Filter out the merged_dict by getting rid of the transitent properties (not to be stored)
    # and properties with None value
    # Meaning the returned target property key is different from the original key 
    # in the trigger method, e.g., Source.image_files_to_add
    filtered_merged_dict = schema_manager.remove_transient_and_none_values(provenance_type, merged_dict, normalized_entity_type)

    # By now the filtered_merged_dict contains all user updates and all triggered data to be added to the entity node
    # Any properties in filtered_merged_dict that are not on the node will be added.
    # Any properties not in filtered_merged_dict that are on the node will be left as is.
    # Any properties that are in both filtered_merged_dict and the node will be replaced in the node. However, if any property in the map is null, it will be removed from the node.

    # Update the exisiting entity
    try:
        updated_entity_dict = app_neo4j_queries.update_entity(neo4j_driver_instance, normalized_entity_type, filtered_merged_dict, existing_entity_dict['uuid'])
    except TransactionError:
        msg = "Failed to update the entity with id " + id
        # Log the full stack trace, prepend a line with our message
        logger.exception(msg)
        # Terminate and let the users know
        abort_internal_err(msg)

    # Important: use `updated_entity_dict` instead of `filtered_merged_dict` to keep consistent with the stored
    # string expression literals of Python list/dict being used with entity update, e.g., `image_files`
    # Important: the same property keys in entity_dict will overwrite the same key in json_data_dict
    # and this is what we wanted. Adding json_data_dict back is to include those `transient` properties
    # provided in the JSON input but not stored in neo4j, and will be needed for after_create_trigger/after_update_trigger,
    # e.g., `previous_revision_uuid`, `direct_ancestor_uuid`
    # Add user_info_dict because it may be used by after_update_trigger methods
    merged_final_dict = {**json_data_dict, **updated_entity_dict, **user_info_dict}

    # Use merged_final_dict instead of merged_dict because
    # merged_dict only contains properties to be updated, not all properties
    return merged_final_dict

"""
Execute 'after_update_triiger' methods

Parameters
----------
normalized_entity_type : str
    One of the normalized entity types: Dataset, Collection, Sample, Source
user_token: str
    The user's globus groups token
entity_dict: dict
    The entity dict newly updated
"""
def after_update(normalized_entity_type, user_token, entity_dict):
    try:
        # 'after_create_trigger' and 'after_update_trigger' don't generate property values
        # It just returns the empty dict, no need to assign value
        # Use {} sicne no new dict
        schema_manager.generate_triggered_data('after_update_trigger', normalized_entity_type, user_token, entity_dict, {})
    except schema_errors.AfterUpdateTriggerException:
        # Log the full stack trace, prepend a line with our message
        msg = "The entity information has been updated, but failed to execute one of the 'after_update_trigger' methods"
        logger.exception(msg)
        abort_internal_err(msg)
    except Exception as e:
        logger.exception(e)
        abort_internal_err(e)


"""
Get target entity dict

Parameters
----------
id : str
    The uuid or sennet_id of target activity
user_token: str
    The user's globus groups token from the incoming request

Returns
-------
dict
    A dictionary of activity details returned from neo4j
"""
def query_target_activity(id, user_token):
    try:
        """
        The dict returned by uuid-api that contains all the associated ids, e.g.:
        {
            "ancestor_id": "23c0ffa90648358e06b7ac0c5673ccd2",
            "ancestor_ids":[
                "23c0ffa90648358e06b7ac0c5673ccd2"
            ],
            "email": "marda@ufl.edu",
            "uuid": "1785aae4f0fb8f13a56d79957d1cbedf",
            "sennet_id": "SNT966.VNKN.965",
            "time_generated": "2020-10-19 15:52:02",
            "type": "SOURCE",
            "user_id": "694c6f6a-1deb-41a6-880f-d1ad8af3705f"
        }
        """
        sennet_ids = schema_manager.get_sennet_ids(id)

        # Get the target uuid if all good
        uuid = sennet_ids['uuid']
        entity_dict = app_neo4j_queries.get_activity(neo4j_driver_instance, uuid)

        # The uuid exists via uuid-api doesn't mean it's also in Neo4j
        if not entity_dict:
            abort_not_found(f"Activity of id: {id} not found in Neo4j")

        return entity_dict
    except requests.exceptions.RequestException as e:
        # Due to the use of response.raise_for_status() in schema_manager.get_sennet_ids()
        # we can access the status codes from the exception
        status_code = e.response.status_code

        if status_code == 400:
            abort_bad_req(e.response.text)
        if status_code == 404:
            abort_not_found(e.response.text)
        else:
            abort_internal_err(e.response.text)


"""
Get target entity dict

Parameters
----------
id : str
    The uuid or sennet_id of target entity
user_token: str
    The user's globus nexus token from the incoming request

Returns
-------
dict
    A dictionary of entity details returned from neo4j
"""


def query_target_entity(id, user_token):
    entity_dict = None
    current_datetime = datetime.now()

    # Use the cached data if found and still valid
    # Otherwise, make a fresh query and add to cache
    if entity_dict is None:
        try:
            """
            The dict returned by uuid-api that contains all the associated ids, e.g.:
            {
                "ancestor_id": "940f409ea5b96ff8d98a87d185cc28e2",
                "ancestor_ids": [
                    "940f409ea5b96ff8d98a87d185cc28e2"
                ],
                "email": "jamie.l.allen@vanderbilt.edu",
                "sn_uuid": "be5a8f1654364c9ea0ca3071ba48f260",
                "sennet_id": "SN272.FXQF.697",
                "submission_id": "VAN0032-RK-2-43",
                "time_generated": "2020-11-09 19:55:09",
                "type": "SAMPLE",
                "user_id": "83ae233d-6d1d-40eb-baa7-b6f636ab579a"
            }
            """
            # Get cached ids if exist otherwise retrieve from UUID-API
            sennet_ids = schema_manager.get_sennet_ids(id)

            # Get the target uuid if all good
            uuid = sennet_ids['uuid']
            entity_dict = app_neo4j_queries.get_entity(neo4j_driver_instance, uuid)

            # The uuid exists via uuid-api doesn't mean it's also in Neo4j
            if not entity_dict:
                abort_not_found(f"Entity of id: {id} not found in Neo4j")

        except requests.exceptions.RequestException as e:
            # Due to the use of response.raise_for_status() in schema_manager.get_sennet_ids()
            # we can access the status codes from the exception
            status_code = e.response.status_code

            if status_code == 400:
                abort_bad_req(e.response.text)
            if status_code == 404:
                abort_not_found(e.response.text)
            else:
                abort_internal_err(e.response.text)
    else:
        logger.info(f'Using the cache data of entity {id} at time {current_datetime}')

    # Final return
    return entity_dict

"""
Get target entity dict

Parameters
----------
id : str
    The uuid or sennet_id of target entity
user_token: str
    The user's globus nexus token from the incoming request

Returns
-------
dict
    A dictionary of activity details returned from neo4j
"""
def query_activity_was_generated_by(id, user_token):
    try:
        sennet_ids = schema_manager.get_sennet_ids(id)

        # Get the target uuid if all good
        uuid = sennet_ids['uuid']
        activity_dict = app_neo4j_queries.get_activity_was_generated_by(neo4j_driver_instance, uuid)

        # The uuid exists via uuid-api doesn't mean it's also in Neo4j
        if not activity_dict:
            abort_not_found(f"Activity connected to id: {id} not found in Neo4j")

        return activity_dict
    except requests.exceptions.RequestException as e:
        # Due to the use of response.raise_for_status() in schema_manager.get_sennet_ids()
        # we can access the status codes from the exception
        status_code = e.response.status_code

        if status_code == 400:
            abort_bad_req(e.response.text)
        if status_code == 404:
            abort_not_found(e.response.text)
        else:
            abort_internal_err(e.response.text)

"""
Always expect a json body from user request

request : Flask request object
    The Flask request passed from the API endpoint
"""
def require_json(request):
    if not request.is_json:
        abort_bad_req("A json body and appropriate Content-Type header are required")


"""
Make a call to search-api to reindex this entity node in elasticsearch

Parameters
----------
uuid : str
    The uuid of the target entity
user_token: str
    The user's globus groups token
"""
def reindex_entity(uuid, user_token):
    try:
        logger.info(f"Making a call to search-api to reindex uuid: {uuid}")

        headers = create_request_headers(user_token)

        response = requests.put(app.config['SEARCH_API_URL'] + "/reindex/" + uuid, headers = headers)
        # The reindex takes time, so 202 Accepted response status code indicates that
        # the request has been accepted for processing, but the processing has not been completed
        if response.status_code == 202:
            logger.info(f"The search-api has accepted the reindex request for uuid: {uuid}")
        else:
            logger.error(f"The search-api failed to initialize the reindex for uuid: {uuid}")
    except Exception:
        msg = f"Failed to send the reindex request to search-api for entity with uuid: {uuid}"
        # Log the full stack trace, prepend a line with our message
        logger.exception(msg)
        # Terminate and let the users know
        abort_internal_err(msg)

"""
Create a dict of HTTP Authorization header with Bearer token for making calls to uuid-api

Parameters
----------
user_token: str
    The user's globus groups token

Returns
-------
dict
    The headers dict to be used by requests
"""
def create_request_headers(user_token):
    auth_header_name = 'Authorization'
    auth_scheme = 'Bearer'

    headers_dict = {
        # Don't forget the space between scheme and the token value
        auth_header_name: auth_scheme + ' ' + user_token
    }

    return headers_dict

"""
Ensure the access level dir with leading and trailing slashes

Parameters
----------
dir_name : str
    The name of the sub directory corresponding to each access level

Returns
-------
str 
    One of the formatted dir path string: /public/, /protected/, /consortium/
"""
def access_level_prefix_dir(dir_name):
    if string_helper.isBlank(dir_name):
        return ''

    return hm_file_helper.ensureTrailingSlashURL(hm_file_helper.ensureBeginningSlashURL(dir_name))


"""
Formats error into dict

error : str
    the detail of the error
    
row : int
    the row number where the error occurred
    
column : str
    the column in the csv/tsv where the error occurred

Returns
-------
 dict 
"""
def _ln_err(error, row: int = None, column: str = None):
    return {
        'column': column,
        'error': error,
        'row': row
    }

"""
Ensures that two given entity dicts as ancestor and descendant pass constraint validation.

ancestor: dict
descendant: dict
descendant_entity_type: str (dicts sometimes do not include immutable keys like entity_type, pass it here.)

Returns constraint test full matches if successful. Raises abort_bad_req if failed.
"""
def validate_constraints_by_entities(ancestor, descendant, descendant_entity_type=None):

    def get_sub_type(obj):
        sub_type = obj.get('sample_category') if obj.get('sample_category') is not None else obj.get('source_type')
        try:
            sub_type = [obj.get('dataset_type')] if sub_type is None else [sub_type]
            if type(sub_type) is not list:
                sub_type = ast.literal_eval(sub_type)
        except Exception as ec:
            logger.error(str(ec))
        return sub_type

    def get_sub_type_val(obj):
        sub_type_val = obj.get('organ')
        return [sub_type_val] if sub_type_val is not None else None

    def get_entity_type(obj, default_type):
        return obj.get('entity_type') if obj.get('entity_type') is not None else default_type

    constraint = build_constraint(
        build_constraint_unit(ancestor.get('entity_type'),
                              sub_type=get_sub_type(ancestor), sub_type_val=get_sub_type_val(ancestor)),
        [build_constraint_unit(get_entity_type(descendant, descendant_entity_type),
                               sub_type=get_sub_type(descendant), sub_type_val=get_sub_type_val(descendant))]
    )

    result = get_constraints_by_ancestor(constraint, True)
    if result.get('code') is not StatusCodes.OK:
        abort_bad_req(f"Invalid entity constraints for ancestor of type {ancestor.get('entity_type')}. Valid descendants include: {result.get('description')}")
    return result

"""
Ensures that a given organ code matches what is found on the organ_types yaml document

organ_code : str

Returns nothing. Raises abort_bad_req is organ code not found on organ_types.yaml 
"""


def validate_organ_code(organ_code):
    ORGAN_TYPES = Ontology.ops(as_data_dict=True, data_as_val=True, val_key='rui_code').organ_types()

    for organ_type in ORGAN_TYPES:
        if equals(ORGAN_TYPES[organ_type]['rui_code'], organ_code):
            return

    abort_bad_req(f"Invalid Organ. Organ must be 2 digit, case-insensitive code")


def verify_ubkg_properties(json_data_dict):
    SOURCE_TYPES = Ontology.ops(as_data_dict=True).source_types()
    SAMPLE_CATEGORIES = Ontology.ops(as_data_dict=True).specimen_categories()
    ORGAN_TYPES = Ontology.ops(as_data_dict=True, key='rui_code').organ_types()
    DATASET_TYPE = Ontology.ops(as_data_dict=True).dataset_types()

    if 'source_type' in json_data_dict:
        compare_property_against_ubkg(SOURCE_TYPES, json_data_dict, 'source_type')

    if 'sample_category' in json_data_dict:
        compare_property_against_ubkg(SAMPLE_CATEGORIES, json_data_dict, 'sample_category')

    if 'organ' in json_data_dict:
        compare_property_against_ubkg(ORGAN_TYPES, json_data_dict, 'organ')

    # If the proposed Dataset dataset_type ends with something in square brackets, anything inside
    # those square brackets are acceptable at the end of the string.  Simply validate the start.
    if 'dataset_type' in json_data_dict:
        dataset_type_dict = {'dataset_type': re.sub(pattern='(\S)\s\[.*\]$', repl=r'\1',
                                                    string=json_data_dict['dataset_type'])}
        compare_property_against_ubkg(DATASET_TYPE, dataset_type_dict, 'dataset_type')


def compare_property_list_against_ubkg(ubkg_dict, json_data_dict, field):
    good_fields = []
    passes_ubkg_validation = True
    for ubkg_field in ubkg_dict:
        for item in json_data_dict[field]:
            if equals(item, ubkg_dict[ubkg_field]):
                good_fields.append(ubkg_dict[ubkg_field])

    if len(good_fields) != len(json_data_dict[field]):
        match_note = f"Mathing include: {', '.join(good_fields)}. " if len(good_fields) > 0 else ''
        ubkg_validation_message = f"Some or all values in '{field}' does not match any allowable property. " \
                                  f"{match_note}" \
                                  "Please check proper spelling."
        abort_unacceptable(ubkg_validation_message)

    json_data_dict[field] = good_fields


def compare_property_against_ubkg(ubkg_dict, json_data_dict, field):
    passes_ubkg_validation = False

    for ubkg_field in ubkg_dict:
        if equals(json_data_dict[field], ubkg_dict[ubkg_field]):
            json_data_dict[field] = ubkg_dict[ubkg_field]
            passes_ubkg_validation = True
            break

    if not passes_ubkg_validation:
        ubkg_validation_message = f"Value listed in '{field}' does not match any allowable property. " \
                                  "Please check proper spelling."
        abort_unacceptable(ubkg_validation_message)


def check_multiple_organs_constraint(current_entity: dict, ancestor_entity: dict, case_uuid: str = None):
    """
    Validates that the Organ of the Sample (to be POST or PUT) does not violate allowable multiple organs constraints.

    Parameters
    ----------
    current_entity: the Sample entity to validate
    ancestor_entity: the ancestor Source
    case_uuid: an uuid to exclude from the count on check of ancestor given the organ
    :return:
    """
    if equals(ancestor_entity['entity_type'], Ontology.ops().entities().SOURCE):
        if equals(current_entity['sample_category'], Ontology.ops().specimen_categories().ORGAN):
            organ_code = current_entity['organ']
            if organ_code not in app.config['MULTIPLE_ALLOWED_ORGANS']:
                count = app_neo4j_queries.get_source_organ_count(neo4j_driver_instance, ancestor_entity['uuid'],
                                                                 organ_code, case_uuid=case_uuid)
                if count >= 1:
                    organ_codes = Ontology.ops(as_data_dict=True, val_key='term', key='rui_code').organ_types()
                    organ = organ_codes[organ_code]
                    abort_bad_req(f"Cannot add another organ of type {organ} ({organ_code}) to Source {ancestor_entity['sennet_id']}. "
                                  f"A {organ} Sample exists already on this Source.")


def check_for_metadata(entity_type, user_token):
    # Always expect a json body
    require_json(request)

    # Parse incoming json string into json data(python dict object)
    json_data_dict = request.get_json()

    # ingest_metadata only exists on Datasets and we do not currently validate that
    if 'ingest_metadata' in json_data_dict:
        return json_data_dict

    if 'metadata' in json_data_dict:
        # If metadata is empty then just proceed. The portal is more than likely trying to reset this intentionally
        if json_data_dict['metadata'] == {}:
            return json_data_dict

        if isinstance(json_data_dict['metadata'], list):
            json_data_dict['metadata'] = json_data_dict['metadata'][0]

        if json_data_dict['metadata']:
            file_row = json_data_dict['metadata'].get('file_row')
            if 'pathname' in json_data_dict['metadata']:
                data = {
                    'pathname': json_data_dict['metadata']['pathname'],
                    'entity_type': entity_type,
                    'sub_type': json_data_dict.get('sample_category'),
                    'tsv_row': file_row
                }
                valid_metadata = validate_metadata(data, user_token)
                if not valid_metadata:
                    abort_bad_req("Metadata did not pass validation.")
                if valid_metadata is True:
                    # The source/sample_id are being removed as for 1. they are irrelevant within the context of the full json entity
                    # 2. a user could include an invalid id in the tsv during single registration
                    # which would then get stored in neo4j. We don't want this.
                    cols_to_del = ['sample_id', 'source_id']
                    for col in cols_to_del:
                        if json_data_dict['metadata'].get(col) is not None:
                            del json_data_dict['metadata'][col]
            else:
                abort_bad_req("Missing `pathname` in metadata. (Metadata must be added via the Data Sharing Portal.)")

    return json_data_dict

"""
Validates the given metadata via the pathname returned by the Ingest API

pathname : str

Returns Boolean whether validation was passed or not. 
"""


def validate_metadata(data, user_token):
    try:
        logger.info(f"Making a call to ingest-api to validate metadata")

        headers = create_request_headers(user_token)

        response = requests.post(app.config['INGEST_API_URL'] + "/metadata/validate", headers=headers, data=data)
        if response.status_code == 200:
            # compare the two metadata
            json_data_dict = request.get_json()
            request_metadata = json_data_dict['metadata']

            response_dict = response.json()
            response_metadata = response_dict['metadata'][0]

            # Delete these because they would have been appended during the Portal-UI processe ...
            # So remove before comparing.
            del request_metadata['pathname']
            if request_metadata.get('file_row') is not None:
                del request_metadata['file_row']

            return request_metadata.items() == response_metadata.items()

        else:
            logger.error(response.text)

    except Exception:
        msg = f"Failed to send the validate metadata request to ingest-api"
        # Log the full stack trace, prepend a line with our message
        logger.exception(msg)
        # Terminate and let the users know
        abort_internal_err(msg)

    return False


"""
Delete the cached data of all possible keys used for the given entity id

Parameters
----------
id : str
    The HuBMAP ID (e.g. HBM123.ABCD.456) or UUID of target entity (Donor/Dataset/Sample/Upload/Collection/Publication)
"""
def delete_cache(id):
    if MEMCACHED_MODE:
        # First delete the target entity cache
        entity_dict = query_target_entity(id, get_internal_token())
        entity_uuid = entity_dict['uuid']

        # If the target entity is Sample (`direct_ancestor`) or Dataset/Publication (`direct_ancestors`)
        # Delete the cache of all the direct descendants (children)
        child_uuids = schema_neo4j_queries.get_children(neo4j_driver_instance, entity_uuid , 'uuid')

        # If the target entity is Collection, delete the cache for each of its associated
        # Datasets and Publications (via [:IN_COLLECTION] relationship) as well as just Publications (via [:USES_DATA] relationship)
        collection_dataset_uuids = schema_neo4j_queries.get_collection_associated_datasets(neo4j_driver_instance, entity_uuid , 'uuid')

        # If the target entity is Upload, delete the cache for each of its associated Datasets (via [:IN_UPLOAD] relationship)
        upload_dataset_uuids = schema_neo4j_queries.get_upload_datasets(neo4j_driver_instance, entity_uuid , 'uuid')

        # If the target entity is Datasets/Publication, delete the associated Collections cache, Upload cache
        collection_uuids = schema_neo4j_queries.get_dataset_collections(neo4j_driver_instance, entity_uuid , 'uuid')
        collection_dict = schema_neo4j_queries.get_publication_associated_collection(neo4j_driver_instance, entity_uuid)
        upload_dict = schema_neo4j_queries.get_dataset_upload(neo4j_driver_instance, entity_uuid)

        # We only use uuid in the cache key acorss all the cache types
        uuids_list = [entity_uuid] + child_uuids + collection_dataset_uuids + upload_dataset_uuids + collection_uuids

        # It's possible no linked collection or upload
        if collection_dict:
            uuids_list.append(collection_dict['uuid'])

        if upload_dict:
            uuids_list.append(upload_dict['uuid'])

        schema_manager.delete_memcached_cache(uuids_list)

####################################################################################################
## For local development/testing
####################################################################################################

if __name__ == "__main__":
    try:
        app.run(host='0.0.0.0', port="5002")
        print(f"Flask app.run() done")
    except Exception as e:
        print("Error during starting debug server.")
        print(str(e))
        logger.error(e, exc_info=True)
        print("Error during startup check the log file for further information")
    except SystemExit as se:
        logger.exception(se,stack_info=True)
        print(f"SystemExit exception with code {se.code}.")<|MERGE_RESOLUTION|>--- conflicted
+++ resolved
@@ -2811,11 +2811,8 @@
 json
     a list of all the samples associated with the target dataset
 """
-<<<<<<< HEAD
-
-
-=======
->>>>>>> 3f68d208
+
+
 @app.route('/datasets/<id>/samples', methods=['GET'])
 def get_associated_samples_from_dataset(id):
     # Token is not required, but if an invalid token provided,
@@ -2870,11 +2867,8 @@
 json
     a list of all the sources associated with the target dataset
 """
-<<<<<<< HEAD
-
-
-=======
->>>>>>> 3f68d208
+
+
 @app.route('/datasets/<id>/sources', methods=['GET'])
 def get_associated_sources_from_dataset(id):
     # Token is not required, but if an invalid token provided,
