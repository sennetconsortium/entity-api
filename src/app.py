import ast
import collections
from datetime import datetime
from typing import List

from flask import Flask, Response, abort, current_app, g, jsonify, make_response, request
from neo4j.exceptions import TransactionError
import os
import re
import csv
import psutil
import requests
import urllib.parse
from io import StringIO

# Don't confuse urllib (Python native library) with urllib3 (3rd-party library, requests also uses urllib3)
from urllib3.exceptions import InsecureRequestWarning
from pathlib import Path
import logging
import json

from lib.constraints import (
    get_constraints_by_ancestor,
    get_constraints_by_descendant,
    build_constraint,
    build_constraint_unit,
)

# pymemcache.client.base.PooledClient is a thread-safe client pool
# that provides the same API as pymemcache.client.base.Client
from pymemcache.client.base import PooledClient
from pymemcache import serde

# Local modules
import app_neo4j_queries
import provenance
from schema import schema_manager, schema_validators, schema_triggers
from schema import schema_errors
from schema import schema_neo4j_queries
from schema.schema_constants import SchemaConstants
from schema.schema_constants import DataVisibilityEnum
from schema.schema_constants import MetadataScopeEnum
from schema.schema_constants import TriggerTypeEnum

# HuBMAP commons
from hubmap_commons import string_helper
from hubmap_commons import file_helper as hm_file_helper
from hubmap_commons import neo4j_driver
from hubmap_commons.hm_auth import AuthHelper
from hubmap_commons.exceptions import HTTPException

# Atlas Consortia commons
from atlas_consortia_commons.ubkg import initialize_ubkg
from atlas_consortia_commons.rest import (
    StatusCodes,
    abort_bad_req,
    abort_err_handler,
    abort_forbidden,
    abort_internal_err,
    abort_not_found,
    abort_unauthorized,
    abort_unacceptable,
    full_response,
    get_http_exceptions_classes,
    rest_bad_req,
    rest_ok,
)
from atlas_consortia_commons.string import equals
from atlas_consortia_commons.ubkg.ubkg_sdk import init_ontology
from atlas_consortia_commons.decorator import (
    require_data_admin,
    require_json,
    require_valid_token,
    strip_whitespace_id,
    suppress_reindex
)
from lib.ontology import Ontology

# Root logger configuration
global logger

# Set logging format and level (default is warning)
logging.basicConfig(
    format="[%(asctime)s] %(levelname)s in %(module)s: %(message)s",
    level=logging.DEBUG,
    datefmt="%Y-%m-%d %H:%M:%S",
)

# Use `getLogger()` instead of `getLogger(__name__)` to apply the config to the root logger
# will be inherited by the sub-module loggers
logger = logging.getLogger()

# Specify the absolute path of the instance folder and use the config file relative to the instance path
app = Flask(
    __name__,
    instance_path=os.path.join(os.path.abspath(os.path.dirname(__file__)), "instance"),
    instance_relative_config=True,
)
app.config.from_pyfile("app.cfg")

# Remove trailing slash / from URL base to avoid "//" caused by config with trailing slash
app.config["UUID_API_URL"] = app.config["UUID_API_URL"].strip("/")
app.config["INGEST_API_URL"] = app.config["INGEST_API_URL"].strip("/")
app.config["SEARCH_API_URL"] = app.config["SEARCH_API_URL"].strip("/")

# This mode when set True disables the PUT and POST calls, used on STAGE to make entity-api READ-ONLY
# to prevent developers from creating new UUIDs and new entities or updating existing entities
READ_ONLY_MODE = app.config["READ_ONLY_MODE"]

# Whether Memcached is being used or not
# Default to false if the property is missing in the configuration file

if "MEMCACHED_MODE" in app.config:
    MEMCACHED_MODE = app.config["MEMCACHED_MODE"]
    # Use prefix to distinguish the cached data of same source across different deployments
    MEMCACHED_PREFIX = app.config["MEMCACHED_PREFIX"]
else:
    MEMCACHED_MODE = False
    MEMCACHED_PREFIX = "NONE"

# Suppress InsecureRequestWarning warning when requesting status on https with ssl cert verify disabled
requests.packages.urllib3.disable_warnings(category=InsecureRequestWarning)

####################################################################################################
## Dataset Hierarchy initialization
####################################################################################################

try:
    with open(app.config['HIERARCHY_JSON_FILE'], 'r') as file:
       app.config["DATASET_TYPE_HIERARCHY"] = json.load(file)
except FileNotFoundError:
    print(f"Error: The file dataset_type_hierarchy.json was not found.")
except Exception as e:
    print(f"An unexpected error occurred: {e}")


####################################################################################################
## UBKG Ontology and REST initialization
####################################################################################################

try:
    for exception in get_http_exceptions_classes():
        app.register_error_handler(exception, abort_err_handler)
    app.ubkg = initialize_ubkg(app.config)
    with app.app_context():
        init_ontology()
        Ontology.modify_entities_cache()

    logger.info("Initialized ubkg module successfully :)")
# Use a broad catch-all here
except Exception:
    msg = "Failed to initialize the ubkg module"
    # Log the full stack trace, prepend a line with our message
    logger.exception(msg)


####################################################################################################
## AuthHelper initialization
####################################################################################################

# Initialize AuthHelper class and ensure singleton
try:
    if AuthHelper.isInitialized() is False:
        auth_helper_instance = AuthHelper.create(
            app.config["APP_CLIENT_ID"], app.config["APP_CLIENT_SECRET"]
        )

        logger.info("Initialized AuthHelper class successfully :)")
    else:
        auth_helper_instance = AuthHelper.instance()
except Exception:
    msg = "Failed to initialize the AuthHelper class"
    # Log the full stack trace, prepend a line with our message
    logger.exception(msg)


####################################################################################################
## Neo4j connection initialization
####################################################################################################

# The neo4j_driver (from commons package) is a singleton module
# This neo4j_driver_instance will be used for application-specifc neo4j queries
# as well as being passed to the schema_manager
try:
    neo4j_driver_instance = neo4j_driver.instance(
        app.config["NEO4J_URI"], app.config["NEO4J_USERNAME"], app.config["NEO4J_PASSWORD"]
    )
    logger.info("Initialized neo4j_driver module successfully :)")
except Exception:
    msg = "Failed to initialize the neo4j_driver module"
    # Log the full stack trace, prepend a line with our message
    logger.exception(msg)


####################################################################################################
## Memcached client initialization
####################################################################################################

memcached_client_instance = None

if MEMCACHED_MODE:
    try:
        # Use client pool to maintain a pool of already-connected clients for improved performance
        # The uwsgi config launches the app across multiple threads (8) inside each process (32), making essentially 256 processes
        # Set the connect_timeout and timeout to avoid blocking the process when memcached is slow, defaults to "forever"
        # connect_timeout: seconds to wait for a connection to the memcached server
        # timeout: seconds to wait for send or reveive calls on the socket connected to memcached
        # Use the ignore_exc flag to treat memcache/network errors as cache misses on calls to the get* methods
        # Set the no_delay flag to sent TCP_NODELAY (disable Nagle's algorithm to improve TCP/IP networks and decrease the number of packets)
        # If you intend to use anything but str as a value, it is a good idea to use a serializer
        memcached_client_instance = PooledClient(
            app.config["MEMCACHED_SERVER"],
            max_pool_size=256,
            connect_timeout=1,
            timeout=30,
            ignore_exc=True,
            no_delay=True,
            serde=serde.pickle_serde,
        )

        # memcached_client_instance can be instantiated without connecting to the Memcached server
        # A version() call will throw error (e.g., timeout) when failed to connect to server
        # Need to convert the version in bytes to string
        logger.info(
            f"Connected to Memcached server {memcached_client_instance.version().decode()} successfully :)"
        )
    except Exception:
        msg = "Failed to connect to the Memcached server :("
        # Log the full stack trace, prepend a line with our message
        logger.exception(msg)

        # Turn off the caching
        MEMCACHED_MODE = False


"""
Close the current neo4j connection at the end of every request
"""


@app.teardown_appcontext
def close_neo4j_driver(error):
    if hasattr(g, "neo4j_driver_instance"):
        # Close the driver instance
        neo4j_driver.close()
        # Also remove neo4j_driver_instance from Flask's application context
        g.neo4j_driver_instance = None


####################################################################################################
## Schema initialization
####################################################################################################

try:
    # The schema_manager is a singleton module
    # Pass in auth_helper_instance, neo4j_driver instance, and file_upload_helper instance
    schema_manager.initialize(
        valid_yaml_file=app.config["SCHEMA_YAML_FILE"],
        uuid_api_url=app.config["UUID_API_URL"],
        entity_api_url=app.config["ENTITY_API_URL"],
        ingest_api_url=app.config["INGEST_API_URL"],
        search_api_url=app.config["SEARCH_API_URL"],
        auth_helper_instance=auth_helper_instance,
        neo4j_driver_instance=neo4j_driver_instance,
        ubkg_instance=app.ubkg,
        memcached_client_instance=memcached_client_instance,
        memcached_prefix=app.config["MEMCACHED_PREFIX"],
    )

    logger.info("Initialized schema_manager module successfully :)")
# Use a broad catch-all here
except Exception as e:
    # Log the full stack trace, prepend a line with our message and Exception
    logger.exception(f"Failed to initialize the schema_manager module - {str(e)}")


####################################################################################################
## REFERENCE DOI Redirection
####################################################################################################

# Read tsv file with the REFERENCE entity redirects
# sets the reference_redirects dict which is used
# by the /redirect method below
# try:
#     # TODO: Need to get updated redirection info for sennet
#     reference_redirects = {}
#     url = app.config['REDIRECTION_INFO_URL']
#     response = requests.get(url)
#     resp_txt = response.content.decode('utf-8')
#     cr = csv.reader(resp_txt.splitlines(), delimiter='\t')

#     first = True
#     id_column = None
#     redir_url_column = None
#     for row in cr:
#         if first:
#             first = False
#             header = row
#             column = 0
#             for label in header:
#                 if label == 'sennet_id': id_column = column
#                 if label == 'data_information_page': redir_url_column = column
#                 column = column + 1
#             if id_column is None: raise Exception(f"Column sennet_id not found in {url}")
#             if redir_url_column is None: raise Exception (f"Column data_information_page not found in {url}")
#         else:
#             reference_redirects[row[id_column].upper().strip()] = row[redir_url_column]
#     rr = redirect('abc', code = 307)
#     print(rr)
# except Exception:
#     logger.exception("Failed to read tsv file with REFERENCE redirect information")


####################################################################################################
## Constants
####################################################################################################

# For now, don't use the constants from commons
# All lowercase for easy comparision
#
# Places where these constants are used should be evaluated for refactoring to directly reference the
# constants in SchemaConstants.  Constants defined here should be evaluated to move to SchemaConstants.
# All this should be done when the endpoints with changed code can be verified with solid tests.
ACCESS_LEVEL_PUBLIC = SchemaConstants.ACCESS_LEVEL_PUBLIC
ACCESS_LEVEL_CONSORTIUM = SchemaConstants.ACCESS_LEVEL_CONSORTIUM
ACCESS_LEVEL_PROTECTED = SchemaConstants.ACCESS_LEVEL_PROTECTED
DATASET_STATUS_PUBLISHED = SchemaConstants.DATASET_STATUS_PUBLISHED
COMMA_SEPARATOR = ","


####################################################################################################
## API Endpoints
####################################################################################################


"""
The default route

AWS API Gateway and Flask treat this endpoint as public accessible

Returns
-------
str
    A welcome message
"""


@app.route("/", methods=["GET"])
def index():
    return "Hello! This is SenNet Entity API service :)"


"""
Delete ALL the following cached data from Memcached:
    - cached individual entity dict
    - cached IDs dict from uuid-api
    - cached yaml content from github raw URLs
    - cached TSV file content for reference DOIs redirect

Data Admin access is required in AWS API Gateway and Flask

Returns
-------
str
    A confirmation message
"""


@app.route("/flush-all-cache", methods=["DELETE"])
@require_data_admin()
def flush_all_cache():
    msg = ""

    if MEMCACHED_MODE:
        memcached_client_instance.flush_all()
        msg = "All cached data (entities, IDs, yamls, tsv) has been deleted from Memcached"
    else:
        msg = "No caching is being used because Memcached mode is not enabled at all"

    return msg


"""
Delete the cached data from Memcached for a given entity

Data Admin access is required in AWS API Gateway and Flask

Parameters
----------
id : str
    The SenNet ID (e.g. SNT123.ABCD.456) or UUID of target entity (Source/Dataset/Sample/Upload/Collection/Publication)

Returns
-------
str
    A confirmation message
"""


@app.route("/flush-cache/<id>", methods=["DELETE"])
@require_data_admin()
@strip_whitespace_id()
def flush_cache(id):
    msg = ""

    if MEMCACHED_MODE:
        delete_cache(id)
        msg = f"The cached data has been deleted from Memcached for entity {id}"
    else:
        msg = "No caching is being used because Memcached mode is not enabled at all"

    return msg


"""
Show status of neo4j connection with the current VERSION and BUILD

AWS API Gateway and Flask treat this endpoint as public accessible

Returns
-------
json
    A json containing the status details
"""


@app.route("/status", methods=["GET"])
def get_status():
    response_code = 200
    try:
        file_version_content = (
            (Path(__file__).absolute().parent.parent / "VERSION").read_text().strip()
        )
    except Exception as e:
        file_version_content = str(e)
        response_code = 500

    try:
        file_build_content = (Path(__file__).absolute().parent.parent / "BUILD").read_text().strip()
    except Exception as e:
        file_build_content = str(e)
        response_code = 500

    status_data = {
        "version": file_version_content,
        "build": file_build_content,
        "usage": [],
        "services": [],
    }

    # Usage
    try:
        # get memory usage
        memory_percent = (
            100
            * (psutil.virtual_memory().total - psutil.virtual_memory().free)
            / psutil.virtual_memory().total
        )
        status_data["usage"].append(
            {
                "type": "memory",
                "percent_used": round(memory_percent, 1),
                "description": "host memory",
            }
        )

        # get disk usage
        disks = current_app.config.get("STATUS_DISKS", {})
        for name, description in disks.items():
            disk_usage = psutil.disk_usage(name)
            storage_percent = (disk_usage.used / disk_usage.total) * 100
            status_data["usage"].append(
                {
                    "type": "storage",
                    "percent_used": round(storage_percent, 1),
                    "description": description,
                }
            )
    except Exception as e:
        response_code = 500
        logger.error(f"Error getting system usage: {str(e)}")

    # check the neo4j connection
    service = {"name": "neo4j", "status": True}
    try:
        is_connected = app_neo4j_queries.check_connection(neo4j_driver_instance)
        if is_connected is False:
            raise Exception(f"Cannot connect to Neo4j server at {current_app.config['NEO4J_URI']}")
    except Exception as e:
        service["status"] = False
        service["message"] = str(e).replace("'", "")
        response_code = 500
    status_data["services"].append(service)

    # check the memcached connection
    if current_app.config.get("MEMCACHED_MODE"):
        try:
            service = {"name": "memcached", "status": True}
            memcached_client_instance.stats()
        except Exception as e:
            service["status"] = False
            service["message"] = str(e).replace("'", "")
            response_code = 500
        status_data["services"].append(service)

    if file_build_content.startswith("main"):
        # assume production build

        # check the entity-url doi redirect
        try:
            service = {"name": "doi-redirect", "status": True}
            entity_ws_url = current_app.config["ENTITY_API_URL"].strip().rstrip("/")
            res = requests.get(
                entity_ws_url + "/doi/redirect/SNT577.KHFG.572", verify=False, allow_redirects=False
            )
            if res.status_code != 307:
                raise Exception(
                    f"Entity API DOI redirect URL {entity_ws_url} failed with status code {res.status_code}"
                )
            redirect_url = res.headers["Location"]
            res = requests.get(redirect_url, allow_redirects=True, timeout=2)
            if res.status_code not in range(200, 300):
                raise Exception(
                    f"Entity API DOI redirect URL {redirect_url} failed with status code {res.status_code}"
                )
        except Exception as e:
            service["status"] = False
            service["message"] = str(e).replace("'", "")
            response_code = 500
        status_data["services"].append(service)

        # check the doi.org redirect
        try:
            service = {"name": "doi.org", "status": True}
            doi_org_url = "https://doi.org/10.60586/SNT577.KHFG.572"
            res = requests.get(doi_org_url, allow_redirects=False)
            if res.status_code != 302:
                raise Exception(
                    f"DOI redirect URL {doi_org_url} failed with status code {res.status_code}"
                )
            redirect_url = res.headers["Location"]
            res = requests.get(redirect_url, allow_redirects=True, timeout=2)
            if res.status_code not in range(200, 300):
                raise Exception(
                    f"DOI redirect URL {redirect_url} failed with status code {res.status_code}"
                )
        except Exception as e:
            service["status"] = False
            service["message"] = str(e).replace("'", "")
            response_code = 500
        status_data["services"].append(service)

    return jsonify(status_data), response_code


"""
Currently for debugging purpose
Essentially does the same as ingest-api's `/metadata/usergroups` using the deprecated commons method

Globus groups token is required by the AWS API Gateway lambda authorizer and Flask

Returns
-------
json
    A json list of globus groups this user belongs to
"""


@app.route("/usergroups", methods=["GET"])
@require_valid_token()
def get_user_groups(token: str):
    groups_list = auth_helper_instance.get_user_groups_deprecated(token)
    return jsonify(groups_list)


"""
Retrieve the ancestor organ(s) of a given entity

AWS API Gateway and Flask treat this endpoint as public accessible. Public/consortium
access rules apply.

Parameters
----------
id : str
    The SenNet ID (e.g. SNT123.ABCD.456) or UUID of target entity (Dataset/Sample)

Returns
-------
json
    List of organs that are ancestors of the given entity
    - Only dataset entities can return multiple ancestor organs
      as Samples can only have one parent.
    - If no organ ancestors are found an empty list is returned
    - If requesting the ancestor organ of a Sample of type Organ or Source/Collection/Upload
      a 400 response is returned.
"""


@app.route("/entities/<id>/ancestor-organs", methods=["GET"])
@strip_whitespace_id()
def get_ancestor_organs(id):
    # Token is not required, but if an invalid token provided,
    # we need to tell the client with a 401 error
    validate_token_if_auth_header_exists(request)

    # Query target entity against uuid-api and neo4j and return as a dict if exists
    entity_dict = query_target_entity(id)
    normalized_entity_type = entity_dict["entity_type"]

    # A bit validation
    supported_entity_types = ["Sample"]
    if (
        normalized_entity_type not in supported_entity_types
        and not schema_manager.entity_type_instanceof(normalized_entity_type, "Dataset")
    ):
        abort_bad_req(
            f"Unable to get the ancestor organs for this: {normalized_entity_type}, "
            "supported entity types: Sample, Dataset, Publication"
        )

    if normalized_entity_type == "Sample" and entity_dict["sample_category"].lower() == "organ":
        abort_bad_req("Unable to get the ancestor organ of an organ.")

    # Use the internal token to query the target entity
    # since public entities don't require user token
    token = get_internal_token()

    public_entity = True
    if schema_manager.entity_type_instanceof(normalized_entity_type, "Dataset"):
        # Only published/public datasets don't require token
        if entity_dict["status"].lower() != DATASET_STATUS_PUBLISHED:
            # Token is required and the user must belong to SenNet-READ group
            token = get_user_token(request, non_public_access_required=True)
            public_entity = False
    else:
        # The `data_access_level` of Sample can only be either 'public' or 'consortium'
        if entity_dict["data_access_level"] == ACCESS_LEVEL_CONSORTIUM:
            token = get_user_token(request, non_public_access_required=True)
            public_entity = False

    # By now, either the entity is public accessible or the user token has the correct access level
    organs = app_neo4j_queries.get_ancestor_organs(neo4j_driver_instance, entity_dict["uuid"])
    excluded_fields = schema_manager.get_fields_to_exclude("Sample")

    # Skip executing the trigger method to get Sample.direct_ancestor
    properties_to_skip = ["direct_ancestor"]
    complete_entities_list = schema_manager.get_complete_entities_list(
        token, organs, properties_to_skip, use_memcache=True
    )

    # Final result after normalization
    _final_result = schema_manager.normalize_entities_list_for_response(complete_entities_list)
    final_result = schema_manager.remove_unauthorized_fields_from_response(
        _final_result, not user_in_sennet_read_group(request)
    )

    return jsonify(final_result)


def _get_entity_visibility(normalized_entity_type, entity_dict):
    if normalized_entity_type not in schema_manager.get_all_entity_types():
        logger.log(
            logging.ERROR,
            f"normalized_entity_type={normalized_entity_type} "
            "not recognized by schema_manager.get_all_entity_types().",
        )
        abort_bad_req(f"'{normalized_entity_type}' is not a recognized entity type.")

    # Use the characteristics of the entity's data to classify the entity's visibility, so
    # it can be used along with the user's authorization to determine access.
    entity_visibility = DataVisibilityEnum.NONPUBLIC

    if (
        schema_manager.entity_type_instanceof(normalized_entity_type, "Dataset")
        and entity_dict["status"].lower() == DATASET_STATUS_PUBLISHED
    ):
        entity_visibility = DataVisibilityEnum.PUBLIC

    elif (
        schema_manager.entity_type_instanceof(normalized_entity_type, "Collection")
        and "registered_doi" in entity_dict
        and "doi_url" in entity_dict
        and "contacts" in entity_dict
        and "contributors" in entity_dict
        and len(entity_dict["contacts"].strip()) > 0
        and len(entity_dict["contributors"].strip()) > 0
    ):

        # Get the data_access_level for each Dataset in the Collection from Neo4j
        collection_dataset_statuses = schema_neo4j_queries.get_collection_datasets_statuses(
            neo4j_driver_instance, entity_dict["uuid"]
        )
        # If the list of distinct statuses for Datasets in the Collection only has one entry, and
        # it is 'published', the Collection is public
        if (
            len(collection_dataset_statuses) == 1
            and collection_dataset_statuses[0].lower() == SchemaConstants.DATASET_STATUS_PUBLISHED
        ):
            entity_visibility = DataVisibilityEnum.PUBLIC

    elif normalized_entity_type == "Upload":
        # Upload entities require authorization to access, so keep the
        # entity_visibility as non-public, as initialized outside block.
        pass

    elif (
        normalized_entity_type in ["Source", "Sample"]
        and entity_dict["data_access_level"] == ACCESS_LEVEL_PUBLIC
    ):
        entity_visibility = DataVisibilityEnum.PUBLIC

    return entity_visibility


"""
Retrieve the metadata information of a given entity by id

AWS API Gateway and Flask treat this endpoint as public accessible. Public/consortium
access rules apply.

Result filtering is supported based on query string
For example: /entities/<id>?property=data_access_level

Parameters
----------
id : str
    The SenNet ID (e.g. SNT123.ABCD.456) or UUID of target entity

Returns
-------
json
    All the properties or filtered property of the target entity
"""


@app.route("/entities/<id>", methods=["GET"])
@strip_whitespace_id()
def get_entity_by_id(id):
    # Token is not required, but if an invalid token provided,
    # we need to tell the client with a 401 error
    validate_token_if_auth_header_exists(request)

    # Query target entity against uuid-api and neo4j and return as a dict if exists
    entity_dict = query_target_entity(id)
    normalized_entity_type = entity_dict["entity_type"]
    fields_to_exclude = schema_manager.get_fields_to_exclude(normalized_entity_type)

    # Use the internal token to query the target entity
    # since public entities don't require user token
    token = get_internal_token()

    # To verify if a Collection is public, it is necessary to have its Datasets, which
    # are populated as triggered data.  So pull back the complete entity for
    # _get_entity_visibility() to check.
    complete_dict = schema_manager.get_complete_entity_result(token, entity_dict, use_memcache=True)

    # Determine if the entity is publicly visible base on its data, only.
    entity_scope = _get_entity_visibility(
        normalized_entity_type=normalized_entity_type, entity_dict=complete_dict
    )
    public_entity = False

    # Initialize the user as authorized if the data is public.  Otherwise, the
    # user is not authorized and credentials must be checked.
    if entity_scope == DataVisibilityEnum.PUBLIC:
        user_authorized = True
        public_entity = True
    else:
        # It's highly possible that there's no token provided
        user_token = get_user_token(request)

        # The user_token is flask.Response on error
        # Without token, the user can only access public collections, modify the collection result
        # by only returning public datasets attached to this collection
        if isinstance(user_token, Response):
            abort_forbidden(
                f"{normalized_entity_type} for {id} is not accessible without presenting a token."
            )
        else:
            # When the groups token is valid, but the user doesn't belong to SenNet-READ group
            # Or the token is valid but doesn't contain group information (auth token or transfer token)
            user_authorized = user_in_globus_read_group(request)

    # We'll need to return all the properties including those generated by
    # `on_read_trigger` to have a complete result e.g., the 'next_revision_uuid' and
    # 'previous_revision_uuid' being used below.
    if not user_authorized:
        abort_forbidden(
            f"The requested {normalized_entity_type} has non-public data. "
            "A Globus token with access permission is required."
        )

    # Also normalize the result based on schema
    final_result = schema_manager.normalize_object_result_for_response(
        provenance_type="ENTITIES", entity_dict=complete_dict
    )

    # Result filtering based on query string
    # The `data_access_level` property is available in all entities Source/Sample/Dataset
    # and this filter is being used by gateway to check the data_access_level for file assets
    # The `status` property is only available in Dataset and being used by search-api for revision
    result_filtering_accepted_property_keys = ["data_access_level", "status"]

<<<<<<< HEAD
    supported_query_params = ['property', 'exclude']
=======
    # Allow for `return_dict` as well since some code passes that to the PUT /entities endpoint. Return as normal
    supported_query_params = ['property', 'exclude', 'return_dict']
>>>>>>> b94820ee
    if bool(request.args):
        for param in request.args:
            if param not in supported_query_params:
                abort_bad_req(
                    f"Only the following URL query parameters (case-sensitive) are supported: {COMMA_SEPARATOR.join(supported_query_params)}"
                )

        if 'property' in request.args:
            property_key = request.args.get("property")

            if property_key is not None:
                # Validate the target property
                if property_key not in result_filtering_accepted_property_keys:
                    abort_bad_req(
                        f"Only the following property keys are supported in the query string: {COMMA_SEPARATOR.join(result_filtering_accepted_property_keys)}"
                    )

                if property_key == "status" and not schema_manager.entity_type_instanceof(
                    normalized_entity_type, "Dataset"
                ):
                    abort_bad_req("Only Dataset supports 'status' property key in the query string")

                # Response with the property value directly
                # Don't use jsonify() on string value
                return complete_dict[property_key]
            else:
                abort_bad_req(
                    "The specified query string is not supported. Use '?property=<key>' to filter the result"
                )

        try:
            # Modify fields_to_exclude based on request args
            props_to_exclude = schema_manager.get_excluded_query_props(request.args)
            final_result= schema_manager.exclude_properties_from_response(
                props_to_exclude, final_result
            )

        except ValueError as e:
            abort_bad_req(e)
        except Exception as e:
            abort_internal_err(e)

        # Response with the dict
        if public_entity and not user_in_sennet_read_group(request):
            final_result = schema_manager.exclude_properties_from_response(
                fields_to_exclude, final_result
            )
        return jsonify(final_result)
    else:
        # Response with the dict
        if public_entity and not user_in_sennet_read_group(request):
            final_result = schema_manager.exclude_properties_from_response(
                fields_to_exclude, final_result
            )
        return jsonify(final_result)


"""
Retrieve the entity's pipeline message property

Globus groups token is required by the AWS API Gateway lambda authorizer and Flask

Parameters
----------
id : str
    The SenNet ID (e.g. SNT123.ABCD.456) or UUID of target entity

Returns
-------
json
    The pipeline message property of the target entity
"""


@app.route("/entities/<id>/pipeline-message", methods=["GET"])
@app.route("/entities/<id>/validation-message", methods=["GET"])
@require_valid_token()
@strip_whitespace_id()
def get_entity_pipeline_validation_message(id: str):
    try:
        # Get the last part of the request path. Validate just in case
        path = request.path.split("/")[-1]
        if path not in ["pipeline-message", "validation-message"]:
            abort_bad_req(f"Unsupported path: {path}")

        sennet_ids = schema_manager.get_sennet_ids(id)
        uuid = sennet_ids["uuid"]
        if (
            path == "pipeline-message"
            and not equals(sennet_ids["type"], Ontology.ops().entities().DATASET)
        ) or (
            path == "validation-message"
            and not equals(sennet_ids["type"], Ontology.ops().entities().UPLOAD)
        ):
            abort_bad_req(f"Unsupported entity type {sennet_ids['type'].title()} for {path}")

        property = path.replace("-", "_")
        property_keys = [property]
        entity_dict = app_neo4j_queries.get_entity_by_id(neo4j_driver_instance, uuid, property_keys)
        if entity_dict is None:
            abort_not_found(f"Entity of id: {id} not found in Neo4j")

        return Response(entity_dict[property], mimetype="text/plain")

    except requests.exceptions.RequestException as e:
        # Due to the use of response.raise_for_status() in schema_manager.get_sennet_ids()
        # we can access the status codes from the exception
        status_code = e.response.status_code

        if status_code == 400:
            abort_bad_req(e.response.text)
        if status_code == 404:
            abort_not_found(e.response.text)
        else:
            abort_internal_err(e.response.text)


"""
Retrieve handful of information to be display in the Data Sharing Portal job dashboard.

Takes as input a json body with required field "entity_uuids", which is an array of entity UUIDs

Globus groups token is required by the AWS API Gateway lambda authorizer and Flask

Parameters
----------
entity_type : str
    One of the normalized entity types: Sample or Source

Returns
-------
json
    Select properties of the requested entities
"""


@app.route("/entities/dashboard/<entity_type>", methods=["PUT"])
@require_valid_token()
@require_json(param="json_data_dict")
def get_entities_by_ids_for_dashboard(entity_type: str, json_data_dict: dict):
    if "entity_uuids" not in json_data_dict:
        abort_bad_req("Missing required field: entity_uuids")

    entity_type = schema_manager.normalize_entity_type(entity_type)

    # Check that only Source or Sample is passed
    supported_entity_types = ["Source", "Sample"]
    if entity_type not in supported_entity_types:
        abort_bad_req(
            f"Unable to get properties for this entity type: {entity_type}, "
            f"supported entity types: {', '.join(supported_entity_types)}"
        )

    try:
        entity_uuids = json_data_dict["entity_uuids"]

        neo4j_result = app_neo4j_queries.get_entities_for_dashboard(
            neo4j_driver_instance, entity_uuids, entity_type
        )
        return jsonify(neo4j_result)
    except requests.exceptions.RequestException as e:
        # Due to the use of response.raise_for_status() in schema_manager.get_sennet_ids()
        # we can access the status codes from the exception
        status_code = e.response.status_code

        if status_code == 400:
            abort_bad_req(e.response.text)
        if status_code == 404:
            abort_not_found(e.response.text)
        else:
            abort_internal_err(e.response.text)


"""
Retrieve the JSON containing the metadata information for a given entity which is to go into an
OpenSearch document for the entity. Note this is a subset of the "complete" entity metadata returned by the
`GET /entities/<id>` endpoint, with information design and coding design to perform reasonably for
large volumes of indexing.

Result filtering is supported based on query string
For example: /documents/<id>?property=data_access_level

AWS API Gateway and Flask treat this endpoint as public accessible. Public/consortium
access rules apply.

Parameters
----------
id : str
    The SenNet ID (e.g. SNT123.ABCD.456) or UUID of target entity

Returns
-------
json
    Metadata for the entity appropriate for an OpenSearch document, and filtered by an additional
    `property` arguments in the HTTP request.
"""


@app.route("/documents/<id>", methods=["GET"])
@strip_whitespace_id()
def get_document_by_id(id):
    result_dict = _get_metadata_by_id(entity_id=id, metadata_scope=MetadataScopeEnum.INDEX)
    return jsonify(result_dict)


"""
Retrieve the full tree above the referenced entity and build the provenance document

AWS API Gateway and Flask treat this endpoint as public accessible. Public/consortium
access rules apply.

Parameters
----------
id : str
    The SenNet ID (e.g. SNT123.ABCD.456) or UUID of target entity

Returns
-------
json
    All the provenance details associated with this entity
"""


@app.route("/entities/<id>/provenance", methods=["GET"])
@strip_whitespace_id()
def get_entity_provenance(id):
    # Token is not required, but if an invalid token provided,
    # we need to tell the client with a 401 error
    validate_token_if_auth_header_exists(request)

    # Query target entity against uuid-api and neo4j and return as a dict if exists
    entity_dict = query_target_entity(id)
    uuid = entity_dict["uuid"]
    normalized_entity_type = entity_dict["entity_type"]

    # A bit validation to prevent Lab or Collection being queried
    supported_entity_types = ["Source", "Sample"]
    if (
        normalized_entity_type not in supported_entity_types
        and not schema_manager.entity_type_instanceof(normalized_entity_type, "Dataset")
    ):
        abort_bad_req(
            f"Unable to get the provenance for this {normalized_entity_type}, "
            f"supported entity types: {COMMA_SEPARATOR.join(supported_entity_types)}, Dataset, Publication"
        )

    # Use the internal token to query the target entity
    # since public entities don't require user token
    token = get_internal_token()

    if schema_manager.entity_type_instanceof(normalized_entity_type, "Dataset"):
        # Only published/public datasets don't require token
        if entity_dict["status"].lower() != DATASET_STATUS_PUBLISHED:
            # Token is required and the user must belong to SenNet-READ group
            token = get_user_token(request, non_public_access_required=True)
    else:
        # The `data_access_level` of Source/Sample can only be either 'public' or 'consortium'
        if entity_dict["data_access_level"] == ACCESS_LEVEL_CONSORTIUM:
            token = get_user_token(request, non_public_access_required=True)

    # By now, either the entity is public accessible or the user token has the correct access level
    # Will just proceed to get the provenance information
    # Get the `depth` from query string if present and it's used by neo4j query
    # to set the maximum number of hops in the traversal
    depth = None
    if "depth" in request.args:
        depth = int(request.args.get("depth"))

    authorized = user_in_sennet_read_group(request)
    data_access_level = "public" if authorized is False else None

    # Convert neo4j json to dict
    neo4j_result = app_neo4j_queries.get_provenance(
        neo4j_driver_instance, uuid, depth, data_access_level=data_access_level
    )
    raw_provenance_dict = dict(neo4j_result["json"])

    raw_descendants_dict = None
    if bool(request.args):
        # The parsed query string value is a string 'true'
        return_descendants = request.args.get("return_descendants")

        if (return_descendants is not None) and (return_descendants.lower() == "true"):
            neo4j_result_descendants = app_neo4j_queries.get_provenance(
                neo4j_driver_instance, uuid, depth, True, data_access_level=data_access_level
            )
            raw_descendants_dict = dict(neo4j_result_descendants["json"])

    # Normalize the raw provenance nodes based on the yaml schema
    normalized_provenance_dict = {
        "relationships": raw_provenance_dict["relationships"],
        "nodes": [],
    }

    build_nodes(raw_provenance_dict, normalized_provenance_dict, token)
    provenance_json = provenance.get_provenance_history(
        uuid, normalized_provenance_dict, auth_helper_instance
    )

    if raw_descendants_dict:
        normalized_provenance_descendants_dict = {
            "relationships": raw_descendants_dict["relationships"],
            "nodes": [],
        }

        build_nodes(raw_descendants_dict, normalized_provenance_descendants_dict, token)
        provenance_json_descendants = provenance.get_provenance_history(
            uuid, normalized_provenance_descendants_dict, auth_helper_instance
        )

        provenance_json = json.loads(provenance_json)
        provenance_json["descendants"] = json.loads(provenance_json_descendants)
        provenance_json = json.dumps(provenance_json)

    # Response with the provenance details
    return Response(response=provenance_json, mimetype="application/json")


def build_nodes(raw_provenance_dict, normalized_provenance_dict, token):
    for node_dict in raw_provenance_dict["nodes"]:
        # The schema yaml doesn't handle Lab nodes, just leave it as is
        if (node_dict["label"] == "Entity") and (node_dict["entity_type"] != "Lab"):
            # Generate trigger data
            # Skip some of the properties that are time-consuming to generate via triggers:
            # director_ancestor for Sample, and direct_ancestors for Dataset
            # Also skip next_revision_uuid and previous_revision_uuid for Dataset to avoid additional
            # checks when the target Dataset is public but the revisions are not public
            properties_to_skip = [
                "collections",
                "source",
                "origin_samples",
                "direct_ancestors",
                "direct_ancestor",
                "next_revision_uuid",
                "previous_revision_uuid",
                "next_revision_uuids",
                "previous_revision_uuids",
            ]

            # We'll need to return all the properties (except the ones to skip from above list)
            # including those generated by `on_read_trigger` to have a complete result
            # The 'on_read_trigger' doesn't really need a token
            complete_entity_dict = schema_manager.get_complete_entity_result(
                token, node_dict, properties_to_skip, use_memcache=True
            )

            # Filter out properties not defined or not to be exposed in the schema yaml
            normalized_entity_dict = schema_manager.normalize_object_result_for_response(
                "ENTITIES", complete_entity_dict
            )

            # Now the node to be used by provenance is all regulated by the schema
            normalized_provenance_dict["nodes"].append(normalized_entity_dict)
        elif node_dict["label"] == "Activity":
            # Normalize Activity nodes too
            normalized_activity_dict = schema_manager.normalize_activity_result_for_response(
                node_dict
            )
            normalized_provenance_dict["nodes"].append(normalized_activity_dict)
        else:
            # Skip Entity Lab nodes
            normalized_provenance_dict["nodes"].append(node_dict)


"""
Show all the supported entity types

AWS API Gateway and Flask treat this endpoint as public accessible. Public/consortium
access rules apply.

Returns
-------
json
    A list of all the available entity types defined in the schema yaml
"""


@app.route("/entity-types", methods=["GET"])
def get_entity_types():
    # Token is not required, but if an invalid token provided,
    # we need to tell the client with a 401 error
    validate_token_if_auth_header_exists(request)

    return jsonify(schema_manager.get_all_entity_types())


"""
Retrieve all the entity nodes for a given entity type

Result filtering is supported based on query string
For example: /<entity_type>/entities?property=uuid

This endpoint is NOT exposed via AWS API Gateway due to performance consideration
It's only used by search-api with making internal calls during index/reindex time bypassing AWS API Gateway

Parameters
----------
entity_type : str
    One of the supported entity types: Dataset, Collection, Sample, Source

Returns
-------
json
    All the entity nodes in a list of the target entity type
"""


@app.route("/<entity_type>/entities", methods=["GET"])
def get_entities_by_type(entity_type):
    final_result = []

    # Normalize user provided entity_type
    normalized_entity_type = schema_manager.normalize_entity_type(entity_type)

    # Validate the normalized_entity_type to ensure it's one of the accepted types
    try:
        schema_manager.validate_normalized_entity_type(normalized_entity_type)
    except schema_errors.InvalidNormalizedEntityTypeException:
        abort_bad_req("Invalid entity type provided: " + entity_type)

    # Result filtering based on query string
    if bool(request.args):
        property_key = request.args.get("property")

        if property_key is not None:
            result_filtering_accepted_property_keys = ["uuid"]

            # Validate the target property
            if property_key not in result_filtering_accepted_property_keys:
                abort_bad_req(
                    "Only the following property keys are supported in the query string: "
                    f"{COMMA_SEPARATOR.join(result_filtering_accepted_property_keys)}"
                )

            # Only return a list of the filtered property value of each entity
            property_list = app_neo4j_queries.get_entities_by_type(
                neo4j_driver_instance, normalized_entity_type, property_key
            )
            # Final result
            final_result = property_list
        else:
            abort_bad_req(
                "The specified query string is not supported. Use '?property=<key>' to filter the result"
            )
    # Return all the details if no property filtering
    else:
        # We'll return all the properties but skip these time-consuming ones
        # Source doesn't need to skip any
        # Collection is not handled by this call
        properties_to_skip = [
            # Properties to skip for Sample
            "direct_ancestor",
            # Properties to skip for Upload
            "datasets",
            # Properties to skip for Dataset
            "direct_ancestors",
            "collections",
            "upload",
            "title",
            "previous_revision_uuid",
            "next_revision_uuid",
            "next_revision_uuids",
            "previous_revision_uuids",
        ]
        # Get user token from Authorization header.  Since this endpoint is not exposed through the AWS Gateway
        token = get_user_token(request)

        # Get back a list of entity dicts for the given entity type
        entities_list = app_neo4j_queries.get_entities_by_type(
            neo4j_driver_instance, normalized_entity_type
        )

        complete_entities_list = schema_manager.get_complete_entities_list(
            token, entities_list, properties_to_skip, use_memcache=True
        )

        # Final result after normalization
        final_result = schema_manager.normalize_entities_list_for_response(complete_entities_list)

    # Response with the final result
    return jsonify(final_result)


"""
Create an entity of the target type in neo4j

Response result filtering is supported based on query string
For example: /entities/<entity_type>?return_all_properties=true
Default to skip those time-consuming properties

Globus groups token is required by the AWS API Gateway lambda authorizer and Flask

Parameters
----------
entity_type : str
    One of the target entity types (case-insensitive since will be normalized): Dataset, Source, Sample, Upload, Collection

Returns
-------
json
    All the properties of the newly created entity
"""


@app.route("/entities/<entity_type>", methods=["POST"])
@require_valid_token(param="user_token")
@require_json(param="json_data_dict")
@suppress_reindex(param="reindex")
def create_entity(entity_type: str, user_token: str, json_data_dict: dict, suppress_reindex: bool):
    # Normalize user provided entity_type
    normalized_entity_type = schema_manager.normalize_entity_type(entity_type)

    # Validate the normalized_entity_type to make sure it's one of the accepted types
    try:
        schema_manager.validate_normalized_entity_type(normalized_entity_type)
    except schema_errors.InvalidNormalizedEntityTypeException:
        abort_bad_req(f"Invalid entity type provided: {entity_type}")

    # Execute entity level validator defined in schema yaml before entity creation
    # Currently on Dataset and Upload creation require application header
    try:
        schema_manager.execute_entity_level_validator(
            "before_entity_create_validator", normalized_entity_type, request
        )
    except schema_errors.MissingApplicationHeaderException as e:
        abort_bad_req(e)
    except schema_errors.InvalidApplicationHeaderException as e:
        abort_bad_req(e)

    verify_ubkg_properties(json_data_dict)

    # Validate request json against the yaml schema
    try:
        schema_manager.validate_json_data_against_schema(
            "ENTITIES", json_data_dict, normalized_entity_type
        )
    except schema_errors.SchemaValidationException as e:
        # No need to log the validation errors
        abort_bad_req(str(e))

    # Execute property level validators defined in schema yaml before entity property creation
    # Use empty dict {} to indicate there's no existing_data_dict
    try:
        schema_manager.execute_property_level_validators(
            "ENTITIES",
            "before_property_create_validators",
            normalized_entity_type,
            request,
            {},
            json_data_dict,
        )
    # Currently only ValueError
    except ValueError as e:
        abort_bad_req(e)

    sample_categories = Ontology.ops().specimen_categories()
    entities = Ontology.ops().entities()

    # Sample and Dataset: additional validation, create entity, after_create_trigger
    # Collection and Source: create entity
    if equals(normalized_entity_type, entities.SAMPLE):
        # A bit more validation to ensure if `organ` code is set, the `sample_category` must be set to "organ"
        # Vise versa, if `sample_category` is set to "organ", `organ` code is required
        if (
            equals(json_data_dict["sample_category"], sample_categories.ORGAN)
            and "organ" not in json_data_dict
        ):
            abort_bad_req("A valid organ code is required when the sample_category is organ")

        elif (
            not equals(json_data_dict["sample_category"], sample_categories.ORGAN)
            and "organ" in json_data_dict
        ):
            abort_bad_req("The sample_category must be organ when an organ code is provided")

        # A bit more validation for new sample to be linked to existing source entity
        direct_ancestor_uuid = json_data_dict["direct_ancestor_uuid"]
        # Check existence of the direct ancestor (either another Sample or Source)
        direct_ancestor_dict = query_target_entity(direct_ancestor_uuid)
        validate_constraints_by_entities(
            direct_ancestor_dict, json_data_dict, normalized_entity_type
        )
        json_data_dict["direct_ancestor_uuid"] = direct_ancestor_dict["uuid"]

        check_multiple_organs_constraint(json_data_dict, direct_ancestor_dict)

        # Even more validation once we have the directory ancestor
        if equals(json_data_dict["sample_category"], sample_categories.ORGAN):
            source_types = Ontology.ops().source_types()
            organ_code = json_data_dict["organ"]

            # Left and right mammary gland
            if organ_code.upper() in ["FMA:57991", "FMA:57987"] and direct_ancestor_dict[
                "source_type"
            ] not in [
                source_types.HUMAN,
                source_types.HUMAN_ORGANOID,
            ]:
                abort_bad_req(
                    "The organ codes FMA:57991 and FMA:57987 are only valid for human and human organoid source type"
                )

            if organ_code.upper() in ["UBERON:0001911"] and direct_ancestor_dict[
                "source_type"
            ] not in [source_types.MOUSE, source_types.MOUSE_ORGANOID]:
                abort_bad_req(
                    "The organ code UBERON:0001911 is only valid for mouse and mouse organoid source type"
                )

        # Generate 'before_create_triiger' data and create the entity details in Neo4j
        merged_dict = create_entity_details(
            request, normalized_entity_type, user_token, json_data_dict
        )

    elif schema_manager.entity_type_instanceof(normalized_entity_type, entities.DATASET):
        # `direct_ancestor_uuids` is required for creating new Dataset
        # Check existence of those direct ancestors
        direct_ancestor_uuids = []
        for direct_ancestor_uuid in json_data_dict["direct_ancestor_uuids"]:
            direct_ancestor_dict = query_target_entity(direct_ancestor_uuid)

            # check that the origin sample is not Organ Other
            if equals(direct_ancestor_dict["entity_type"], "Sample"):
                origin_samples = schema_neo4j_queries.get_origin_samples(
                    schema_manager.get_neo4j_driver_instance(),
                    [direct_ancestor_uuid],
                    is_bulk=False,
                )
                for origin_sample in origin_samples:
                    if (
                        equals(origin_sample.get("organ"), "OT")
                        or origin_sample.get("organ") is None
                    ):
                        abort_bad_req(
                            f"You are not allowed to register data against Sample {origin_sample['sennet_id']} with Organ Other. Please contact our help desk to ensure that we can provide appropriate support for your work."
                        )

            validate_constraints_by_entities(
                direct_ancestor_dict, json_data_dict, normalized_entity_type
            )
            direct_ancestor_uuids.append(direct_ancestor_dict["uuid"])

        json_data_dict["direct_ancestor_uuids"] = direct_ancestor_uuids

        def check_previous_revision(previous_revision_uuid):
            previous_version_dict = query_target_entity(previous_revision_uuid)

            # Make sure the previous version entity is either a Dataset or Sample
            if previous_version_dict["entity_type"] not in ["Dataset", "Sample"]:
                abort_bad_req(
                    "The previous_revision_uuid specified for this dataset must be either a Dataset or Sample"
                )

            # Also need to validate if the given 'previous_revision_uuid' has already had
            # an exisiting next revision
            # Only return a list of the uuids, no need to get back the list of dicts
            next_revisions_list = app_neo4j_queries.get_next_revisions(
                neo4j_driver_instance, previous_version_dict["uuid"], "uuid"
            )

            # As long as the list is not empty, tell the users to use a different 'previous_revision_uuid'
            if next_revisions_list:
                abort_bad_req(
                    "The previous_revision_uuid specified for this dataset has already had a next revision"
                )

            # Only published datasets can have revisions made of them. Verify that that status of the Dataset specified
            # by previous_revision_uuid is published. Else, bad request error.
            if (
                "status" not in previous_version_dict
                or previous_version_dict["status"].lower() != DATASET_STATUS_PUBLISHED
            ):
                abort_bad_req(
                    "The previous_revision_uuid specified for this dataset must be 'Published' in order to create a new revision from it"
                )

        # Also check existence of the previous revision dataset if specified
        if "previous_revision_uuid" in json_data_dict:
            check_previous_revision(json_data_dict["previous_revision_uuid"])

        # Disable for now until further notice #346
        # if 'previous_revision_uuids' in json_data_dict:
        #     for previous_revision_uuid in json_data_dict['previous_revision_uuids']:
        #         check_previous_revision(previous_revision_uuid)

        # Generate 'before_create_triiger' data and create the entity details in Neo4j
        merged_dict = create_entity_details(
            request, normalized_entity_type, user_token, json_data_dict
        )
    else:
        # Generate 'before_create_triiger' data and create the entity details in Neo4j
        merged_dict = create_entity_details(
            request, normalized_entity_type, user_token, json_data_dict
        )

    # For Source: link to parent Lab node
    # For Sample: link to existing direct ancestor
    # For Dataset: link to direct ancestors
    # For Collection: link to member Datasets
    # For Upload: link to parent Lab node
    after_create(normalized_entity_type, user_token, merged_dict)

    # By default we'll return all the properties but skip these time-consuming ones
    # Source doesn't need to skip any
    properties_to_skip = []

    if normalized_entity_type == "Sample":
        properties_to_skip = ["direct_ancestor"]
    elif schema_manager.entity_type_instanceof(normalized_entity_type, "Dataset"):
        properties_to_skip = [
            "direct_ancestors",
            "collections",
            "upload",
            "title",
            "previous_revision_uuid",
            "next_revision_uuid",
            "next_revision_uuids",
            "previous_revision_uuids",
        ]
    elif normalized_entity_type in ["Upload", "Collection", "Epicollection"]:
        properties_to_skip = ["datasets", "entities"]

    # Result filtering based on query string
    # Will return all properties by running all the read triggers
    # If the reuqest specifies `/entities/<entity_type>?return_all_properties=true`
    if bool(request.args):
        # The parased query string value is a string 'true'
        return_all_properties = request.args.get("return_all_properties")

        if (return_all_properties is not None) and (return_all_properties.lower() == "true"):
            properties_to_skip = []

    # Generate the filtered or complete entity dict to send back
    complete_dict = schema_manager.get_complete_entity_result(
        user_token, merged_dict, properties_to_skip, use_memcache=True
    )

    # Will also filter the result based on schema
    normalized_complete_dict = schema_manager.normalize_object_result_for_response(
        "ENTITIES", complete_dict
    )

    if suppress_reindex:
        logger.log(
            level=logging.INFO,
            msg=f"Re-indexing suppressed during creation of {complete_dict['entity_type']}"
            f" with UUID {complete_dict['uuid']}",
        )
    else:
        # Also index the new entity node in elasticsearch via search-api
        logger.log(
            logging.INFO,
            f"Re-indexing for creation of {complete_dict['entity_type']}"
            f" with UUID {complete_dict['uuid']}",
        )
        reindex_entity(complete_dict["uuid"], user_token)

    return jsonify(normalized_complete_dict)


"""
Create multiple samples from the same source entity

Globus groups token is required by the AWS API Gateway lambda authorizer and Flask

Parameters
----------
count : str
    The number of samples to be created

Returns
-------
json
    All the properties of the newly created entity
"""


@app.route("/entities/multiple-samples/<int:count>", methods=["POST"])
@require_valid_token(param="user_token")
@require_json(param="json_data_dict")
def create_multiple_samples(count: int, user_token: str, json_data_dict: dict):
    if READ_ONLY_MODE:
        abort_forbidden("Access not granted when entity-api in READ-ONLY mode")

    # Normalize user provided entity_type
    normalized_entity_type = "Sample"

    # Validate request json against the yaml schema
    try:
        schema_manager.validate_json_data_against_schema(
            "ENTITIES", json_data_dict, normalized_entity_type
        )
    except schema_errors.SchemaValidationException as e:
        # No need to log the validation errors
        abort_bad_req(str(e))

    # `direct_ancestor_uuid` is required on create
    # Check existence of the direct ancestor (either another Sample or Source)
    direct_ancestor_dict = query_target_entity(json_data_dict["direct_ancestor_uuid"])

    # Creating the ids require organ code to be specified for the samples to be created when the
    # sample's direct ancestor is a Source.
    if direct_ancestor_dict["entity_type"] == "Source":
        # `sample_category` is required on create
        if json_data_dict["sample_category"].lower() != "organ":
            abort_bad_req("The sample_category must be organ since the direct ancestor is a Source")

        # Currently we don't validate the provided organ code though
        if "organ" not in json_data_dict or not json_data_dict["organ"]:
            abort_bad_req("A valid organ code is required since the direct ancestor is a Source")

    # Generate 'before_create_triiger' data and create the entity details in Neo4j
    generated_ids_dict_list = create_multiple_samples_details(
        request, normalized_entity_type, user_token, json_data_dict, count
    )

    # Also index the each new Sample node in elasticsearch via search-api
    for id_dict in generated_ids_dict_list:
        reindex_entity(id_dict["uuid"], user_token)

    return jsonify(generated_ids_dict_list)


"""
Update the properties of a given activity, primarily the protocol_url and processing_information

This endpoint is NOT exposed via AWS API Gateway

Parameters
----------
id : str
    The SenNet ID (e.g. SNT123.ABCD.456) or UUID of target activity

Returns
-------
json
    All the updated properties of the target activity
"""


@app.route("/activity/<id>", methods=["PUT"])
@require_valid_token(param="user_token")
@require_json(param="json_data_dict")
@strip_whitespace_id()
def update_activity(id: str, user_token: str, json_data_dict: dict):
    # Get target entity and return as a dict if exists
    activity_dict = query_target_activity(id)

    # Validate and update the activity details
    merged_updated_dict = update_activity_details(activity_dict, json_data_dict, user_token)

    # We'll need to return all the properties including those
    # generated by `on_read_trigger` to have a complete result
    complete_dict = schema_manager.get_complete_entity_result(
        user_token, merged_updated_dict, use_memcache=True
    )

    # Will also filter the result based on schema
    normalized_complete_dict = schema_manager.normalize_object_result_for_response(
        "ACTIVITIES", complete_dict
    )

    # Also reindex the updated entity node in elasticsearch via search-api
    # reindex_entity(activity_dict['uuid'], user_token)

    return jsonify(normalized_complete_dict)


"""
Check if the given entity type A is an instance of the given type B

AWS API Gateway treats this endpoint as public accessible

Parameters
----------
type_a : str
    The given entity type A
type_a : str
    The given entity type B

Returns
-------
json
    A boolean value indicating if type A is an instance of type B
"""


@app.route("/entities/type/<type_a>/instanceof/<type_b>", methods=["GET"])
def get_entities_type_instanceof(type_a, type_b):
    try:
        instanceof: bool = schema_manager.entity_type_instanceof(type_a, type_b)
    except Exception:
        abort_bad_req("Unable to process request")
    return make_response(jsonify({"instanceof": instanceof}), 200)


"""
Endpoint which sends the "visibility" of an entity using values from DataVisibilityEnum.
Not exposed through the gateway. Used by services like search-api to, for example, determine if
a Collection can be in a public index while encapsulating the logic to determine that in this service.

This endpoint is NOT exposed via AWS API Gateway

Parameters
----------
id : str
    The SenNet ID (e.g. SNT123.ABCD.456) or UUID of target collection

Returns
-------
json
    A value from DataVisibilityEnum
"""


@app.route("/visibility/<id>", methods=["GET"])
@strip_whitespace_id()
def get_entity_visibility(id):
    # Token is not required, but if an invalid token provided,
    # we need to tell the client with a 401 error
    validate_token_if_auth_header_exists(request)

    # Use the internal token to query the target entity
    # since public entities don't require user token
    token = get_internal_token()

    # Get the entity dict from cache if exists
    # Otherwise query against uuid-api and neo4j to get the entity dict if the id exists
    entity_dict = query_target_entity(id)
    normalized_entity_type = entity_dict["entity_type"]

    # Get the generated complete entity result from cache if exists
    # Otherwise re-generate on the fly.  To verify if a Collection is public, it is
    # necessary to have its Datasets, which are populated as triggered data, so
    # pull back the complete entity
    complete_dict = schema_manager.get_complete_entity_result(token, entity_dict, use_memcache=True)

    # Determine if the entity is publicly visible base on its data, only.
    entity_scope = _get_entity_visibility(
        normalized_entity_type=normalized_entity_type, entity_dict=complete_dict
    )

    return jsonify(entity_scope.value)


"""
Update the properties of a given entity

Defaults to return a simple message that the entity with ID was updated.

Full dictionary response is support based on query string
For example: /entities/<id>?return_dict=true

Response result filtering is supported based on query string
For example: /entities/<id>?return_all_properties=true
Default to skip those time-consuming properties

Globus groups token is required by the AWS API Gateway lambda authorizer and Flask

Parameters
----------
entity_type : str
    One of the normalized entity types: Dataset, Collection, Sample, Source
id : str
    The SenNet ID (e.g. SNT123.ABCD.456) or UUID of target entity

Returns
-------
json
    All the updated properties of the target entity
"""


@app.route("/entities/<id>", methods=["PUT"])
@require_valid_token(param="user_token")
@require_json(param="json_data_dict")
@strip_whitespace_id()
@suppress_reindex(param="reindex")
def update_entity(id: str, user_token: str, json_data_dict: dict, suppress_reindex: bool):
    if READ_ONLY_MODE:
        abort_forbidden("Access not granted when entity-api in READ-ONLY mode")

    # Establish what the default response will be
    return_dict = False

    # Normalize user provided status
    if "status" in json_data_dict:
        normalized_status = schema_manager.normalize_status(json_data_dict["status"])
        json_data_dict["status"] = normalized_status

    has_updated_status = False
    if "status" in json_data_dict and json_data_dict["status"]:
        has_updated_status = True

    associated_collection_uuid = json_data_dict.get('associated_collection_uuid')

    # Normalize user provided status
    if "sub_status" in json_data_dict:
        normalized_status = schema_manager.normalize_status(json_data_dict["sub_status"])
        json_data_dict["sub_status"] = normalized_status

    # Get target entity and return as a dict if exists
    entity_dict = query_target_entity(id)

    # Check that the user has the correct access to modify this entity
    validate_user_update_privilege(entity_dict, user_token)

    # Normalize user provided entity_type
    normalized_entity_type = schema_manager.normalize_entity_type(entity_dict["entity_type"])

    verify_ubkg_properties(json_data_dict)

    # Note, we don't support entity level validators on entity update via PUT
    # Only entity create via POST is supported at the entity level

    # Validate request json against the yaml schema
    # Pass in the entity_dict for missing required key check, this is different from creating new entity
    try:
        schema_manager.validate_json_data_against_schema(
            "ENTITIES", json_data_dict, normalized_entity_type, existing_entity_dict=entity_dict
        )
    except schema_errors.SchemaValidationException as e:
        # No need to log the validation errors
        abort_bad_req(str(e))

    # Execute property level validators defined in schema yaml before entity property update
    try:
        schema_manager.execute_property_level_validators(
            "ENTITIES",
            "before_property_update_validators",
            normalized_entity_type,
            request,
            entity_dict,
            json_data_dict,
        )
    except (
        schema_errors.MissingApplicationHeaderException,
        schema_errors.InvalidApplicationHeaderException,
        KeyError,
        ValueError,
    ) as e:
        abort_bad_req(e)

    # Source, Sample, Dataset, and Upload: additional validation, update entity, after_update_trigger
    # Collection: update entity
    if normalized_entity_type == "Source":
        # Verify that the user isn't trying to alter `sample_category` or `organ`
        if "source_type" in json_data_dict and "source_type" in entity_dict:
            if json_data_dict["source_type"] != entity_dict["source_type"]:
                abort_bad_req(
                    "The field `source_type` can not be changed after the entity has been registered."
                )

    if normalized_entity_type == "Sample":
        # Verify that the user isn't trying to alter `sample_category` or `organ`
        if "sample_category" in json_data_dict and "sample_category" in entity_dict:
            if json_data_dict["sample_category"] != entity_dict["sample_category"]:
                abort_bad_req(
                    "The field `sample_category` can not be changed after the entity has been registered."
                )

        if "organ" in json_data_dict and "organ" in entity_dict:
            if json_data_dict["organ"] != entity_dict["organ"]:
                abort_bad_req(
                    "The field `organ` can not be changed after the entity has been registered."
                )

        # A bit more validation for updating the sample and the linkage to existing source entity
        has_direct_ancestor_uuid = False
        if ("direct_ancestor_uuid" in json_data_dict) and json_data_dict["direct_ancestor_uuid"]:
            existing_direct_ancestor_uuid = schema_neo4j_queries.get_sample_direct_ancestor(
                schema_manager.get_neo4j_driver_instance(), entity_dict["uuid"], property_key="uuid"
            )
            if not existing_direct_ancestor_uuid == json_data_dict["direct_ancestor_uuid"]:
                abort_bad_req(
                    "The field `direct_ancestor_uuid` can not be changed after the entity has been registered."
                )

        # Generate 'before_update_trigger' data and update the entity details in Neo4j
        merged_updated_dict = update_object_details(
            "ENTITIES", request, normalized_entity_type, user_token, json_data_dict, entity_dict
        )

        # Handle linkages update via `after_update_trigger` methods
        if has_direct_ancestor_uuid:
            after_update(normalized_entity_type, user_token, merged_updated_dict)

    elif normalized_entity_type in ["Dataset", "Publication"]:
        if "direct_ancestor_uuids" in json_data_dict:
            existing_direct_ancestor_uuids = schema_neo4j_queries.get_dataset_direct_ancestors(
                neo4j_driver_instance, entity_dict["uuid"], property_key="uuid"
            )
            if not collections.Counter(existing_direct_ancestor_uuids) == collections.Counter(
                json_data_dict["direct_ancestor_uuids"]
            ):
                abort_bad_req(
                    "The field `direct_ancestor_uuids` can not be changed after the entity has been registered."
                )

        # Generate 'before_update_trigger' data and update the entity details in Neo4j
        merged_updated_dict = update_object_details(
            "ENTITIES", request, normalized_entity_type, user_token, json_data_dict, entity_dict
        )

        # Handle linkages update via `after_update_trigger` methods
        if has_updated_status or (associated_collection_uuid is not None):
            after_update(normalized_entity_type, user_token, merged_updated_dict)

    elif normalized_entity_type == "Upload":
        has_dataset_uuids_to_link = False
        if ("dataset_uuids_to_link" in json_data_dict) and (
            json_data_dict["dataset_uuids_to_link"]
        ):
            has_dataset_uuids_to_link = True

            # Check existence of those datasets to be linked
            # If one of the datasets to be linked appears to be already linked,
            # neo4j query won't create the new linkage due to the use of `MERGE`
            for dataset_uuid in json_data_dict["dataset_uuids_to_link"]:
                dataset_dict = query_target_entity(dataset_uuid)
                # Also make sure it's a Dataset
                if dataset_dict["entity_type"] not in ["Dataset", "Publication"]:
                    abort_bad_req(
                        f"The uuid: {dataset_uuid} is not a Dataset or Publication, cannot be linked to this Upload"
                    )

        has_dataset_uuids_to_unlink = False
        if ("dataset_uuids_to_unlink" in json_data_dict) and (
            json_data_dict["dataset_uuids_to_unlink"]
        ):
            has_dataset_uuids_to_unlink = True

            # Check existence of those datasets to be unlinked
            # If one of the datasets to be unlinked appears to be not linked at all,
            # the neo4j cypher will simply skip it because it won't match the "MATCH" clause
            # So no need to tell the end users that this dataset is not linked
            # Let alone checking the entity type to ensure it's a Dataset
            for dataset_uuid in json_data_dict["dataset_uuids_to_unlink"]:
                dataset_dict = query_target_entity(dataset_uuid)

        # Generate 'before_update_trigger' data and update the entity details in Neo4j
        merged_updated_dict = update_object_details(
            "ENTITIES", request, normalized_entity_type, user_token, json_data_dict, entity_dict
        )

        # Handle linkages update via `after_update_trigger` methods
        if has_dataset_uuids_to_link or has_updated_status:
            after_update(normalized_entity_type, user_token, merged_updated_dict)

    elif schema_manager.entity_type_instanceof(normalized_entity_type, "Collection"):
        entity_visibility = _get_entity_visibility(
            normalized_entity_type=normalized_entity_type, entity_dict=entity_dict
        )

        # Prohibit update of an existing Collection if it meets criteria of being visible to public e.g. has DOI.
        if entity_visibility == DataVisibilityEnum.PUBLIC:
            logger.info(
                f"Attempt to update {normalized_entity_type} with id={id} which has visibility {entity_visibility}."
            )
            abort_bad_req(
                f"Cannot update {normalized_entity_type} due '{entity_visibility.value}' visibility."
            )

        # Generate 'before_update_trigger' data and update the entity details in Neo4j
        merged_updated_dict = update_object_details(
            "ENTITIES", request, normalized_entity_type, user_token, json_data_dict, entity_dict
        )

        # Handle linkages update via `after_update_trigger` methods
        after_update(normalized_entity_type, user_token, merged_updated_dict)

    else:
        # Generate 'before_update_triiger' data and update the entity details in Neo4j
        merged_updated_dict = update_object_details(
            "ENTITIES", request, normalized_entity_type, user_token, json_data_dict, entity_dict
        )

    # By default we'll return all the properties but skip these time-consuming ones
    # Source doesn't need to skip any
    properties_to_skip = []

    if normalized_entity_type == "Sample":
        properties_to_skip = ["direct_ancestor"]
    elif schema_manager.entity_type_instanceof(normalized_entity_type, "Dataset"):
        properties_to_skip = [
            "direct_ancestors",
            "collections",
            "upload",
            "title",
            "previous_revision_uuid",
            "next_revision_uuid",
            "next_revision_uuids",
            "previous_revision_uuids",
        ]
    elif normalized_entity_type in ["Upload", "Collection", "Epicollection"]:
        properties_to_skip = ["datasets", "entities"]

    # Result filtering based on query string
    # Will return all properties by running all the read triggers
    # If the reuqest specifies `/entities/<id>?return_all_properties=true` or `?return_dict=true`
    if bool(request.args):
        if "return_all_properties" in request.args:
            # The parased query string value is a string 'true'
            return_all_properties = request.args.get("return_all_properties")

            if (return_all_properties is not None) and (return_all_properties.lower() == "true"):
                properties_to_skip = []
                return_dict = True

        if "return_dict" in request.args:
            return_dict_check = request.args.get("return_dict")

            if (return_dict_check is not None) and (return_dict_check.lower() == "true"):
                return_dict = True

    # Remove the cached entities if Memcached is being used
    # DO NOT update the cache with new entity dict because the returned dict from PUT (some properties maybe skipped)
    # can be different from the one generated by GET call
    if MEMCACHED_MODE:
        delete_cache(id)

    # Generate the complete entity dict
    complete_dict = schema_manager.get_complete_entity_result(
        user_token, merged_updated_dict, properties_to_skip, use_memcache=True
    )

    # Will also filter the result based on schema
    normalized_complete_dict = schema_manager.normalize_object_result_for_response(
        entity_dict=complete_dict
    )

    # Update the activity data if necessary
    if "protocol_url" in json_data_dict or (
        "ingest_metadata" in json_data_dict
        and "dag_provenance_list" in json_data_dict["ingest_metadata"]
    ):

        activity_data = query_activity_was_generated_by(id)
        # Create a dict with the updated activity data
        new_activity_data = {
            key: json_data_dict[key]
            for key in ["protocol_url", "ingest_metadata"]
            if key in json_data_dict
        }

        update_activity_details(activity_data, new_activity_data, user_token)

    if suppress_reindex:
        logger.log(
            level=logging.INFO,
            msg=f"Re-indexing suppressed during update of {complete_dict['entity_type']}"
            f" with UUID {complete_dict['uuid']}",
        )
    else:
        # How to handle reindex collection?
        # Also reindex the updated entity node in elasticsearch via search-api
        logger.log(
            logging.INFO,
            f"Re-indexing for modification of {entity_dict['entity_type']} "
            f"with UUID {entity_dict['uuid']}",
        )
        reindex_entity(entity_dict["uuid"], user_token)

        if (
            equals(normalized_entity_type, Ontology.ops().entities().SOURCE)
            and "metadata" in json_data_dict
        ):
            # Reindex all the descendant datasets if metadata is updated
            datasets = app_neo4j_queries.get_descendant_datasets(
                neo4j_driver_instance, entity_dict["uuid"], "uuid"
            )
            for dataset in datasets:
                if MEMCACHED_MODE:
                    delete_cache(dataset)
                reindex_entity(dataset, user_token)

        if associated_collection_uuid is not None:
            if MEMCACHED_MODE:
                delete_cache(associated_collection_uuid)
            reindex_entity(associated_collection_uuid, user_token)

    if return_dict:
        return jsonify(normalized_complete_dict)
    else:
        return jsonify({"message": f"{normalized_entity_type} of {id} has been updated"})


"""
Get all ancestors of the given entity

AWS API Gateway and Flask treat this endpoint as public accessible. Public/consortium
access rules apply.

Result filtering based on query string
For example: /ancestors/<id>?property=uuid
OR send a POST with: {filter_properties: list[str], is_include: bool}

Parameters
----------
id : str
    The SenNet ID (e.g. SNT123.ABCD.456) or UUID of given entity

Returns
-------
json
    A list of all the ancestors of the target entity
"""


@app.route("/ancestors/<id>", methods=["GET", "POST"])
@strip_whitespace_id()
def get_ancestors(id):
    final_result = []

    # Token is not required, but if an invalid token provided,
    # we need to tell the client with a 401 error
    validate_token_if_auth_header_exists(request)

    # Use the internal token to query the target entity
    # since public entities don't require user token
    token = get_internal_token()

    # Make sure the id exists in uuid-api and
    # the corresponding entity also exists in neo4j
    entity_dict = query_target_entity(id)
    normalized_entity_type = entity_dict["entity_type"]
    uuid = entity_dict["uuid"]

    # Collection doesn't have ancestors via Activity nodes
    if normalized_entity_type == "Collection":
        abort_bad_req(f"Unsupported entity type of id {id}: {normalized_entity_type}")

    if schema_manager.entity_type_instanceof(normalized_entity_type, "Dataset"):
        # Only published/public datasets don't require token
        if entity_dict["status"].lower() != DATASET_STATUS_PUBLISHED:
            # Token is required and the user must belong to SenNet-READ group
            token = get_user_token(request, non_public_access_required=True)
    elif normalized_entity_type == "Sample" or normalized_entity_type == "Source":
        # The `data_access_level` of Sample can only be either 'public' or 'consortium'
        if entity_dict["data_access_level"] == ACCESS_LEVEL_CONSORTIUM:
            token = get_user_token(request, non_public_access_required=True)
    else:
        # Source and Upload will always get back an empty list
        # becuase their direct ancestor is Lab, which is being skipped by Neo4j query
        # So no need to execute the code below
        return jsonify(final_result)

    authorized = user_in_sennet_read_group(request)
    data_access_level = "public" if authorized is False else None

    # By now, either the entity is public accessible or the user token has the correct access level
    # Result filtering based on query string
    if bool(request.args):
        property_key = request.args.get("property")

        if property_key is not None:
            result_filtering_accepted_property_keys = ["uuid"]

            # Validate the target property
            if property_key not in result_filtering_accepted_property_keys:
                abort_bad_req(
                    _property_key_filtering_notice(result_filtering_accepted_property_keys)
                )

            # Only return a list of the filtered property value of each entity
            property_list = app_neo4j_queries.get_ancestors(
                neo4j_driver_instance,
                uuid,
                data_access_level,
                properties=result_filtering_accepted_property_keys,
            )

            # Final result
            final_result = property_list
        else:
            abort_bad_req(
                "The specified query string is not supported. Use '?property=<key>' to filter the result"
            )
    elif request.method == "POST":
        if request.is_json and request.json != {}:
            filtering_dict = request.json
            if len(filtering_dict.keys()) > 0 and "filter_properties" not in filtering_dict:
                abort_bad_req("Missing required key: filter_properties")
            if "filter_properties" in filtering_dict:
                properties_action = filtering_dict.get("is_include", True)
                segregated_properties = schema_manager.group_verify_properties_list(
                    properties=filtering_dict["filter_properties"]
                )
                property_list = app_neo4j_queries.get_ancestors(
                    neo4j_driver_instance,
                    uuid,
                    data_access_level,
                    properties=segregated_properties,
                    is_include_action=properties_action,
                )
                complete_entities_list = schema_manager.get_complete_entities_list(
                    token,
                    property_list,
                    segregated_properties.trigger,
                    is_include_action=properties_action,
                    use_memcache=False,
                )
                # Final result
                _final_result = schema_manager.normalize_entities_list_for_response(
                    complete_entities_list,
                    segregated_properties,
                    is_include_action=properties_action,
                    is_strict=True,
                )
                final_result = schema_manager.remove_unauthorized_fields_from_response(
                    _final_result, unauthorized=not authorized
                )

    # Return all the details if no property filtering
    else:
        ancestors_list = app_neo4j_queries.get_ancestors(
            neo4j_driver_instance, uuid, data_access_level
        )

        # Generate trigger data
        # Skip some of the properties that are time-consuming to generate via triggers
        # Also skip next_revision_uuid and previous_revision_uuid for Dataset to avoid additional
        # checks when the target Dataset is public but the revisions are not public
        properties_to_skip = [
            # Properties to skip for Sample
            "direct_ancestor",
            # Properties to skip for Dataset
            "direct_ancestors",
            "collections",
            "upload",
            "title",
            "next_revision_uuid",
            "previous_revision_uuid",
            "next_revision_uuids",
            "previous_revision_uuids",
        ]

        complete_entities_list = schema_manager.get_complete_entities_list(
            token, ancestors_list, properties_to_skip, use_memcache=True
        )

        # Final result after normalization
        _final_result = schema_manager.normalize_entities_list_for_response(
            complete_entities_list, is_include_action=True
        )
        final_result = schema_manager.remove_unauthorized_fields_from_response(
            _final_result, unauthorized=not authorized
        )

    return jsonify(final_result)


"""
Get all descendants of the given entity

AWS API Gateway and Flask treat this endpoint as public accessible. Public/consortium
access rules apply.

Result filtering based on query string
For example: /descendants/<id>?property=uuid
OR send a POST with: {filter_properties: list[str], is_include: bool}

Parameters
----------
id : str
    The SenNet ID (e.g. SNT123.ABCD.456) or UUID of given entity

Returns
-------
json
    A list of all the descendants of the target entity
"""


@app.route("/descendants/<id>", methods=["GET", "POST"])
@strip_whitespace_id()
def get_descendants(id):
    final_result = []

    # Use the internal token to query the target entity
    # since public entities don't require user token
    token = get_internal_token()

    # Make sure the id exists in uuid-api and
    # the corresponding entity also exists in neo4j
    entity_dict = query_target_entity(id)
    normalized_entity_type = entity_dict["entity_type"]
    uuid = entity_dict["uuid"]

    if schema_manager.entity_type_instanceof(normalized_entity_type, "Dataset"):
        # Only published/public datasets don't require token
        if entity_dict["status"].lower() != DATASET_STATUS_PUBLISHED:
            # Token is required and the user must belong to SenNet-READ group
            token = get_user_token(request, non_public_access_required=True)
    elif normalized_entity_type == "Sample" or normalized_entity_type == "Source":
        # The `data_access_level` of Sample/Source can only be either 'public' or 'consortium'
        if entity_dict["data_access_level"] == ACCESS_LEVEL_CONSORTIUM:
            token = get_user_token(request, non_public_access_required=True)
    elif normalized_entity_type == "Upload":
        # Uploads are always consortium level
        token = get_user_token(request, non_public_access_required=True)
        return jsonify(final_result)
    else:
        return jsonify(final_result)

    authorized = user_in_sennet_read_group(request)
    data_access_level = "public" if authorized is False else None

    # Result filtering based on query string
    if bool(request.args):
        property_key = request.args.get("property")

        if property_key is not None:
            result_filtering_accepted_property_keys = ["uuid"]

            # Validate the target property
            if property_key not in result_filtering_accepted_property_keys:
                abort_bad_req(
                    _property_key_filtering_notice(result_filtering_accepted_property_keys)
                )

            # Only return a list of the filtered property value of each entity
            property_list = app_neo4j_queries.get_descendants(
                neo4j_driver_instance,
                uuid,
                data_access_level,
                properties=result_filtering_accepted_property_keys,
                entity_type=entity_dict["entity_type"],
            )

            # Final result
            final_result = property_list
        else:
            abort_bad_req(
                "The specified query string is not supported. Use '?property=<key>' to filter the result"
            )
    elif request.method == "POST":
        if request.is_json and request.json != {}:
            filtering_dict = request.json
            if len(filtering_dict.keys()) > 0 and "filter_properties" not in filtering_dict:
                abort_bad_req("Missing required key: filter_properties")
            if "filter_properties" in filtering_dict:
                properties_action = filtering_dict.get("is_include", True)
                segregated_properties = schema_manager.group_verify_properties_list(
                    properties=filtering_dict["filter_properties"]
                )
                property_list = app_neo4j_queries.get_descendants(
                    neo4j_driver_instance,
                    uuid,
                    data_access_level,
                    properties=segregated_properties,
                    is_include_action=properties_action,
                )
                complete_entities_list = schema_manager.get_complete_entities_list(
                    token,
                    property_list,
                    segregated_properties.trigger,
                    is_include_action=properties_action,
                    use_memcache=False,
                )
                # Final result
                _final_result = schema_manager.normalize_entities_list_for_response(
                    complete_entities_list,
                    segregated_properties,
                    is_include_action=properties_action,
                    is_strict=True,
                )
                final_result = schema_manager.remove_unauthorized_fields_from_response(
                    _final_result, unauthorized=not authorized
                )
    # Return all the details if no property filtering
    else:
        descendants_list = app_neo4j_queries.get_descendants(
            neo4j_driver_instance, uuid, data_access_level, entity_type=entity_dict["entity_type"]
        )

        # Generate trigger data and merge into a big dict
        # and skip some of the properties that are time-consuming to generate via triggers
        properties_to_skip = [
            # Properties to skip for Sample
            "direct_ancestor",
            # Properties to skip for Dataset
            "direct_ancestors",
            "collections",
            "upload",
            "title",
            "next_revision_uuid",
            "previous_revision_uuid",
            "next_revision_uuids",
            "previous_revision_uuids",
        ]

        complete_entities_list = schema_manager.get_complete_entities_list(
            token, descendants_list, properties_to_skip, use_memcache=True
        )

        # Final result after normalization
        _final_result = schema_manager.normalize_entities_list_for_response(
            complete_entities_list, is_include_action=True
        )
        final_result = schema_manager.remove_unauthorized_fields_from_response(
            _final_result, unauthorized=not authorized
        )

    return jsonify(final_result)


"""
Get all parents of the given entity

AWS API Gateway and Flask treat this endpoint as public accessible. Public/consortium
access rules apply.

Result filtering based on query string
For example: /parents/<id>?property=uuid
OR send a POST with: {filter_properties: list[str], is_include: bool}

Parameters
----------
id : str
    The SenNet ID (e.g. SNT123.ABCD.456) or UUID of given entity

Returns
-------
json
    A list of all the parents of the target entity
"""


@app.route("/parents/<id>", methods=["GET", "POST"])
@strip_whitespace_id()
def get_parents(id):
    final_result = []

    # Token is not required, but if an invalid token provided,
    # we need to tell the client with a 401 error
    validate_token_if_auth_header_exists(request)

    # Use the internal token to query the target entity
    # since public entities don't require user token
    token = get_internal_token()

    # Make sure the id exists in uuid-api and
    # the corresponding entity also exists in neo4j
    entity_dict = query_target_entity(id)
    normalized_entity_type = entity_dict["entity_type"]
    uuid = entity_dict["uuid"]
    public_entity = True

    # Collection doesn't have ancestors via Activity nodes
    if normalized_entity_type == "Collection":
        abort_bad_req(f"Unsupported entity type of id {id}: {normalized_entity_type}")

    if schema_manager.entity_type_instanceof(normalized_entity_type, "Dataset"):
        # Only published/public datasets don't require token
        if entity_dict["status"].lower() != DATASET_STATUS_PUBLISHED:
            # Token is required and the user must belong to SenNet-READ group
            token = get_user_token(request, non_public_access_required=True)
            public_entity = False
    elif normalized_entity_type == "Sample":
        # The `data_access_level` of Sample can only be either 'public' or 'consortium'
        if entity_dict["data_access_level"] == ACCESS_LEVEL_CONSORTIUM:
            token = get_user_token(request, non_public_access_required=True)
            public_entity = False
    else:
        # Source and Upload will always get back an empty list
        # becuase their direct ancestor is Lab, which is being skipped by Neo4j query
        # So no need to execute the code below
        return jsonify(final_result)

    # By now, either the entity is public accessible or the user token has the correct access level
    # Result filtering based on query string
    if bool(request.args):
        property_key = request.args.get("property")

        if property_key is not None:
            result_filtering_accepted_property_keys = ["uuid"]

            # Validate the target property
            if property_key not in result_filtering_accepted_property_keys:
                abort_bad_req(
                    _property_key_filtering_notice(result_filtering_accepted_property_keys)
                )

            # Only return a list of the filtered property value of each entity
            property_list = app_neo4j_queries.get_parents(
                neo4j_driver_instance, uuid, properties=result_filtering_accepted_property_keys
            )

            # Final result
            final_result = property_list
        else:
            abort_bad_req(
                "The specified query string is not supported. Use '?property=<key>' to filter the result"
            )

    elif request.method == "POST":
        if request.is_json and request.json != {}:
            filtering_dict = request.json
            if len(filtering_dict.keys()) > 0 and "filter_properties" not in filtering_dict:
                abort_bad_req("Missing required key: filter_properties")
            if "filter_properties" in filtering_dict:
                properties_action = filtering_dict.get("is_include", True)
                segregated_properties = schema_manager.group_verify_properties_list(
                    properties=filtering_dict["filter_properties"]
                )
                property_list = app_neo4j_queries.get_parents(
                    neo4j_driver_instance,
                    uuid,
                    properties=segregated_properties,
                    is_include_action=properties_action,
                )
                complete_entities_list = schema_manager.get_complete_entities_list(
                    token,
                    property_list,
                    segregated_properties.trigger,
                    is_include_action=properties_action,
                    use_memcache=False,
                )
                # Final result
                _final_result = schema_manager.normalize_entities_list_for_response(
                    complete_entities_list,
                    segregated_properties,
                    is_include_action=properties_action,
                    is_strict=True,
                )
                final_result = schema_manager.remove_unauthorized_fields_from_response(
                    _final_result, unauthorized=not user_in_sennet_read_group(request)
                )
    # Return all the details if no property filtering
    else:
        parents_list = app_neo4j_queries.get_parents(neo4j_driver_instance, uuid)

        # Generate trigger data
        # Skip some of the properties that are time-consuming to generate via triggers
        # Also skip next_revision_uuid and previous_revision_uuid for Dataset to avoid additional
        # checks when the target Dataset is public but the revisions are not public
        properties_to_skip = [
            # Properties to skip for Sample
            "direct_ancestor",
            # Properties to skip for Dataset
            "direct_ancestors",
            "collections",
            "upload",
            "title",
            "next_revision_uuid",
            "previous_revision_uuid",
            "next_revision_uuids",
            "previous_revision_uuids",
        ]

        complete_entities_list = schema_manager.get_complete_entities_list(
            token, parents_list, properties_to_skip, use_memcache=True
        )

        # Final result after normalization
        _final_result = schema_manager.normalize_entities_list_for_response(complete_entities_list)
        final_result = schema_manager.remove_unauthorized_fields_from_response(
            _final_result, unauthorized=not user_in_sennet_read_group(request)
        )

    return jsonify(final_result)


"""
Get all children of the given entity

Globus groups token is required by the AWS API Gateway lambda authorizer

Result filtering based on query string
For example: /children/<id>?property=uuid
OR send a POST with: {filter_properties: list[str], is_include: bool}

Parameters
----------
id : str
    The SenNet ID (e.g. SNT123.ABCD.456) or UUID of given entity

Returns
-------
json
    A list of all the children of the target entity
"""


@app.route("/children/<id>", methods=["GET", "POST"])
@strip_whitespace_id()
def get_children(id):
    final_result = []

    # Get user token from Authorization header
    user_token = get_user_token(request)

    # Make sure the id exists in uuid-api and
    # the corresponding entity also exists in neo4j
    entity_dict = query_target_entity(id)
    uuid = entity_dict["uuid"]

    # Collection and Upload don't have children via Activity nodes
    # No need to check, it'll always return empty list

    # Result filtering based on query string
    if bool(request.args):
        property_key = request.args.get("property")

        if property_key is not None:
            result_filtering_accepted_property_keys = ["uuid"]

            # Validate the target property
            if property_key not in result_filtering_accepted_property_keys:
                abort_bad_req(
                    _property_key_filtering_notice(result_filtering_accepted_property_keys)
                )

            # Only return a list of the filtered property value of each entity
            property_list = schema_neo4j_queries.get_children(
                neo4j_driver_instance, uuid, properties=result_filtering_accepted_property_keys
            )

            # Final result
            final_result = property_list
        else:
            abort_bad_req(
                "The specified query string is not supported. Use '?property=<key>' to filter the result"
            )
    elif request.method == "POST":
        if request.is_json and request.json != {}:
            filtering_dict = request.json
            if len(filtering_dict.keys()) > 0 and "filter_properties" not in filtering_dict:
                abort_bad_req("Missing required key: filter_properties")
            if "filter_properties" in filtering_dict:
                properties_action = filtering_dict.get("is_include", True)
                segregated_properties = schema_manager.group_verify_properties_list(
                    properties=filtering_dict["filter_properties"]
                )
                property_list = schema_neo4j_queries.get_children(
                    neo4j_driver_instance,
                    uuid,
                    properties=segregated_properties,
                    is_include_action=properties_action,
                )
                complete_entities_list = schema_manager.get_complete_entities_list(
                    user_token,
                    property_list,
                    segregated_properties.trigger,
                    is_include_action=properties_action,
                    use_memcache=False,
                )
                # Final result
                _final_result = schema_manager.normalize_entities_list_for_response(
                    complete_entities_list,
                    segregated_properties,
                    is_include_action=properties_action,
                    is_strict=True,
                )
                final_result = schema_manager.remove_unauthorized_fields_from_response(
                    _final_result, unauthorized=not user_in_sennet_read_group(request)
                )
    # Return all the details if no property filtering
    else:
        children_list = schema_neo4j_queries.get_children(neo4j_driver_instance, uuid)

        # Generate trigger data and merge into a big dict
        # and skip some of the properties that are time-consuming to generate via triggers
        properties_to_skip = [
            # Properties to skip for Sample
            "direct_ancestor",
            # Properties to skip for Dataset
            "direct_ancestors",
            "collections",
            "upload",
            "title",
            "next_revision_uuid",
            "previous_revision_uuid",
            "next_revision_uuids",
            "previous_revision_uuids",
        ]

        complete_entities_list = schema_manager.get_complete_entities_list(
            user_token, children_list, properties_to_skip, use_memcache=True
        )

        # Final result after normalization
        _final_result = schema_manager.normalize_entities_list_for_response(complete_entities_list)
        final_result = schema_manager.remove_unauthorized_fields_from_response(
            _final_result, unauthorized=not user_in_sennet_read_group(request)
        )

    return jsonify(final_result)


"""
Get all siblings of the given entity

AWS API Gateway and Flask treat this endpoint as public accessible. Public/consortium
access rules apply.

Result filtering based on query string
For example: /entities/<id>/siblings?property=uuid

Parameters
----------
id : str
    The SenNet ID (e.g. SNT123.ABCD.456) or UUID of given entity

Returns
-------
json
    A list of all the siblings of the target entity
"""


@app.route("/entities/<id>/siblings", methods=["GET"])
@strip_whitespace_id()
def get_siblings(id):
    final_result = []

    # Token is not required, but if an invalid token provided,
    # we need to tell the client with a 401 error
    validate_token_if_auth_header_exists(request)

    # Use the internal token to query the target entity
    # since public entities don't require user token
    token = get_internal_token()

    # Get the entity dict from cache if exists
    # Otherwise query against uuid-api and neo4j to get the entity dict if the id exists
    entity_dict = query_target_entity(id)
    normalized_entity_type = entity_dict["entity_type"]
    uuid = entity_dict["uuid"]
    public_entity = True

    # Collection doesn't have ancestors via Activity nodes
    if normalized_entity_type == "Collection":
        abort_bad_req(f"Unsupported entity type of id {id}: {normalized_entity_type}")

    if schema_manager.entity_type_instanceof(normalized_entity_type, "Dataset"):
        # Only published/public datasets don't require token
        if entity_dict["status"].lower() != DATASET_STATUS_PUBLISHED:
            # Token is required and the user must belong to SenNet-READ group
            token = get_user_token(request, non_public_access_required=True)
            public_entity = False
    elif normalized_entity_type == "Sample":
        # The `data_access_level` of Sample can only be either 'public' or 'consortium'
        if entity_dict["data_access_level"] == ACCESS_LEVEL_CONSORTIUM:
            token = get_user_token(request, non_public_access_required=True)
            public_entity = False
    else:
        # Source and Upload will always get back an empty list
        # becuase their direct ancestor is Lab, which is being skipped by Neo4j query
        # So no need to execute the code below
        return jsonify(final_result)

    # By now, either the entity is public accessible or the user token has the correct access level
    # Result filtering based on query string
    status = None
    property_key = None
    include_revisions = None
    accepted_args = ["property", "status", "include-old-revisions"]
    if bool(request.args):
        for arg_name in request.args.keys():
            if arg_name not in accepted_args:
                abort_bad_req(f"{arg_name} is an unrecognized argument")
        property_key = request.args.get("property")
        status = request.args.get("status")
        include_revisions = request.args.get("include-old-revisions")
        if status is not None:
            status = status.lower()
            if status not in SchemaConstants.ALLOWED_DATASET_STATUSES:
                abort_bad_req(
                    "Invalid Dataset Status. Must be 'new', 'qa', or 'published' Case-Insensitive"
                )
        if property_key is not None:
            property_key = property_key.lower()
            result_filtering_accepted_property_keys = ["uuid"]
            if property_key not in result_filtering_accepted_property_keys:
                abort_bad_req(
                    f"Only the following property keys are supported in the query string: {COMMA_SEPARATOR.join(result_filtering_accepted_property_keys)}"
                )
        if include_revisions is not None:
            include_revisions = include_revisions.lower()
            if include_revisions not in ["true", "false"]:
                abort_bad_req(
                    "Invalid 'include-old-revisions'. Accepted values are 'true' and 'false' Case-Insensitive"
                )
            if include_revisions == "true":
                include_revisions = True
            else:
                include_revisions = False
    sibling_list = app_neo4j_queries.get_siblings(
        neo4j_driver_instance, uuid, status, property_key, include_revisions
    )
    if property_key is not None:
        return jsonify(sibling_list)
    # Generate trigger data
    # Skip some of the properties that are time-consuming to generate via triggers
    # Also skip next_revision_uuid and previous_revision_uuid for Dataset to avoid additional
    # checks when the target Dataset is public but the revisions are not public
    properties_to_skip = [
        # Properties to skip for Sample
        "direct_ancestor",
        # Properties to skip for Dataset
        "direct_ancestors",
        "collections",
        "upload",
        "title",
        "next_revision_uuid",
        "previous_revision_uuid",
        "associated_collection",
        "creation_action",
        "local_directory_rel_path",
        "previous_revision_uuids",
        "next_revision_uuids",
    ]

    complete_entities_list = schema_manager.get_complete_entities_list(
        token, sibling_list, properties_to_skip, use_memcache=True
    )
    # Final result after normalization
    _final_result = schema_manager.normalize_entities_list_for_response(complete_entities_list)
    final_result = schema_manager.remove_unauthorized_fields_from_response(
        _final_result, unauthorized=not user_in_sennet_read_group(request)
    )

    return jsonify(final_result)


"""
Get all tuplets of the given entity: sibling entities sharing an parent activity

AWS API Gateway and Flask treat this endpoint as public accessible. Public/consortium
access rules apply.

Result filtering based on query string
For example: /entities/{id}/tuplets?property=uuid

Parameters
----------
id : str
    The SenNet ID (e.g. SNT123.ABCD.456) or UUID of given entity

Returns
-------
json
    A list of all the tuplets of the target entity
"""


@app.route("/entities/<id>/tuplets", methods=["GET"])
@strip_whitespace_id()
def get_tuplets(id):
    final_result = []

    # Token is not required, but if an invalid token provided,
    # we need to tell the client with a 401 error
    validate_token_if_auth_header_exists(request)

    # Use the internal token to query the target entity
    # since public entities don't require user token
    token = get_internal_token()

    # Get the entity dict from cache if exists
    # Otherwise query against uuid-api and neo4j to get the entity dict if the id exists
    entity_dict = query_target_entity(id)
    normalized_entity_type = entity_dict["entity_type"]
    uuid = entity_dict["uuid"]
    public_entity = True

    # Collection doesn't have ancestors via Activity nodes
    if normalized_entity_type == "Collection":
        abort_bad_req(f"Unsupported entity type of id {id}: {normalized_entity_type}")

    if schema_manager.entity_type_instanceof(normalized_entity_type, "Dataset"):
        # Only published/public datasets don't require token
        if entity_dict["status"].lower() != DATASET_STATUS_PUBLISHED:
            # Token is required and the user must belong to SenNet-READ group
            token = get_user_token(request, non_public_access_required=True)
            public_entity = False
    elif normalized_entity_type == "Sample":
        # The `data_access_level` of Sample can only be either 'public' or 'consortium'
        if entity_dict["data_access_level"] == ACCESS_LEVEL_CONSORTIUM:
            token = get_user_token(request, non_public_access_required=True)
            public_entity = False
    else:
        # Source and Upload will always get back an empty list
        # becuase their direct ancestor is Lab, which is being skipped by Neo4j query
        # So no need to execute the code below
        return jsonify(final_result)

    # By now, either the entity is public accessible or the user token has the correct access level
    # Result filtering based on query string
    status = None
    property_key = None
    accepted_args = ["property", "status"]
    if bool(request.args):
        for arg_name in request.args.keys():
            if arg_name not in accepted_args:
                abort_bad_req(f"{arg_name} is an unrecognized argument")
        property_key = request.args.get("property")
        status = request.args.get("status")
        if status is not None:
            status = status.lower()
            if status not in SchemaConstants.ALLOWED_DATASET_STATUSES:
                abort_bad_req(
                    "Invalid Dataset Status. Must be 'new', 'qa', or 'published' Case-Insensitive"
                )
        if property_key is not None:
            property_key = property_key.lower()
            result_filtering_accepted_property_keys = ["uuid"]
            if property_key not in result_filtering_accepted_property_keys:
                abort_bad_req(
                    f"Only the following property keys are supported in the query string: {COMMA_SEPARATOR.join(result_filtering_accepted_property_keys)}"
                )
    tuplet_list = app_neo4j_queries.get_tuplets(neo4j_driver_instance, uuid, status, property_key)
    if property_key is not None:
        return jsonify(tuplet_list)
    # Generate trigger data
    # Skip some of the properties that are time-consuming to generate via triggers
    # Also skip next_revision_uuid and previous_revision_uuid for Dataset to avoid additional
    # checks when the target Dataset is public but the revisions are not public
    properties_to_skip = [
        # Properties to skip for Sample
        "direct_ancestor",
        # Properties to skip for Dataset
        "direct_ancestors",
        "collections",
        "upload",
        "title",
        "next_revision_uuid",
        "previous_revision_uuid",
        "associated_collection",
        "creation_action",
        "local_directory_rel_path",
        "previous_revision_uuids",
        "next_revision-uuids",
    ]

    complete_entities_list = schema_manager.get_complete_entities_list(
        token, tuplet_list, properties_to_skip, use_memcache=True
    )
    # Final result after normalization
    _final_result = schema_manager.normalize_entities_list_for_response(complete_entities_list)
    final_result = schema_manager.remove_unauthorized_fields_from_response(
        _final_result, unauthorized=not user_in_sennet_read_group(request)
    )

    return jsonify(final_result)


"""
Get all previous revisions of the given entity

Globus groups token is required by AWS API Gateway lambda authorizer

Result filtering based on query string
For example: /previous_revisions/<id>?property=uuid

Parameters
----------
id : str
    The SenNet ID (e.g. SNT123.ABCD.456) or UUID of given entity

Returns
-------
json
    A list of entities that are the previous revisions of the target entity
"""


@app.route("/previous_revisions/<id>", methods=["GET"])
@strip_whitespace_id()
def get_previous_revisions(id):
    # Get user token from Authorization header
    user_token = get_user_token(request)

    # Make sure the id exists in uuid-api and
    # the corresponding entity also exists in neo4j
    entity_dict = query_target_entity(id)
    uuid = entity_dict["uuid"]

    # Result filtering based on query string
    if bool(request.args):
        property_key = request.args.get("property")

        if property_key is not None:
            result_filtering_accepted_property_keys = ["uuid"]

            # Validate the target property
            if property_key not in result_filtering_accepted_property_keys:
                abort_bad_req(
                    f"Only the following property keys are supported in the query string: {COMMA_SEPARATOR.join(result_filtering_accepted_property_keys)}"
                )

            # Only return a list of the filtered property value of each entity
            # property_list = app_neo4j_queries.get_previous_revisions(neo4j_driver_instance, uuid, property_key)
            property_multi_list = app_neo4j_queries.get_previous_multi_revisions(
                neo4j_driver_instance, uuid, property_key
            )

            # Final result
            # final_result = property_list
            final_result = property_multi_list
        else:
            abort_bad_req(
                "The specified query string is not supported. Use '?property=<key>' to filter the result"
            )

        return jsonify(final_result)
    # Return all the details if no property filtering
    else:
        # descendants_list = app_neo4j_queries.get_previous_revisions(neo4j_driver_instance, uuid)
        descendants_multi_list = app_neo4j_queries.get_previous_multi_revisions(
            neo4j_driver_instance, uuid
        )

        # Generate trigger data and merge into a big dict
        # and skip some of the properties that are time-consuming to generate via triggers
        properties_to_skip = ["collections", "upload", "title", "direct_ancestors"]

        final_results = []
        for multi_list in descendants_multi_list:
            complete_entities_list = schema_manager.get_complete_entities_list(
                user_token, multi_list, properties_to_skip, use_memcache=True
            )
            # Final result after normalization
            final_results.append(
                schema_manager.normalize_entities_list_for_response(complete_entities_list)
            )

        return jsonify(final_results)


"""
Get all next revisions of the given entity

Globus groups token is required by AWS API Gateway lambda authorizer

Result filtering based on query string
For example: /next_revisions/<id>?property=uuid

Parameters
----------
id : str
    The SenNet ID (e.g. SNT123.ABCD.456) or UUID of given entity

Returns
-------
json
    A list of entities that are the next revisions of the target entity
"""


@app.route("/next_revisions/<id>", methods=["GET"])
@strip_whitespace_id()
def get_next_revisions(id):
    # Get user token from Authorization header
    user_token = get_user_token(request)

    # Make sure the id exists in uuid-api and
    # the corresponding entity also exists in neo4j
    entity_dict = query_target_entity(id)
    uuid = entity_dict["uuid"]

    # Result filtering based on query string
    if bool(request.args):
        property_key = request.args.get("property")

        if property_key is not None:
            result_filtering_accepted_property_keys = ["uuid"]

            # Validate the target property
            if property_key not in result_filtering_accepted_property_keys:
                abort_bad_req(
                    f"Only the following property keys are supported in the query string: {COMMA_SEPARATOR.join(result_filtering_accepted_property_keys)}"
                )

            # Only return a list of the filtered property value of each entity
            # property_list = app_neo4j_queries.get_next_revisions(neo4j_driver_instance, uuid, property_key)
            property_multi_list = app_neo4j_queries.get_next_multi_revisions(
                neo4j_driver_instance, uuid, property_key
            )

            # Final result
            final_result = property_multi_list
        else:
            abort_bad_req(
                "The specified query string is not supported. Use '?property=<key>' to filter the result"
            )

        return jsonify(final_result)
    # Return all the details if no property filtering
    else:
        # descendants_list = app_neo4j_queries.get_next_revisions(neo4j_driver_instance, uuid)
        descendants_multi_list = app_neo4j_queries.get_next_multi_revisions(
            neo4j_driver_instance, uuid
        )

        # Generate trigger data and merge into a big dict
        # and skip some of the properties that are time-consuming to generate via triggers
        properties_to_skip = ["collections", "upload", "title", "direct_ancestors"]

        final_results = []
        for multi_list in descendants_multi_list:
            complete_entities_list = schema_manager.get_complete_entities_list(
                user_token, multi_list, properties_to_skip, use_memcache=True
            )
            # Final result after normalization
            final_results.append(
                schema_manager.normalize_entities_list_for_response(complete_entities_list)
            )

        return jsonify(final_results)


"""
Redirect a request from a doi service for a dataset or collection

AWS API Gateway treats this endpoint as public accessible

Parameters
----------
id : str
    The SenNet ID (e.g. SNT123.ABCD.456) or UUID of the target entity
"""


# To continue supporting the already published collection DOIs
@app.route("/collection/redirect/<id>", methods=["GET"])
# New route
@app.route("/doi/redirect/<id>", methods=["GET"])
@strip_whitespace_id()
def doi_redirect(id):
    # Use the internal token to query the target entity
    # since public entities don't require user token
    token = get_internal_token()

    # Query target entity against uuid-api and neo4j and return as a dict if exists
    entity_dict = query_target_entity(id)

    entity_type = entity_dict["entity_type"]

    # Only for collection
    if entity_type not in ["Collection", "Epicollection", "Dataset", "Publication"]:
        abort_bad_req(
            "The target entity of the specified id must be a Collection or Dataset or Publication"
        )

    uuid = entity_dict["uuid"]

    # URL template
    redirect_url = app.config["DOI_REDIRECT_URL"]

    if (redirect_url.lower().find("<entity_type>") == -1) or (
        redirect_url.lower().find("<identifier>") == -1
    ):
        # Log the full stack trace, prepend a line with our message
        msg = "Incorrect configuration value for 'DOI_REDIRECT_URL'"
        logger.exception(msg)
        abort_internal_err(msg)

    rep_entity_type_pattern = re.compile(re.escape("<entity_type>"), re.RegexFlag.IGNORECASE)
    redirect_url = rep_entity_type_pattern.sub(entity_type.lower(), redirect_url)

    rep_identifier_pattern = re.compile(re.escape("<identifier>"), re.RegexFlag.IGNORECASE)
    redirect_url = rep_identifier_pattern.sub(uuid, redirect_url)

    resp = Response("Page has moved", 307)
    resp.headers["Location"] = redirect_url

    return resp


"""
Redirection method created for REFERENCE organ DOI redirection, but can be for others if needed

AWS API Gateway and Flask treat this endpoint as public accessible

Parameters
----------
snid : str
    The SenNet ID (e.g. SNT123.ABCD.456)
"""
# @app.route('/redirect/<snid>', methods=['GET'])
# def redirect(snid):
#     cid = snid.upper().strip()
#     if cid in reference_redirects:
#         redir_url = reference_redirects[cid]
#         resp = Response("page has moved", 307)
#         resp.headers['Location'] = redir_url
#         return resp
#     else:
#         return Response(f"{snid} not found.", 404)

"""
Get the Globus URL to the given Dataset or Upload

AWS API Gateway and Flask treat this endpoint as public accessible. Public/consortium
access rules apply.

It will provide a Globus URL to the dataset/upload directory in of three Globus endpoints based on the access
level of the user (public, consortium or protected), public only, of course, if no token is provided.
If a dataset/upload isn't found a 404 will be returned. There is a chance that a 500 can be returned, but not
likely under normal circumstances, only for a misconfigured or failing in some way endpoint.

If the Auth token is provided but is expired or invalid a 401 is returned. If access to the dataset/upload
is not allowed for the user (or lack of user) a 403 is returned.

Parameters
----------
id : str
    The SenNet ID (e.g. SNT123.ABCD.456) or UUID of given entity

Returns
-------
Response
    200 with the Globus Application URL to the directory of dataset/upload
    404 Dataset/Upload not found
    403 Access Forbidden
    401 Unauthorized (bad or expired token)
    500 Unexpected server or other error
"""


# Thd old routes for backward compatibility - will be deprecated eventually
@app.route("/entities/dataset/globus-url/<id>", methods=["GET"])
@app.route("/dataset/globus-url/<id>", methods=["GET"])
# New route
@app.route("/entities/<id>/globus-url", methods=["GET"])
@strip_whitespace_id()
def get_globus_url(id):
    # Token is not required, but if an invalid token provided,
    # we need to tell the client with a 401 error
    validate_token_if_auth_header_exists(request)

    # Use the internal token to query the target entity
    # since public entities don't require user token
    token = get_internal_token()

    # Query target entity against uuid-api and neo4j and return as a dict if exists
    # Then retrieve the allowable data access level (public, protected or consortium)
    # for the dataset and SenNet Component ID that the dataset belongs to
    entity_dict = query_target_entity(id)
    uuid = entity_dict["uuid"]
    normalized_entity_type = entity_dict["entity_type"]

    # Only for Dataset and Upload
    if normalized_entity_type not in ["Dataset", "Publication", "Upload"]:
        abort_bad_req(
            "The target entity of the specified id is not a Dataset, Publication nor a Upload"
        )

    # Upload doesn't have this 'data_access_level' property, we treat it as 'protected'
    # For Dataset, if no access level is present, default to protected too
    if "data_access_level" not in entity_dict or string_helper.isBlank(
        entity_dict["data_access_level"]
    ):
        entity_data_access_level = ACCESS_LEVEL_PROTECTED
    else:
        entity_data_access_level = entity_dict["data_access_level"]

    # Get the globus groups info based on the groups json file in commons package
    globus_groups_info = auth_helper_instance.get_globus_groups_info()
    groups_by_id_dict = globus_groups_info["by_id"]

    if "group_uuid" not in entity_dict or string_helper.isBlank(entity_dict["group_uuid"]):
        msg = f"The 'group_uuid' property is not set for {normalized_entity_type} with uuid: {uuid}"
        logger.exception(msg)
        abort_internal_err(msg)

    group_uuid = entity_dict["group_uuid"]

    # Validate the group_uuid
    try:
        schema_manager.validate_entity_group_uuid(group_uuid)
    except schema_errors.NoDataProviderGroupException:
        msg = f"Invalid 'group_uuid': {group_uuid} for {normalized_entity_type} with uuid: {uuid}"
        logger.exception(msg)
        abort_internal_err(msg)

    group_name = groups_by_id_dict[group_uuid]["displayname"]

    try:
        # Get user data_access_level based on token if provided
        # If no Authorization header, default user_info['data_access_level'] == 'public'
        # The user_info contains HIGHEST access level of the user based on the token
        # This call raises an HTTPException with a 401 if any auth issues encountered
        user_info = auth_helper_instance.getUserDataAccessLevel(request)
    # If returns HTTPException with a 401, expired/invalid token
    except HTTPException:
        abort_unauthorized("The provided token is invalid or expired")

    # The user is in the Globus group with full access to thie dataset,
    # so they have protected level access to it
    if ("hmgroupids" in user_info) and (group_uuid in user_info["hmgroupids"]):
        user_data_access_level = ACCESS_LEVEL_PROTECTED
    else:
        if "data_access_level" not in user_info:
            msg = f"Unexpected error, data access level could not be found for user trying to access {normalized_entity_type} id: {id}"
            logger.exception(msg)
            return abort_internal_err(msg)

        user_data_access_level = user_info["data_access_level"].lower()

    # construct the Globus URL based on the highest level of access that the user has
    # and the level of access allowed for the dataset
    # the first "if" checks to see if the user is a member of the Consortium group
    # that allows all access to this dataset, if so send them to the "protected"
    # endpoint even if the user doesn't have full access to all protected data
    globus_server_uuid = None
    dir_path = ""

    entity_status = entity_dict.get('status', '')

    # Note: `entity_data_access_level` for Upload is always default to 'protected'
    # public access
    if entity_data_access_level == ACCESS_LEVEL_PUBLIC:
        globus_server_uuid = app.config["GLOBUS_PUBLIC_ENDPOINT_UUID"]
        dir_path = dir_path + "/"
    # for protected data that is published but user does not have sufficient rights
    elif (entity_data_access_level == ACCESS_LEVEL_PROTECTED and equals(entity_status, 'Published')) and \
    (user_data_access_level == ACCESS_LEVEL_PUBLIC or user_data_access_level == ACCESS_LEVEL_CONSORTIUM):
        globus_server_uuid = app.config["GLOBUS_PUBLIC_ENDPOINT_UUID"]
        dir_path = dir_path + "/"
    # consortium access
    elif (entity_data_access_level == ACCESS_LEVEL_CONSORTIUM) and (
        not user_data_access_level == ACCESS_LEVEL_PUBLIC
    ):
        globus_server_uuid = app.config["GLOBUS_CONSORTIUM_ENDPOINT_UUID"]
        access_dir = access_level_prefix_dir(app.config["CONSORTIUM_DATA_SUBDIR"])
        dir_path = dir_path + access_dir + group_name + "/"
    # protected access
    elif (entity_data_access_level == ACCESS_LEVEL_PROTECTED) and (
        user_data_access_level == ACCESS_LEVEL_PROTECTED
    ):
        globus_server_uuid = app.config["GLOBUS_PROTECTED_ENDPOINT_UUID"]
        access_dir = access_level_prefix_dir(app.config["PROTECTED_DATA_SUBDIR"])
        dir_path = dir_path + access_dir + group_name + "/"

    if globus_server_uuid is None:
        abort_forbidden("Access not granted")

    dir_path = dir_path + uuid + "/"
    dir_path = urllib.parse.quote(dir_path, safe="")

    # https://app.globus.org/file-manager?origin_id=28bbb03c-a87d-4dd7-a661-7ea2fb6ea631&origin_path=%2FIEC%20Testing%20Group%2F03584b3d0f8b46de1b629f04be156879%2F
    url = (
        hm_file_helper.ensureTrailingSlashURL(app.config["GLOBUS_APP_BASE_URL"])
        + "file-manager?origin_id="
        + globus_server_uuid
        + "&origin_path="
        + dir_path
    )

    return Response(url, 200)


"""
Retrieve the latest (newest) revision of a Dataset

AWS API Gateway treats this endpoint as public accessible

Public/Consortium access rules apply - if no token/consortium access then
must be for a public dataset and the returned Dataset must be the latest public version.

Parameters
----------
id : str
    The SenNet ID (e.g. SNT123.ABCD.456) or UUID of target entity

Returns
-------
json
    The detail of the latest revision dataset if exists
    Otherwise an empty JSON object {}
"""


@app.route("/datasets/<id>/latest-revision", methods=["GET"])
@strip_whitespace_id()
def get_dataset_latest_revision(id):
    # Token is not required, but if an invalid token provided,
    # we need to tell the client with a 401 error
    validate_token_if_auth_header_exists(request)

    # Use the internal token to query the target entity
    # since public entities don't require user token
    token = get_internal_token()

    # Query target entity against uuid-api and neo4j and return as a dict if exists
    entity_dict = query_target_entity(id)
    normalized_entity_type = entity_dict["entity_type"]
    fields_to_exclude = schema_manager.get_fields_to_exclude(normalized_entity_type)
    uuid = entity_dict["uuid"]
    public_entity = True

    # Only for Dataset
    if not schema_manager.entity_type_instanceof(normalized_entity_type, "Dataset"):
        abort_bad_req("The entity of given id is not a Dataset or Publication")

    latest_revision_dict = {}

    # Only published/public datasets don't require token
    if entity_dict["status"].lower() != DATASET_STATUS_PUBLISHED:
        # Token is required and the user must belong to SenNet-READ group
        token = get_user_token(request, non_public_access_required=True)
        public_entity = False
        latest_revision_dict = app_neo4j_queries.get_dataset_latest_revision(
            neo4j_driver_instance, uuid
        )
    else:
        # Default to the latest "public" revision dataset
        # when no token or not a valid SenNet-Read token
        latest_revision_dict = app_neo4j_queries.get_dataset_latest_revision(
            neo4j_driver_instance, uuid, public=True
        )

        # Send back the real latest revision dataset if a valid SenNet-Read token presents
        if user_in_globus_read_group(request):
            latest_revision_dict = app_neo4j_queries.get_dataset_latest_revision(
                neo4j_driver_instance, uuid
            )

    # We'll need to return all the properties including those
    # generated by `on_read_trigger` to have a complete result
    # E.g., the 'previous_revision_uuid'
    # Here we skip the 'next_revision_uuid' property becase when the "public" latest revision dataset
    # is not the real latest revision, we don't want the users to see it
    properties_to_skip = ["next_revision_uuid", "next_revision_uuids"]

    # On entity retrieval, the 'on_read_trigger' doesn't really need a token
    complete_dict = schema_manager.get_complete_entity_result(
        token, latest_revision_dict, properties_to_skip, use_memcache=True
    )

    # Also normalize the result based on schema
    final_result = schema_manager.normalize_object_result_for_response("ENTITIES", complete_dict)

    if user_in_sennet_read_group(request) and public_entity:
        final_result = schema_manager.exclude_properties_from_response(
            fields_to_exclude, final_result
        )

    # Response with the dict
    return jsonify(final_result)


"""
Retrieve the calculated revision number of a Dataset

The calculated revision is number is based on the [:REVISION_OF] relationships
to the oldest dataset in a revision chain.
Where the oldest dataset = 1 and each newer version is incremented by one (1, 2, 3 ...)

AWS API Gateway treats this endpoint as public accessible

Public/Consortium access rules apply, if is for a non-public dataset
and no token or a token without membership in SenNet-Read group is sent with the request
then a 403 response should be returned.

Parameters
----------
id : str
    The SenNet ID (e.g. SNT123.ABCD.456) or UUID of target entity

Returns
-------
int
    The calculated revision number
"""


@app.route("/datasets/<id>/revision", methods=["GET"])
@strip_whitespace_id()
def get_dataset_revision_number(id):
    # Token is not required, but if an invalid token provided,
    # we need to tell the client with a 401 error
    validate_token_if_auth_header_exists(request)

    # Query target entity against uuid-api and neo4j and return as a dict if exists
    entity_dict = query_target_entity(id)
    normalized_entity_type = entity_dict["entity_type"]

    # Only for Dataset
    if not schema_manager.entity_type_instanceof(normalized_entity_type, "Dataset"):
        abort_bad_req("The entity of given id is not a Dataset or Publication")

    # Use the internal token to query the target entity
    # since public entities don't require user token
    token = get_internal_token()

    # Only published/public datasets don't require token
    if entity_dict["status"].lower() != DATASET_STATUS_PUBLISHED:
        # Token is required and the user must belong to SenNet-READ group
        token = get_user_token(request, non_public_access_required=True)

    # By now, either the entity is public accessible or
    # the user token has the correct access level
    revision_number = app_neo4j_queries.get_dataset_revision_number(
        neo4j_driver_instance, entity_dict["uuid"]
    )

    # Response with the integer
    return jsonify(revision_number)


"""
Retract a published dataset with a retraction reason and sub status

Data Admin access is required in AWS API Gateway and Flask

Takes as input a json body with required fields "retraction_reason" and "sub_status".
Authorization handled by gateway. Only token of SenNet-Data-Admin group can use this call.

Technically, the same can be achieved by making a PUT call to the generic entity update endpoint
with using a SenNet-Data-Admin group token. But doing this is strongly discouraged because we'll
need to add more validators to ensure when "retraction_reason" is provided, there must be a
"sub_status" filed and vise versa. So consider this call a special use case of entity update.

Parameters
----------
id : str
    The SenNet ID (e.g. SNT123.ABCD.456) or UUID of target dataset

Returns
-------
dict
    The updated dataset details
"""


@app.route("/datasets/<id>/retract", methods=["PUT"])
@require_data_admin()
@require_json(param="json_data_dict")
@strip_whitespace_id()
def retract_dataset(id: str, token: str, json_data_dict: dict):
    if READ_ONLY_MODE:
        abort_forbidden("Access not granted when entity-api in READ-ONLY mode")

    # Normalize user provided status
    if "sub_status" in json_data_dict:
        normalized_status = schema_manager.normalize_status(json_data_dict["sub_status"])
        json_data_dict["sub_status"] = normalized_status

    # Use beblow application-level validations to avoid complicating schema validators
    # The 'retraction_reason' and `sub_status` are the only required/allowed fields. No other fields allowed.
    # Must enforce this rule otherwise we'll need to run after update triggers if any other fields
    # get passed in (which should be done using the generic entity update call)
    if "retraction_reason" not in json_data_dict:
        abort_bad_req("Missing required field: retraction_reason")

    if "sub_status" not in json_data_dict:
        abort_bad_req("Missing required field: sub_status")

    if len(json_data_dict) > 2:
        abort_bad_req("Only retraction_reason and sub_status are allowed fields")

    # Retrieves the neo4j data for a given entity based on the id supplied.
    # The normalized entity-type from this entity is checked to be a dataset
    # If the entity is not a dataset and the dataset is not published, cannot retract
    entity_dict = query_target_entity(id)
    normalized_entity_type = entity_dict["entity_type"]

    # A bit more application-level validation
    if not schema_manager.entity_type_instanceof(normalized_entity_type, "Dataset"):
        abort_bad_req("The entity of given id is not a Dataset or Publication")

    # Validate request json against the yaml schema
    # The given value of `sub_status` is being validated at this step
    try:
        schema_manager.validate_json_data_against_schema(
            "ENTITIES", json_data_dict, normalized_entity_type, existing_entity_dict=entity_dict
        )
    except schema_errors.SchemaValidationException as e:
        # No need to log the validation errors
        abort_bad_req(str(e))

    # Execute property level validators defined in schema yaml before entity property update
    try:
        schema_manager.execute_property_level_validators(
            "ENTITIES",
            "before_property_update_validators",
            normalized_entity_type,
            request,
            entity_dict,
            json_data_dict,
        )
    except (
        schema_errors.MissingApplicationHeaderException,
        schema_errors.InvalidApplicationHeaderException,
        KeyError,
        ValueError,
    ) as e:
        abort_bad_req(e)

    # No need to call after_update() afterwards because retraction doesn't call any after_update_trigger methods
    merged_updated_dict = update_object_details(
        "ENTITIES", request, normalized_entity_type, token, json_data_dict, entity_dict
    )

    complete_dict = schema_manager.get_complete_entity_result(
        token, merged_updated_dict, use_memcache=False
    )

    # Will also filter the result based on schema
    normalized_complete_dict = schema_manager.normalize_object_result_for_response(
        "ENTITIES", complete_dict
    )

    # Also reindex the updated entity node in elasticsearch via search-api
    reindex_entity(entity_dict["uuid"], token)

    return jsonify(normalized_complete_dict)


"""
Retrieve a list of all revisions of a dataset from the id of any dataset in the chain.
E.g: If there are 5 revisions, and the id for revision 4 is given, a list of revisions
1-5 will be returned in reverse order (newest first). Non-public access is only required to
retrieve information on non-published datasets. Output will be a list of dictionaries. Each dictionary
contains the dataset revision number and its uuid. Optionally, the full dataset can be included for each.

By default, only the revision number and uuid is included. To include the full dataset, the query
parameter "include_dataset" can be given with the value of "true". If this parameter is not included or
is set to false, the dataset will not be included. For example, to include the full datasets for each revision,
use '/datasets/<id>/revisions?include_dataset=true'. To omit the datasets, either set include_dataset=false, or
simply do not include this parameter.

AWS API Gateway and Flask treat this endpoint as public accessible. Public/consortium
access rules apply.

Parameters
----------
id : str
    The SenNet ID (e.g. SNT123.ABCD.456) or UUID of target dataset

Returns
-------
list
    The list of revision datasets
"""


@app.route("/entities/<id>/revisions", methods=["GET"])
@app.route("/datasets/<id>/revisions", methods=["GET"])
@strip_whitespace_id()
def get_revisions_list(id):
    # Token is not required, but if an invalid token provided,
    # we need to tell the client with a 401 error
    validate_token_if_auth_header_exists(request)

    # By default, do not return dataset. Only return dataset if return_dataset is true
    show_dataset = False
    if bool(request.args):
        include_dataset = request.args.get("include_dataset")
        if (include_dataset is not None) and (include_dataset.lower() == "true"):
            show_dataset = True

    # Query target entity against uuid-api and neo4j and return as a dict if exists
    entity_dict = query_target_entity(id)
    normalized_entity_type = entity_dict["entity_type"]

    # Only for Dataset
    if not schema_manager.entity_type_instanceof(normalized_entity_type, "Dataset"):
        abort_bad_req("The entity is not a Dataset. Found entity type:" + normalized_entity_type)

    # Use the internal token to query the target entity
    # since public entities don't require user token
    token = get_internal_token()

    # Only published/public datasets don't require token
    if entity_dict["status"].lower() != DATASET_STATUS_PUBLISHED:
        # Token is required and the user must belong to SenNet-READ group
        token = get_user_token(request, non_public_access_required=True)

    # By now, either the entity is public accessible or
    # the user token has the correct access level
    # Get the all the sorted (DESC based on creation timestamp) revisions
    sorted_revisions_list = app_neo4j_queries.get_sorted_revisions(
        neo4j_driver_instance, entity_dict["uuid"]
    )

    # Skip some of the properties that are time-consuming to generate via triggers
    properties_to_skip = ["direct_ancestors", "collections", "upload", "title"]
    complete_revisions_list = schema_manager.get_complete_entities_list(
        token, sorted_revisions_list, properties_to_skip, use_memcache=True
    )
    normalized_revisions_list = schema_manager.normalize_entities_list_for_response(
        complete_revisions_list
    )
    fields_to_exclude = schema_manager.get_fields_to_exclude(normalized_entity_type)

    # Only check the very last revision (the first revision dict since normalized_revisions_list is already sorted DESC)
    # to determine if send it back or not
    is_in_read_group = True
    if not user_in_globus_read_group(request):
        is_in_read_group = False
        latest_revision = normalized_revisions_list[0]

        if latest_revision["status"].lower() != DATASET_STATUS_PUBLISHED:
            normalized_revisions_list.pop(0)

            # Also hide the 'next_revision_uuid' of the second last revision from response
            if "next_revision_uuid" in normalized_revisions_list[0]:
                normalized_revisions_list[0].pop("next_revision_uuid")

    # Now all we need to do is to compose the result list
    results = []
    revision_number = len(normalized_revisions_list)
    for revision in normalized_revisions_list:
        result = {"revision_number": revision_number, "uuid": revision["uuid"]}
        if show_dataset:
            result["dataset"] = revision
            if not is_in_read_group:
                result["dataset"] = schema_manager.exclude_properties_from_response(
                    fields_to_exclude, revision
                )
        results.append(result)
        revision_number -= 1

    return jsonify(results)


"""
Retrieve a list of all multi revisions of a dataset from the id of any dataset in the chain.
E.g: If there are 5 revisions, and the id for revision 4 is given, a list of revisions
1-5 will be returned in reverse order (newest first). Non-public access is only required to
retrieve information on non-published datasets. Output will be a list of dictionaries. Each dictionary
contains the dataset revision number and its list of uuids. Optionally, the full dataset can be included for each.

By default, only the revision number and uuids are included. To include the full dataset, the query
parameter "include_dataset" can be given with the value of "true". If this parameter is not included or
is set to false, the dataset will not be included. For example, to include the full datasets for each revision,
use '/datasets/<id>/multi-revisions?include_dataset=true'. To omit the datasets, either set include_dataset=false, or
simply do not include this parameter.

Parameters
----------
id : str
    The SenNet ID (e.g. SNT123.ABCD.456) or UUID of target dataset

Returns
-------
list
    The list of revision datasets
"""
# @app.route('/entities/<id>/multi-revisions', methods=['GET'])
# @app.route('/datasets/<id>/multi-revisions', methods=['GET'])
# def get_multi_revisions_list(id):
#     # By default, do not return dataset. Only return dataset if include_dataset is true
#     property_key = 'uuid'
#     if bool(request.args):
#         include_dataset = request.args.get('include_dataset')
#         if (include_dataset is not None) and (include_dataset.lower() == 'true'):
#             property_key = None
#     # Token is not required, but if an invalid token provided,
#     # we need to tell the client with a 401 error
#     validate_token_if_auth_header_exists(request)
#
#     # Use the internal token to query the target entity
#     # since public entities don't require user token
#     token = get_internal_token()
#
#     # Query target entity against uuid-api and neo4j and return as a dict if exists
#     entity_dict = query_target_entity(id)
#     normalized_entity_type = entity_dict['entity_type']
#
#     # Only for Dataset
#     if not schema_manager.entity_type_instanceof(normalized_entity_type, 'Dataset'):
#         abort_bad_req("The entity is not a Dataset. Found entity type:" + normalized_entity_type)
#
#     # Only published/public datasets don't require token
#     if entity_dict['status'].lower() != DATASET_STATUS_PUBLISHED:
#         # Token is required and the user must belong to SenNet-READ group
#         token = get_user_token(request, non_public_access_required=True)
#
#     # By now, either the entity is public accessible or
#     # the user token has the correct access level
#     # Get the all the sorted (DESC based on creation timestamp) revisions
#     sorted_revisions_list = app_neo4j_queries.get_sorted_multi_revisions(neo4j_driver_instance, entity_dict['uuid'],
#                                                                          fetch_all=user_in_globus_read_group(request),
#                                                                          property_key=property_key)
#
#     # Skip some of the properties that are time-consuming to generate via triggers
#     properties_to_skip = [
#         'direct_ancestors',
#         'collections',
#         'upload',
#         'title'
#     ]
#
#     normalized_revisions_list = []
#     sorted_revisions_list_merged = sorted_revisions_list[0] + sorted_revisions_list[1][::-1]
#
#     if property_key is None:
#         for revision in sorted_revisions_list_merged:
#             complete_revision_list = schema_manager.get_complete_entities_list(token, revision, properties_to_skip)
#             normal = schema_manager.normalize_entities_list_for_response(complete_revision_list)
#             normalized_revisions_list.append(normal)
#     else:
#         normalized_revisions_list = sorted_revisions_list_merged
#
#     # Now all we need to do is to compose the result list
#     results = []
#     revision_number = len(normalized_revisions_list)
#     for revision in normalized_revisions_list:
#         result = {
#             'revision_number': revision_number,
#             'uuids': revision
#         }
#         results.append(result)
#         revision_number -= 1
#
#     return jsonify(results)


"""
Get all organs associated with a given dataset

AWS API Gateway and Flask treat this endpoint as public accessible. Public/consortium
access rules apply.

Parameters
----------
id : str
    The SenNet ID (e.g. SNT123.ABCD.456) or UUID of given entity

Returns
-------
json
    a list of all the organs associated with the target dataset
"""


@app.route("/datasets/<id>/organs", methods=["GET"])
@strip_whitespace_id()
def get_associated_organs_from_dataset(id):
    # Token is not required, but if an invalid token provided,
    # we need to tell the client with a 401 error
    validate_token_if_auth_header_exists(request)

    # Query target entity against uuid-api and neo4j and return as a dict if exists
    entity_dict = query_target_entity(id)
    normalized_entity_type = entity_dict["entity_type"]

    # Only for Dataset
    if not schema_manager.entity_type_instanceof(normalized_entity_type, "Dataset"):
        abort_bad_req("The entity of given id is not a Dataset or Publication")

    # Use the internal token to query the target entity
    # since public entities don't require user token
    token = get_internal_token()
    excluded_fields = schema_manager.get_fields_to_exclude("Sample")
    public_entity = True

    # published/public datasets don't require token
    if entity_dict["status"].lower() != DATASET_STATUS_PUBLISHED:
        # Token is required and the user must belong to SenNet-READ group
        token = get_user_token(request, non_public_access_required=True)
        public_entity = False

    # By now, either the entity is public accessible or
    # the user token has the correct access level
    associated_organs = app_neo4j_queries.get_associated_organs_from_dataset(
        neo4j_driver_instance, entity_dict["uuid"]
    )

    # If there are zero items in the list associated organs, then there are no associated
    # Organs and a 404 will be returned.
    if len(associated_organs) < 1:
        abort_not_found("the dataset does not have any associated organs")

    complete_entities_list = schema_manager.get_complete_entities_list(
        token, associated_organs, use_memcache=True
    )

    # Final result after normalization
    final_result = schema_manager.normalize_entities_list_for_response(complete_entities_list)

    if public_entity and not user_in_sennet_read_group(request):
        filtered_organs_list = []
        for organ in final_result:
            filtered_organs_list.append(
                schema_manager.exclude_properties_from_response(excluded_fields, organ)
            )
        final_result = filtered_organs_list

    return jsonify(final_result)


"""
Get all samples associated with a given dataset

AWS API Gateway and Flask treat this endpoint as public accessible. Public/consortium
access rules apply.

Parameters
----------
id : str
    The SenNet ID (e.g. SNT123.ABCD.456) or UUID of given entity

Returns
-------
json
    a list of all the samples associated with the target dataset
"""


@app.route("/datasets/<id>/samples", methods=["GET"])
@strip_whitespace_id()
def get_associated_samples_from_dataset(id):
    # Token is not required, but if an invalid token provided,
    # we need to tell the client with a 401 error
    validate_token_if_auth_header_exists(request)

    # Query target entity against uuid-api and neo4j and return as a dict if exists
    entity_dict = query_target_entity(id)
    normalized_entity_type = entity_dict["entity_type"]

    # Only for Dataset
    if not schema_manager.entity_type_instanceof(normalized_entity_type, "Dataset"):
        abort_bad_req("The entity of given id is not a Dataset")

    # Use the internal token to query the target entity
    # since public entities don't require user token
    token = get_internal_token()
    public_entity = True

    # published/public datasets don't require token
    if entity_dict["status"].lower() != DATASET_STATUS_PUBLISHED:
        # Token is required and the user must belong to SenNet-READ group
        token = get_user_token(request, non_public_access_required=True)
        public_entity = False

    # By now, either the entity is public accessible or the user token has the correct access level
    associated_samples = app_neo4j_queries.get_associated_samples_from_dataset(
        neo4j_driver_instance, entity_dict["uuid"]
    )

    # If there are zero items in the list associated_samples, then there are no associated
    # samples and a 404 will be returned.
    if len(associated_samples) < 1:
        abort_not_found("the dataset does not have any associated samples")

    complete_entities_list = schema_manager.get_complete_entities_list(
        token, associated_samples, use_memcache=True
    )

    # Final result after normalization
    _final_result = schema_manager.normalize_entities_list_for_response(complete_entities_list)
    final_result = schema_manager.remove_unauthorized_fields_from_response(
        _final_result, unauthorized=not user_in_sennet_read_group(request)
    )

    return jsonify(final_result)


"""
Get all sources associated with a given dataset

AWS API Gateway and Flask treat this endpoint as public accessible. Public/consortium
access rules apply.

Parameters
----------
id : str
    The SenNet ID (e.g. SNT123.ABCD.456) or UUID of given entity

Returns
-------
json
    a list of all the sources associated with the target dataset
"""


@app.route("/datasets/<id>/sources", methods=["GET"])
@strip_whitespace_id()
def get_associated_sources_from_dataset(id):
    # Token is not required, but if an invalid token provided,
    # we need to tell the client with a 401 error
    validate_token_if_auth_header_exists(request)

    # Query target entity against uuid-api and neo4j and return as a dict if exists
    entity_dict = query_target_entity(id)
    normalized_entity_type = entity_dict["entity_type"]

    # Only for Dataset
    if not schema_manager.entity_type_instanceof(normalized_entity_type, "Dataset"):
        abort_bad_req("The entity of given id is not a Dataset")

    # Use the internal token to query the target entity
    # since public entities don't require user token
    token = get_internal_token()
    public_entity = True

    # published/public datasets don't require token
    if entity_dict["status"].lower() != DATASET_STATUS_PUBLISHED:
        # Token is required and the user must belong to SenNet-READ group
        token = get_user_token(request, non_public_access_required=True)
        public_entity = False

    # By now, either the entity is public accessible or the user token has the correct access level
    associated_sources = app_neo4j_queries.get_associated_sources_from_dataset(
        neo4j_driver_instance, entity_dict["uuid"]
    )

    # If there are zero items in the list associated_sources, then there are no associated
    # sources and a 404 will be returned.
    if len(associated_sources) < 1:
        abort_not_found("the dataset does not have any associated sources")

    complete_entities_list = schema_manager.get_complete_entities_list(
        token, associated_sources, use_memcache=True
    )

    # Final result after normalization
    _final_result = schema_manager.normalize_entities_list_for_response(complete_entities_list)
    final_result = schema_manager.remove_unauthorized_fields_from_response(
        _final_result, unauthorized=not user_in_sennet_read_group(request)
    )

    return jsonify(final_result)


"""
Get the complete provenance info for all datasets

AWS API Gateway and Flask treat this endpoint as public accessible. Public/consortium
access rules apply.

Authentication
--------------
No token is required, however if a token is given it must be valid or an error will be raised. If no token with SenNet
Read Group access is given, only datasets designated as "published" will be returned

Query Parameters
----------------
format : string
    Designates the output format of the returned data. Accepted values are "json" and "tsv". If none provided, by
    default will return a tsv.
group_uuid : string
    Filters returned datasets by a given group uuid.
organ : string
    Filters returned datasets related to a samples of the given organ. Accepts 2 character organ codes. These codes
    must match the organ types yaml at https://raw.githubusercontent.com/sennetconsortium/search-api/master/src/search-schema/data/definitions/enums/organ_types.yaml
    or an error will be raised
has_rui_info : string
    Accepts strings "true" or "false. Any other value will result in an error. If true, only datasets connected to
    an sample that contain rui info will be returned. If false, only datasets that are NOT connected to samples
    containing rui info will be returned. By default, no filtering is performed.
dataset_status : string
    Filters results by dataset status. Accepted values are "Published", "QA", and "NEW". If a user only has access
    to published datasets and enters QA or New, an error will be raised. By default, no filtering is performed

Returns
-------
json
    an array of each datatset's provenance info
tsv
    a text file of tab separated values where each row is a dataset and the columns include all its prov info
"""


@app.route("/datasets/prov-info", methods=["GET"])
def get_prov_info():
    # String constants
    HEADER_DATASET_UUID = "dataset_uuid"
    HEADER_DATASET_SENNET_ID = "dataset_sennet_id"
    HEADER_DATASET_STATUS = "dataset_status"
    HEADER_DATASET_GROUP_NAME = "dataset_group_name"
    HEADER_DATASET_GROUP_UUID = "dataset_group_uuid"
    HEADER_DATASET_DATE_TIME_CREATED = "dataset_date_time_created"
    HEADER_DATASET_CREATED_BY_EMAIL = "dataset_created_by_email"
    HEADER_DATASET_DATE_TIME_MODIFIED = "dataset_date_time_modified"
    HEADER_DATASET_MODIFIED_BY_EMAIL = "dataset_modified_by_email"
    HEADER_DATASET_LAB_ID = "lab_id_or_name"
    HEADER_DATASET_DATASET_TYPE = "dataset_dataset_type"
    HEADER_DATASET_PORTAL_URL = "dataset_portal_url"
    HEADER_FIRST_SAMPLE_SENNET_ID = "first_sample_sennet_id"
    HEADER_FIRST_SAMPLE_UUID = "first_sample_uuid"
    HEADER_FIRST_SAMPLE_CATEGORY = "first_sample_category"
    HEADER_FIRST_SAMPLE_PORTAL_URL = "first_sample_portal_url"
    HEADER_ORGAN_SENNET_ID = "organ_sennet_id"
    HEADER_ORGAN_UUID = "organ_uuid"
    HEADER_ORGAN_TYPE = "organ_type"
    HEADER_SOURCE_SENNET_ID = "source_sennet_id"
    HEADER_SOURCE_UUID = "source_uuid"
    HEADER_SOURCE_GROUP_NAME = "source_group_name"
    HEADER_RUI_LOCATION_SENNET_ID = "rui_location_sennet_id"
    HEADER_RUI_LOCATION_UUID = "rui_location_uuid"
    HEADER_SAMPLE_METADATA_SENNET_ID = "sample_metadata_sennet_id"
    HEADER_SAMPLE_METADATA_UUID = "sample_metadata_uuid"
    HEADER_PROCESSED_DATASET_UUID = "processed_dataset_uuid"
    HEADER_PROCESSED_DATASET_SENNET_ID = "processed_dataset_sennet_id"
    HEADER_PROCESSED_DATASET_STATUS = "processed_dataset_status"
    HEADER_PROCESSED_DATASET_PORTAL_URL = "processed_dataset_portal_url"
    ORGAN_TYPES = Ontology.ops(
        as_data_dict=True, data_as_val=True, val_key="organ_uberon", prop_callback=None
    ).organ_types()
    HEADER_PREVIOUS_VERSION_SENNET_IDS = "previous_version_sennet_ids"

    headers = [
        HEADER_DATASET_UUID,
        HEADER_DATASET_SENNET_ID,
        HEADER_DATASET_STATUS,
        HEADER_DATASET_GROUP_NAME,
        HEADER_DATASET_GROUP_UUID,
        HEADER_DATASET_DATE_TIME_CREATED,
        HEADER_DATASET_CREATED_BY_EMAIL,
        HEADER_DATASET_DATE_TIME_MODIFIED,
        HEADER_DATASET_MODIFIED_BY_EMAIL,
        HEADER_DATASET_LAB_ID,
        HEADER_DATASET_DATASET_TYPE,
        HEADER_DATASET_PORTAL_URL,
        HEADER_FIRST_SAMPLE_SENNET_ID,
        HEADER_FIRST_SAMPLE_UUID,
        HEADER_FIRST_SAMPLE_CATEGORY,
        HEADER_FIRST_SAMPLE_PORTAL_URL,
        HEADER_ORGAN_SENNET_ID,
        HEADER_ORGAN_UUID,
        HEADER_ORGAN_TYPE,
        HEADER_SOURCE_SENNET_ID,
        HEADER_SOURCE_UUID,
        HEADER_SOURCE_GROUP_NAME,
        HEADER_RUI_LOCATION_SENNET_ID,
        HEADER_RUI_LOCATION_UUID,
        HEADER_SAMPLE_METADATA_SENNET_ID,
        HEADER_SAMPLE_METADATA_UUID,
        HEADER_PROCESSED_DATASET_UUID,
        HEADER_PROCESSED_DATASET_SENNET_ID,
        HEADER_PROCESSED_DATASET_STATUS,
        HEADER_PROCESSED_DATASET_PORTAL_URL,
        HEADER_PREVIOUS_VERSION_SENNET_IDS,
    ]
    published_only = True

    # Token is not required, but if an invalid token is provided,
    # we need to tell the client with a 401 error
    validate_token_if_auth_header_exists(request)

    if user_in_globus_read_group(request):
        published_only = False

    # Processing and validating query parameters
    accepted_arguments = ["format", "organ", "has_rui_info", "dataset_status", "group_uuid"]
    return_json = False
    param_dict = {}
    if bool(request.args):
        for argument in request.args:
            if argument not in accepted_arguments:
                abort_bad_req(f"{argument} is an unrecognized argument.")
        return_format = request.args.get("format")
        if return_format is not None:
            if return_format.lower() not in ["json", "tsv"]:
                abort_bad_req(
                    "Invalid Format. Accepted formats are json and tsv. If no format is given, TSV will be the default"
                )
            if return_format.lower() == "json":
                return_json = True
        group_uuid = request.args.get("group_uuid")
        if group_uuid is not None:
            groups_by_id_dict = auth_helper_instance.get_globus_groups_info()["by_id"]
            if group_uuid not in groups_by_id_dict:
                abort_bad_req("Invalid Group UUID.")
            if not groups_by_id_dict[group_uuid]["data_provider"]:
                abort_bad_req("Invalid Group UUID. Group must be a data provider")
            param_dict["group_uuid"] = group_uuid
        organ = request.args.get("organ")
        if organ is not None:
            organ = organ.upper()
            validate_organ_code(organ)
            param_dict["organ"] = organ
        has_rui_info = request.args.get("has_rui_info")
        if has_rui_info is not None:
            if has_rui_info.lower() not in ["true", "false"]:
                abort_bad_req(
                    "Invalid value for 'has_rui_info'. Only values of true or false are acceptable"
                )
            param_dict["has_rui_info"] = has_rui_info
        dataset_status = request.args.get("dataset_status")
        if dataset_status is not None:
            if dataset_status.lower() not in ["new", "qa", "published"]:
                abort_bad_req(
                    "Invalid Dataset Status. Must be 'new', 'qa', or 'published' Case-Insensitive"
                )
            if published_only and dataset_status.lower() != "published":
                abort_bad_req(
                    "Invalid Dataset Status. No auth token given or token is not a member of SenNet-Read "
                    "Group. If no token with SenNet-Read Group access is given, only datasets marked "
                    "'Published' are available. Try again with a proper token, or change/remove "
                    "dataset_status"
                )
            if not published_only:
                param_dict["dataset_status"] = dataset_status

    # Instantiation of the list dataset_prov_list
    dataset_prov_list = []

    # Call to app_neo4j_queries to prepare and execute the database query
    prov_info = app_neo4j_queries.get_prov_info(neo4j_driver_instance, param_dict, published_only)

    # Each dataset's provinence info is placed into a dictionary
    for dataset in prov_info:
        internal_dict = collections.OrderedDict()
        internal_dict[HEADER_DATASET_UUID] = dataset["uuid"]
        internal_dict[HEADER_DATASET_SENNET_ID] = dataset["sennet_id"]
        internal_dict[HEADER_DATASET_STATUS] = dataset["status"]
        internal_dict[HEADER_DATASET_GROUP_NAME] = dataset["group_name"]
        internal_dict[HEADER_DATASET_GROUP_UUID] = dataset["group_uuid"]
        internal_dict[HEADER_DATASET_DATE_TIME_CREATED] = datetime.fromtimestamp(
            int(dataset["created_timestamp"] / 1000.0)
        )
        internal_dict[HEADER_DATASET_CREATED_BY_EMAIL] = dataset["created_by_user_email"]
        internal_dict[HEADER_DATASET_DATE_TIME_MODIFIED] = datetime.fromtimestamp(
            int(dataset["last_modified_timestamp"] / 1000.0)
        )
        internal_dict[HEADER_DATASET_MODIFIED_BY_EMAIL] = dataset["last_modified_user_email"]
        internal_dict[HEADER_DATASET_LAB_ID] = dataset["lab_dataset_id"]
        internal_dict[HEADER_DATASET_DATASET_TYPE] = dataset["dataset_type"]

        internal_dict[HEADER_DATASET_PORTAL_URL] = (
            app.config["DOI_REDIRECT_URL"]
            .replace("<entity_type>", "dataset")
            .replace("<identifier>", dataset["uuid"])
        )

        # first_sample properties are retrieved from its own dictionary
        if dataset["first_sample"] is not None:
            first_sample_sennet_id_list = []
            first_sample_uuid_list = []
            first_sample_category_list = []
            first_sample_portal_url_list = []
            for item in dataset["first_sample"]:
                first_sample_sennet_id_list.append(item["sennet_id"])
                first_sample_uuid_list.append(item["uuid"])
                first_sample_category_list.append(item["sample_category"])
                first_sample_portal_url_list.append(
                    app.config["DOI_REDIRECT_URL"]
                    .replace("<entity_type>", "sample")
                    .replace("<identifier>", item["uuid"])
                )
            internal_dict[HEADER_FIRST_SAMPLE_SENNET_ID] = first_sample_sennet_id_list
            internal_dict[HEADER_FIRST_SAMPLE_UUID] = first_sample_uuid_list
            internal_dict[HEADER_FIRST_SAMPLE_CATEGORY] = first_sample_category_list
            internal_dict[HEADER_FIRST_SAMPLE_PORTAL_URL] = first_sample_portal_url_list
            if return_json is False:
                internal_dict[HEADER_FIRST_SAMPLE_SENNET_ID] = ",".join(first_sample_sennet_id_list)
                internal_dict[HEADER_FIRST_SAMPLE_UUID] = ",".join(first_sample_uuid_list)
                internal_dict[HEADER_FIRST_SAMPLE_CATEGORY] = ",".join(first_sample_category_list)
                internal_dict[HEADER_FIRST_SAMPLE_PORTAL_URL] = ",".join(
                    first_sample_portal_url_list
                )

        # distinct_organ properties are retrieved from its own dictionary
        if dataset["distinct_organ"] is not None:
            distinct_organ_sennet_id_list = []
            distinct_organ_uuid_list = []
            distinct_organ_type_list = []

            for item in dataset["distinct_organ"]:
                distinct_organ_sennet_id_list.append(item["sennet_id"])
                distinct_organ_uuid_list.append(item["uuid"])
                for organ_type in ORGAN_TYPES:
                    if ORGAN_TYPES[organ_type]["organ_uberon"] == item["organ"]:
                        distinct_organ_type_list.append(ORGAN_TYPES[organ_type]["term"])
                        break
            internal_dict[HEADER_ORGAN_SENNET_ID] = distinct_organ_sennet_id_list
            internal_dict[HEADER_ORGAN_UUID] = distinct_organ_uuid_list
            internal_dict[HEADER_ORGAN_TYPE] = distinct_organ_type_list
            if return_json is False:
                internal_dict[HEADER_ORGAN_SENNET_ID] = ",".join(distinct_organ_sennet_id_list)
                internal_dict[HEADER_ORGAN_UUID] = ",".join(distinct_organ_uuid_list)
                internal_dict[HEADER_ORGAN_TYPE] = ",".join(distinct_organ_type_list)

        # distinct_source properties are retrieved from its own dictionary
        if dataset["distinct_source"] is not None:
            distinct_source_sennet_id_list = []
            distinct_source_uuid_list = []
            distinct_source_group_name_list = []
            for item in dataset["distinct_source"]:
                distinct_source_sennet_id_list.append(item["sennet_id"])
                distinct_source_uuid_list.append(item["uuid"])
                distinct_source_group_name_list.append(item["group_name"])
            internal_dict[HEADER_SOURCE_SENNET_ID] = distinct_source_sennet_id_list
            internal_dict[HEADER_SOURCE_UUID] = distinct_source_uuid_list
            internal_dict[HEADER_SOURCE_GROUP_NAME] = distinct_source_group_name_list
            if return_json is False:
                internal_dict[HEADER_SOURCE_SENNET_ID] = ",".join(distinct_source_sennet_id_list)
                internal_dict[HEADER_SOURCE_UUID] = ",".join(distinct_source_uuid_list)
                internal_dict[HEADER_SOURCE_GROUP_NAME] = ",".join(distinct_source_group_name_list)

        # distinct_rui_sample properties are retrieved from its own dictionary
        if dataset["distinct_rui_sample"] is not None:
            rui_location_sennet_id_list = []
            rui_location_uuid_list = []
            for item in dataset["distinct_rui_sample"]:
                rui_location_sennet_id_list.append(item["sennet_id"])
                rui_location_uuid_list.append(item["uuid"])
            internal_dict[HEADER_RUI_LOCATION_SENNET_ID] = rui_location_sennet_id_list
            internal_dict[HEADER_RUI_LOCATION_UUID] = rui_location_uuid_list
            if return_json is False:
                internal_dict[HEADER_RUI_LOCATION_SENNET_ID] = ",".join(rui_location_sennet_id_list)
                internal_dict[HEADER_RUI_LOCATION_UUID] = ",".join(rui_location_uuid_list)

        # distinct_metasample properties are retrieved from its own dictionary
        if dataset["distinct_metasample"] is not None:
            metasample_sennet_id_list = []
            metasample_uuid_list = []
            for item in dataset["distinct_metasample"]:
                metasample_sennet_id_list.append(item["sennet_id"])
                metasample_uuid_list.append(item["uuid"])
            internal_dict[HEADER_SAMPLE_METADATA_SENNET_ID] = metasample_sennet_id_list
            internal_dict[HEADER_SAMPLE_METADATA_UUID] = metasample_uuid_list
            if return_json is False:
                internal_dict[HEADER_SAMPLE_METADATA_SENNET_ID] = ",".join(
                    metasample_sennet_id_list
                )
                internal_dict[HEADER_SAMPLE_METADATA_UUID] = ",".join(metasample_uuid_list)

        # processed_dataset properties are retrived from its own dictionary
        if dataset["processed_dataset"] is not None:
            processed_dataset_uuid_list = []
            processed_dataset_sennet_id_list = []
            processed_dataset_status_list = []
            processed_dataset_portal_url_list = []
            for item in dataset["processed_dataset"]:
                processed_dataset_uuid_list.append(item["uuid"])
                processed_dataset_sennet_id_list.append(item["sennet_id"])
                processed_dataset_status_list.append(item["status"])
                processed_dataset_portal_url_list.append(
                    app.config["DOI_REDIRECT_URL"]
                    .replace("<entity_type>", "dataset")
                    .replace("<identifier>", item["uuid"])
                )
            internal_dict[HEADER_PROCESSED_DATASET_UUID] = processed_dataset_uuid_list
            internal_dict[HEADER_PROCESSED_DATASET_SENNET_ID] = processed_dataset_sennet_id_list
            internal_dict[HEADER_PROCESSED_DATASET_STATUS] = processed_dataset_status_list
            internal_dict[HEADER_PROCESSED_DATASET_PORTAL_URL] = processed_dataset_portal_url_list
            if return_json is False:
                internal_dict[HEADER_PROCESSED_DATASET_UUID] = ",".join(processed_dataset_uuid_list)
                internal_dict[HEADER_PROCESSED_DATASET_UUID] = ",".join(
                    processed_dataset_sennet_id_list
                )
                internal_dict[HEADER_PROCESSED_DATASET_UUID] = ",".join(
                    processed_dataset_status_list
                )
                internal_dict[HEADER_PROCESSED_DATASET_UUID] = ",".join(
                    processed_dataset_portal_url_list
                )

        if dataset["previous_version_sennet_ids"] is not None:
            previous_version_sennet_ids_list = []
            for item in dataset["previous_version_sennet_ids"]:
                previous_version_sennet_ids_list.append(item)
            internal_dict[HEADER_PREVIOUS_VERSION_SENNET_IDS] = previous_version_sennet_ids_list
            if return_json is False:
                internal_dict[HEADER_PREVIOUS_VERSION_SENNET_IDS] = ",".join(
                    previous_version_sennet_ids_list
                )

        # Each dataset's dictionary is added to the list to be returned
        dataset_prov_list.append(internal_dict)

    # if return_json is true, this dictionary is ready to be returned already
    if return_json:
        return jsonify(dataset_prov_list)

    # if return_json is false, the data must be converted to be returned as a tsv
    else:
        new_tsv_file = StringIO()
        writer = csv.DictWriter(new_tsv_file, fieldnames=headers, delimiter="\t")
        writer.writeheader()
        writer.writerows(dataset_prov_list)
        new_tsv_file.seek(0)
        output = Response(new_tsv_file, mimetype="text/tsv")
        output.headers["Content-Disposition"] = "attachment; filename=prov-info.tsv"
        return output


"""
Get the complete provenance info for a given dataset

AWS API Gateway and Flask treat this endpoint as public accessible. Public/consortium
access rules apply.

Authentication
--------------
No token is required, however if a token is given it must be valid or an error will be raised. If no token with SenNet
Read Group access is given, only datasets designated as "published" will be returned

Query Parameters
----------------
format : string
        Designates the output format of the returned data. Accepted values are "json" and "tsv". If none provided, by
        default will return a tsv.

Path Parameters
---------------
id : string
    A SenNet_ID or UUID for a dataset. If an invalid dataset id is given, an error will be raised

Returns
-------
json
    an array of each datatset's provenance info
tsv
    a text file of tab separated values where each row is a dataset and the columns include all its prov info
"""


@app.route("/datasets/<id>/prov-info", methods=["GET"])
@strip_whitespace_id()
def get_prov_info_for_dataset(id):
    # Token is not required, but if an invalid token provided,
    # we need to tell the client with a 401 error
    validate_token_if_auth_header_exists(request)

    # Query target entity against uuid-api and neo4j and return as a dict if exists
    entity_dict = query_target_entity(id)
    normalized_entity_type = entity_dict["entity_type"]

    # Only for Dataset
    if normalized_entity_type != "Dataset":
        abort_bad_req("The entity of given id is not a Dataset")

    # published/public datasets don't require token
    if entity_dict["status"].lower() != DATASET_STATUS_PUBLISHED:
        # Token is required and the user must belong to SenNet-READ group
        get_user_token(request, non_public_access_required=True)

    return_json = False
    dataset_prov_list = []
    include_samples = []
    if bool(request.args):
        return_format = request.args.get("format")
        if (return_format is not None) and (return_format.lower() == "json"):
            return_json = True
        include_samples_req = request.args.get("include_samples")
        if include_samples_req is not None:
            include_samples = include_samples_req.lower().split(",")

    HEADER_DATASET_UUID = "dataset_uuid"
    HEADER_DATASET_SENNET_ID = "dataset_sennet_id"
    HEADER_DATASET_STATUS = "dataset_status"
    HEADER_DATASET_GROUP_NAME = "dataset_group_name"
    HEADER_DATASET_GROUP_UUID = "dataset_group_uuid"
    HEADER_DATASET_DATE_TIME_CREATED = "dataset_date_time_created"
    HEADER_DATASET_CREATED_BY_EMAIL = "dataset_created_by_email"
    HEADER_DATASET_DATE_TIME_MODIFIED = "dataset_date_time_modified"
    HEADER_DATASET_MODIFIED_BY_EMAIL = "dataset_modified_by_email"
    HEADER_DATASET_LAB_ID = "lab_id_or_name"
    HEADER_DATASET_DATASET_TYPE = "dataset_dataset_type"
    HEADER_DATASET_PORTAL_URL = "dataset_portal_url"
    HEADER_FIRST_SAMPLE_SENNET_ID = "first_sample_sennet_id"
    HEADER_FIRST_SAMPLE_UUID = "first_sample_uuid"
    HEADER_FIRST_SAMPLE_CATEGORY = "first_sample_category"
    HEADER_FIRST_SAMPLE_PORTAL_URL = "first_sample_portal_url"
    HEADER_ORGAN_SENNET_ID = "organ_sennet_id"
    HEADER_ORGAN_UUID = "organ_uuid"
    HEADER_ORGAN_TYPE = "organ_type"
    HEADER_SOURCE_SENNET_ID = "source_sennet_id"
    HEADER_SOURCE_UUID = "source_uuid"
    HEADER_SOURCE_GROUP_NAME = "source_group_name"
    HEADER_RUI_LOCATION_SENNET_ID = "rui_location_sennet_id"
    HEADER_RUI_LOCATION_UUID = "rui_location_uuid"
    HEADER_SAMPLE_METADATA_SENNET_ID = "sample_metadata_sennet_id"
    HEADER_SAMPLE_METADATA_UUID = "sample_metadata_uuid"
    HEADER_PROCESSED_DATASET_UUID = "processed_dataset_uuid"
    HEADER_PROCESSED_DATASET_SENNET_ID = "processed_dataset_sennet_id"
    HEADER_PROCESSED_DATASET_STATUS = "processed_dataset_status"
    HEADER_PROCESSED_DATASET_PORTAL_URL = "processed_dataset_portal_url"
    HEADER_DATASET_SAMPLES = "dataset_samples"
    ORGAN_TYPES = Ontology.ops(
        as_data_dict=True, data_as_val=True, val_key="organ_uberon", prop_callback=None
    ).organ_types()

    headers = [
        HEADER_DATASET_UUID,
        HEADER_DATASET_SENNET_ID,
        HEADER_DATASET_STATUS,
        HEADER_DATASET_GROUP_NAME,
        HEADER_DATASET_GROUP_UUID,
        HEADER_DATASET_DATE_TIME_CREATED,
        HEADER_DATASET_CREATED_BY_EMAIL,
        HEADER_DATASET_DATE_TIME_MODIFIED,
        HEADER_DATASET_MODIFIED_BY_EMAIL,
        HEADER_DATASET_LAB_ID,
        HEADER_DATASET_DATASET_TYPE,
        HEADER_DATASET_PORTAL_URL,
        HEADER_FIRST_SAMPLE_SENNET_ID,
        HEADER_FIRST_SAMPLE_UUID,
        HEADER_FIRST_SAMPLE_CATEGORY,
        HEADER_FIRST_SAMPLE_PORTAL_URL,
        HEADER_ORGAN_SENNET_ID,
        HEADER_ORGAN_UUID,
        HEADER_ORGAN_TYPE,
        HEADER_SOURCE_SENNET_ID,
        HEADER_SOURCE_UUID,
        HEADER_SOURCE_GROUP_NAME,
        HEADER_RUI_LOCATION_SENNET_ID,
        HEADER_RUI_LOCATION_UUID,
        HEADER_SAMPLE_METADATA_SENNET_ID,
        HEADER_SAMPLE_METADATA_UUID,
        HEADER_PROCESSED_DATASET_UUID,
        HEADER_PROCESSED_DATASET_SENNET_ID,
        HEADER_PROCESSED_DATASET_STATUS,
        HEADER_PROCESSED_DATASET_PORTAL_URL,
    ]

    sennet_ids = schema_manager.get_sennet_ids(id)

    # Get the target uuid if all good
    uuid = sennet_ids["hm_uuid"]
    dataset = app_neo4j_queries.get_individual_prov_info(neo4j_driver_instance, uuid)
    if dataset is None:
        abort_bad_req(
            "Query For this Dataset Returned no Records. Make sure this is a Primary Dataset"
        )
    internal_dict = collections.OrderedDict()
    internal_dict[HEADER_DATASET_SENNET_ID] = dataset["sennet_id"]
    internal_dict[HEADER_DATASET_UUID] = dataset["uuid"]
    internal_dict[HEADER_DATASET_STATUS] = dataset["status"]
    internal_dict[HEADER_DATASET_GROUP_NAME] = dataset["group_name"]
    internal_dict[HEADER_DATASET_GROUP_UUID] = dataset["group_uuid"]
    internal_dict[HEADER_DATASET_DATE_TIME_CREATED] = datetime.fromtimestamp(
        int(dataset["created_timestamp"] / 1000.0)
    )
    internal_dict[HEADER_DATASET_CREATED_BY_EMAIL] = dataset["created_by_user_email"]
    internal_dict[HEADER_DATASET_DATE_TIME_MODIFIED] = datetime.fromtimestamp(
        int(dataset["last_modified_timestamp"] / 1000.0)
    )
    internal_dict[HEADER_DATASET_MODIFIED_BY_EMAIL] = dataset["last_modified_user_email"]
    internal_dict[HEADER_DATASET_LAB_ID] = dataset["lab_dataset_id"]
    internal_dict[HEADER_DATASET_DATASET_TYPE] = dataset["dataset_type"]

    internal_dict[HEADER_DATASET_PORTAL_URL] = (
        app.config["DOI_REDIRECT_URL"]
        .replace("<entity_type>", "dataset")
        .replace("<identifier>", dataset["uuid"])
    )
    if dataset["first_sample"] is not None:
        first_sample_sennet_id_list = []
        first_sample_uuid_list = []
        first_sample_category_list = []
        first_sample_portal_url_list = []
        for item in dataset["first_sample"]:
            first_sample_sennet_id_list.append(item["sennet_id"])
            first_sample_uuid_list.append(item["uuid"])
            first_sample_category_list.append(item["sample_category"])
            first_sample_portal_url_list.append(
                app.config["DOI_REDIRECT_URL"]
                .replace("<entity_type>", "sample")
                .replace("<identifier>", item["uuid"])
            )
        internal_dict[HEADER_FIRST_SAMPLE_SENNET_ID] = first_sample_sennet_id_list
        internal_dict[HEADER_FIRST_SAMPLE_UUID] = first_sample_uuid_list
        internal_dict[HEADER_FIRST_SAMPLE_CATEGORY] = first_sample_category_list
        internal_dict[HEADER_FIRST_SAMPLE_PORTAL_URL] = first_sample_portal_url_list
        if return_json is False:
            internal_dict[HEADER_FIRST_SAMPLE_SENNET_ID] = ",".join(first_sample_sennet_id_list)
            internal_dict[HEADER_FIRST_SAMPLE_UUID] = ",".join(first_sample_uuid_list)
            internal_dict[HEADER_FIRST_SAMPLE_CATEGORY] = ",".join(first_sample_category_list)
            internal_dict[HEADER_FIRST_SAMPLE_PORTAL_URL] = ",".join(first_sample_portal_url_list)
    if dataset["distinct_organ"] is not None:
        distinct_organ_sennet_id_list = []
        distinct_organ_uuid_list = []
        distinct_organ_type_list = []
        for item in dataset["distinct_organ"]:
            distinct_organ_sennet_id_list.append(item["sennet_id"])
            distinct_organ_uuid_list.append(item["uuid"])
            for organ_type in ORGAN_TYPES:
                if ORGAN_TYPES[organ_type]["organ_uberon"] == item["organ"]:
                    distinct_organ_type_list.append(ORGAN_TYPES[organ_type]["term"])
                    break
        internal_dict[HEADER_ORGAN_SENNET_ID] = distinct_organ_sennet_id_list
        internal_dict[HEADER_ORGAN_UUID] = distinct_organ_uuid_list
        internal_dict[HEADER_ORGAN_TYPE] = distinct_organ_type_list
        if return_json is False:
            internal_dict[HEADER_ORGAN_SENNET_ID] = ",".join(distinct_organ_sennet_id_list)
            internal_dict[HEADER_ORGAN_UUID] = ",".join(distinct_organ_uuid_list)
            internal_dict[HEADER_ORGAN_TYPE] = ",".join(distinct_organ_type_list)
    if dataset["distinct_source"] is not None:
        distinct_source_sennet_id_list = []
        distinct_source_uuid_list = []
        distinct_source_group_name_list = []
        for item in dataset["distinct_source"]:
            distinct_source_sennet_id_list.append(item["sennet_id"])
            distinct_source_uuid_list.append(item["uuid"])
            distinct_source_group_name_list.append(item["group_name"])
        internal_dict[HEADER_SOURCE_SENNET_ID] = distinct_source_sennet_id_list
        internal_dict[HEADER_SOURCE_UUID] = distinct_source_uuid_list
        internal_dict[HEADER_SOURCE_GROUP_NAME] = distinct_source_group_name_list
        if return_json is False:
            internal_dict[HEADER_SOURCE_SENNET_ID] = ",".join(distinct_source_sennet_id_list)
            internal_dict[HEADER_SOURCE_UUID] = ",".join(distinct_source_uuid_list)
            internal_dict[HEADER_SOURCE_GROUP_NAME] = ",".join(distinct_source_group_name_list)
    if dataset["distinct_rui_sample"] is not None:
        rui_location_sennet_id_list = []
        rui_location_uuid_list = []
        for item in dataset["distinct_rui_sample"]:
            rui_location_sennet_id_list.append(item["sennet_id"])
            rui_location_uuid_list.append(item["uuid"])
        internal_dict[HEADER_RUI_LOCATION_SENNET_ID] = rui_location_sennet_id_list
        internal_dict[HEADER_RUI_LOCATION_UUID] = rui_location_uuid_list
        if return_json is False:
            internal_dict[HEADER_RUI_LOCATION_SENNET_ID] = ",".join(rui_location_sennet_id_list)
            internal_dict[HEADER_RUI_LOCATION_UUID] = ",".join(rui_location_uuid_list)
    if dataset["distinct_metasample"] is not None:
        metasample_sennet_id_list = []
        metasample_uuid_list = []
        for item in dataset["distinct_metasample"]:
            metasample_sennet_id_list.append(item["sennet_id"])
            metasample_uuid_list.append(item["uuid"])
        internal_dict[HEADER_SAMPLE_METADATA_SENNET_ID] = metasample_sennet_id_list
        internal_dict[HEADER_SAMPLE_METADATA_UUID] = metasample_uuid_list
        if return_json is False:
            internal_dict[HEADER_SAMPLE_METADATA_SENNET_ID] = ",".join(metasample_sennet_id_list)
            internal_dict[HEADER_SAMPLE_METADATA_UUID] = ",".join(metasample_uuid_list)

    # processed_dataset properties are retrived from its own dictionary
    if dataset["processed_dataset"] is not None:
        processed_dataset_uuid_list = []
        processed_dataset_sennet_id_list = []
        processed_dataset_status_list = []
        processed_dataset_portal_url_list = []
        for item in dataset["processed_dataset"]:
            processed_dataset_uuid_list.append(item["uuid"])
            processed_dataset_sennet_id_list.append(item["sennet_id"])
            processed_dataset_status_list.append(item["status"])
            processed_dataset_portal_url_list.append(
                app.config["DOI_REDIRECT_URL"]
                .replace("<entity_type>", "dataset")
                .replace("<identifier>", item["uuid"])
            )
        internal_dict[HEADER_PROCESSED_DATASET_UUID] = processed_dataset_uuid_list
        internal_dict[HEADER_PROCESSED_DATASET_SENNET_ID] = processed_dataset_sennet_id_list
        internal_dict[HEADER_PROCESSED_DATASET_STATUS] = processed_dataset_status_list
        internal_dict[HEADER_PROCESSED_DATASET_PORTAL_URL] = processed_dataset_portal_url_list
        if return_json is False:
            internal_dict[HEADER_PROCESSED_DATASET_UUID] = ",".join(processed_dataset_uuid_list)
            internal_dict[HEADER_PROCESSED_DATASET_UUID] = ",".join(
                processed_dataset_sennet_id_list
            )
            internal_dict[HEADER_PROCESSED_DATASET_UUID] = ",".join(processed_dataset_status_list)
            internal_dict[HEADER_PROCESSED_DATASET_UUID] = ",".join(
                processed_dataset_portal_url_list
            )

    if include_samples:
        headers.append(HEADER_DATASET_SAMPLES)
        dataset_samples = app_neo4j_queries.get_all_dataset_samples(neo4j_driver_instance, uuid)
        logger.debug(f"dataset_samples={str(dataset_samples)}")

        if "all" in include_samples:
            internal_dict[HEADER_DATASET_SAMPLES] = dataset_samples
        else:
            requested_samples = {}
            for uuid in dataset_samples.keys():
                if dataset_samples[uuid]["sample_category"] in include_samples:
                    requested_samples[uuid] = dataset_samples[uuid]
            internal_dict[HEADER_DATASET_SAMPLES] = requested_samples

    dataset_prov_list.append(internal_dict)

    if return_json:
        return jsonify(dataset_prov_list[0])
    else:
        new_tsv_file = StringIO()
        writer = csv.DictWriter(new_tsv_file, fieldnames=headers, delimiter="\t")
        writer.writeheader()
        writer.writerows(dataset_prov_list)
        new_tsv_file.seek(0)
        output = Response(new_tsv_file, mimetype="text/tsv")
        output.headers["Content-Disposition"] = "attachment; filename=prov-info.tsv"
        return output


"""
Get the complete provenance info for all samples

Globus groups token is required by AWS API Gateway lambda authorizer

Authentication
--------------
Token that is part of the SenNet Read-Group is required.

Query Parameters
----------------
group_uuid : string
    Filters returned samples by a given group uuid.

Returns
-------
json
    an array of each datatset's provenance info
"""


@app.route("/samples/prov-info", methods=["GET"])
def get_sample_prov_info():
    # String Constants
    HEADER_SAMPLE_UUID = "sample_uuid"
    HEADER_SAMPLE_LAB_ID = "lab_id_or_name"
    HEADER_SAMPLE_GROUP_NAME = "sample_group_name"
    HEADER_SAMPLE_CREATED_BY_EMAIL = "sample_created_by_email"
    HEADER_SAMPLE_HAS_METADATA = "sample_has_metadata"
    HEADER_SAMPLE_HAS_RUI_INFO = "sample_has_rui_info"
    HEADER_SAMPLE_DIRECT_ANCESTOR_ID = "sample_ancestor_id"
    HEADER_SAMPLE_DIRECT_ANCESTOR_ENTITY_TYPE = "sample_ancestor_entity"
    HEADER_SAMPLE_SENNET_ID = "sample_sennet_id"
    HEADER_SAMPLE_CATEGORY = "sample_category"
    HEADER_SOURCE_UUID = "source_uuid"
    HEADER_SOURCE_SENNET_ID = "source_sennet_id"
    HEADER_SOURCE_HAS_METADATA = "source_has_metadata"
    HEADER_ORGAN_UUID = "organ_uuid"
    HEADER_ORGAN_TYPE = "organ_type"
    HEADER_ORGAN_SENNET_ID = "organ_sennet_id"
    ORGAN_TYPES = Ontology.ops(
        as_data_dict=True, data_as_val=True, val_key="organ_uberon", prop_callback=None
    ).organ_types()

    # Processing and validating query parameters
    accepted_arguments = ["group_uuid"]
    param_dict = (
        {}
    )  # currently the only filter is group_uuid, but in case this grows, we're using a dictionary
    if bool(request.args):
        for argument in request.args:
            if argument not in accepted_arguments:
                abort_bad_req(f"{argument} is an unrecognized argument.")
        group_uuid = request.args.get("group_uuid")
        if group_uuid is not None:
            groups_by_id_dict = auth_helper_instance.get_globus_groups_info()["by_id"]
            if group_uuid not in groups_by_id_dict:
                abort_bad_req("Invalid Group UUID.")
            if not groups_by_id_dict[group_uuid]["data_provider"]:
                abort_bad_req("Invalid Group UUID. Group must be a data provider")
            param_dict["group_uuid"] = group_uuid

    # Instantiation of the list sample_prov_list
    sample_prov_list = []

    # Call to app_neo4j_queries to prepare and execute database query
    prov_info = app_neo4j_queries.get_sample_prov_info(neo4j_driver_instance, param_dict)

    for sample in prov_info:

        # For cases where there is no sample of type organ above a given sample in the provenance, we check to see if
        # the given sample is itself an organ.
        organ_uuid = None
        organ_type = None
        organ_sennet_id = None
        if sample["organ_uuid"] is not None:
            organ_uuid = sample["organ_uuid"]
            for organ_type in ORGAN_TYPES:
                if ORGAN_TYPES[organ_type]["organ_uberon"] == sample["organ_organ_type"]:
                    organ_type = ORGAN_TYPES[organ_type]["term"]
                    break
            organ_sennet_id = sample["organ_sennet_id"]
        else:
            if sample["sample_sample_category"] == Ontology.ops().specimen_categories().ORGAN:
                organ_uuid = sample["sample_uuid"]
                for organ_type in ORGAN_TYPES:
                    if ORGAN_TYPES[organ_type]["organ_uberon"] == sample["sample_organ"]:
                        organ_type = ORGAN_TYPES[organ_type]["term"]
                        break
                organ_sennet_id = sample["sample_sennet_id"]

        sample_has_metadata = False
        if sample["sample_metadata"] is not None:
            sample_has_metadata = True

        sample_has_rui_info = False
        if sample["sample_rui_info"] is not None:
            sample_has_rui_info = True

        source_has_metadata = False
        if sample["source_metadata"] is not None:
            source_has_metadata = True

        internal_dict = collections.OrderedDict()
        internal_dict[HEADER_SAMPLE_UUID] = sample["sample_uuid"]
        internal_dict[HEADER_SAMPLE_LAB_ID] = sample["lab_sample_id"]
        internal_dict[HEADER_SAMPLE_GROUP_NAME] = sample["sample_group_name"]
        internal_dict[HEADER_SAMPLE_CREATED_BY_EMAIL] = sample["sample_created_by_email"]
        internal_dict[HEADER_SAMPLE_HAS_METADATA] = sample_has_metadata
        internal_dict[HEADER_SAMPLE_HAS_RUI_INFO] = sample_has_rui_info
        internal_dict[HEADER_SAMPLE_DIRECT_ANCESTOR_ID] = sample["sample_ancestor_id"]
        internal_dict[HEADER_SAMPLE_CATEGORY] = sample["sample_sample_category"]
        internal_dict[HEADER_SAMPLE_SENNET_ID] = sample["sample_sennet_id"]
        internal_dict[HEADER_SAMPLE_DIRECT_ANCESTOR_ENTITY_TYPE] = sample["sample_ancestor_entity"]
        internal_dict[HEADER_SOURCE_UUID] = sample["source_uuid"]
        internal_dict[HEADER_SOURCE_HAS_METADATA] = source_has_metadata
        internal_dict[HEADER_SOURCE_SENNET_ID] = sample["source_sennet_id"]
        internal_dict[HEADER_ORGAN_UUID] = organ_uuid
        internal_dict[HEADER_ORGAN_TYPE] = organ_type
        internal_dict[HEADER_ORGAN_SENNET_ID] = organ_sennet_id

        # Each sample's dictionary is added to the list to be returned
        sample_prov_list.append(internal_dict)
    return jsonify(sample_prov_list)


"""
Retrieves and validates constraints based on definitions within lib.constraints

AWS API Gateway treats this endpoint as public accessible

Authentication
--------------
No token is required

Query Parameters
---------------
N/A

Request Body
------------
Requires a json list in the request body matching the following example
Example:
            [{
<required>      "ancestors": {
<required>            "entity_type": "sample",
<optional>            "sub_type": ["organ"],
<optional>            "sub_type_val": ["UBERON:0000178"]
                 },
<required>      "descendants": {
<required>           "entity_type": "sample",
<optional>           "sub_type": ["suspension"]
                 }
             }]
Returns
-------
JSON
"""


@app.route("/constraints", methods=["POST"])
@require_json(param="entry_json")
def validate_constraints(entry_json: list):
    is_match = request.values.get("match")
    order = request.values.get("order")
    use_case = request.values.get("filter")
    report_type = request.values.get("report_type")

    results = []
    final_result = rest_ok({}, True)

    index = 0
    for constraint in entry_json:
        index += 1
        if order == "descendants":
            result = get_constraints_by_descendant(constraint, bool(is_match), use_case)
        else:
            result = get_constraints_by_ancestor(constraint, bool(is_match), use_case)

        if result.get("code") is not StatusCodes.OK:
            final_result = rest_bad_req({}, True)

        if report_type == "ln_err":
            if result.get("code") is not StatusCodes.OK:
                results.append(
                    _ln_err({"msg": result.get("name"), "data": result.get("description")}, index)
                )
        else:
            results.append(result)

    final_result["description"] = results
    return full_response(final_result)


####################################################################################################
## Internal Functions
####################################################################################################


"""
Parse the token from Authorization header

Parameters
----------
request : flask.request
    The flask http request object
non_public_access_required : bool
    If a non-public access token is required by the request, default to False

Returns
-------
str
    The token string if valid
"""


def get_user_token(request, non_public_access_required=False):
    # Get user token from Authorization header
    # getAuthorizationTokens() also handles MAuthorization header but we are not using that here
    try:
        user_token = auth_helper_instance.getAuthorizationTokens(request.headers)
    except Exception:
        msg = "Failed to parse the Authorization token by calling commons.auth_helper.getAuthorizationTokens()"
        # Log the full stack trace, prepend a line with our message
        logger.exception(msg)
        abort_internal_err(msg)

    # Further check the validity of the token if required non-public access
    if non_public_access_required:
        # When the token is a flask.Response instance,
        # it MUST be a 401 error with message.
        # That's how commons.auth_helper.getAuthorizationTokens() was designed
        if isinstance(user_token, Response):
            # We wrap the message in a json and send back to requester as 401 too
            # The Response.data returns binary string, need to decode
            abort_unauthorized(user_token.get_data().decode())

        # By now the token is already a valid token
        # But we also need to ensure the user belongs to SenNet-Read group
        # in order to access the non-public entity
        # Return a 403 response if the user doesn't belong to SenNet-READ group
        if not user_in_globus_read_group(request):
            abort_forbidden("Access not granted")

    return user_token


"""
Check if the user with token is in the SenNet-READ group

Parameters
----------
request : falsk.request
    The flask http request object that containing the Authorization header
    with a valid Globus groups token for checking group information

Returns
-------
bool
    True if the user belongs to SenNet-READ group, otherwise False
"""


def user_in_globus_read_group(request):
    if "Authorization" not in request.headers:
        return False

    try:
        user_token = get_user_token(request)
        read_privs = auth_helper_instance.has_read_privs(user_token)
        if isinstance(read_privs, Response):
            msg = read_privs.get_data().decode()
            logger.exception(msg)
            return False

    except Exception as e:
        # Log the full stack trace, prepend a line with our message
        logger.exception(e)

        # If the token is not a groups token, no group information available
        # The commons.sn_auth.AuthCache would return a Response with 500 error message
        # We treat such cases as the user not in the SenNet-READ group
        return False

    return read_privs


"""
Validate the provided token when Authorization header presents

Parameters
----------
request : flask.request object
    The Flask http request object
"""


def validate_token_if_auth_header_exists(request):
    # No matter if token is required or not, when an invalid token provided,
    # we need to tell the client with a 401 error
    # HTTP header names are case-insensitive
    # request.headers.get('Authorization') returns None if the header doesn't exist
    if request.headers.get("Authorization") is not None:
        user_token = get_user_token(request)

        # When the Authoriztion header provided but the user_token is a flask.Response instance,
        # it MUST be a 401 error with message.
        # That's how commons.auth_helper.getAuthorizationTokens() was designed
        if isinstance(user_token, Response):
            # We wrap the message in a json and send back to requester as 401 too
            # The Response.data returns binary string, need to decode
            abort_unauthorized(user_token.get_data().decode())

        # Also check if the parased token is invalid or expired
        # Set the second paremeter as False to skip group check
        user_info = auth_helper_instance.getUserInfo(user_token, False)

        if isinstance(user_info, Response):
            abort_unauthorized(user_info.get_data().decode())


"""
Get the token for internal use only

Returns
-------
str
    The token string
"""


def get_internal_token():
    return auth_helper_instance.getProcessSecret()


def update_activity_details(activity_dict, new_activity_data, user_token):
    """Validate the new activity data and update the activity details in Neo4j.

    Parameters
    ----------
    activity_dict : dict
        The existing activity data
    new_activity_data : dict
        The new activity data that will be used for updating
    user_token : str
        The user's globus groups token

    Returns
    -------
    dict
        A dict of the updated activity
    """
    normalized_dict = schema_manager.normalize_object_result_for_response(
        "ACTIVITIES", new_activity_data
    )

    # Validate the new activity data against the yaml schema
    # Pass in the entity_dict for missing required key check, this is different from creating new entity
    try:
        schema_manager.validate_json_data_against_schema(
            "ACTIVITIES", normalized_dict, "Activity", existing_entity_dict=activity_dict
        )
    except schema_errors.SchemaValidationException as e:
        # No need to log the validation errors
        abort_bad_req(str(e))

    # Execute property level validators defined in schema yaml before entity property update
    try:
        schema_manager.execute_property_level_validators(
            "ACTIVITIES",
            "before_property_update_validators",
            "Activity",
            request,
            activity_dict,
            normalized_dict,
        )
    except (
        schema_errors.MissingApplicationHeaderException,
        schema_errors.InvalidApplicationHeaderException,
        KeyError,
        ValueError,
    ) as e:
        abort_bad_req(e)

    # Generate 'before_update_trigger' data and update the entity details in Neo4j
    return update_object_details(
        "ACTIVITIES", request, "Activity", user_token, normalized_dict, activity_dict
    )


"""
Generate 'before_create_trigger' data and create the entity details in Neo4j

Parameters
----------
request : flask.Request object
    The incoming request
normalized_entity_type : str
    One of the normalized entity types: Dataset, Collection, Sample, Source
user_token: str
    The user's globus groups token
json_data_dict: dict
    The json request dict from user input

Returns
-------
dict
    A dict of all the newly created entity detials
"""


def create_entity_details(request, normalized_entity_type, user_token, json_data_dict):
    if READ_ONLY_MODE:
        abort_forbidden("Access not granted when entity-api in READ-ONLY mode")

    # Get user info based on request
    user_info_dict = schema_manager.get_user_info(request)

    # Create new ids for the new entity
    try:
        new_ids_dict_list = schema_manager.create_sennet_ids(
            normalized_entity_type, json_data_dict, user_token, user_info_dict
        )
        new_ids_dict = new_ids_dict_list[0]
    # When group_uuid is provided by user, it can be invalid
    except schema_errors.NoDataProviderGroupException:
        # Log the full stack trace, prepend a line with our message
        if "group_uuid" in json_data_dict:
            msg = "Invalid 'group_uuid' value, can't create the entity"
        else:
            msg = "The user does not have the correct Globus group associated with, can't create the entity"

        logger.exception(msg)
        abort_bad_req(msg)
    except schema_errors.UnmatchedDataProviderGroupException:
        msg = "The user does not belong to the given Globus group, can't create the entity"
        logger.exception(msg)
        abort_forbidden(msg)
    except schema_errors.MultipleDataProviderGroupException:
        msg = "The user has mutiple Globus groups associated with, please specify one using 'group_uuid'"
        logger.exception(msg)
        abort_bad_req(msg)
    except KeyError as e:
        logger.exception(e)
        abort_bad_req(e)
    except requests.exceptions.RequestException as e:
        msg = "Failed to create new SenNet ids via the uuid-api service"
        logger.exception(msg)

        # Due to the use of response.raise_for_status() in schema_manager.create_sennet_ids()
        # we can access the status codes from the exception
        status_code = e.response.status_code

        if status_code == 400:
            abort_bad_req(e.response.text)
        if status_code == 404:
            abort_not_found(e.response.text)
        else:
            abort_internal_err(e.response.text)

    # Merge all the above dictionaries and pass to the trigger methods
    new_data_dict = {**json_data_dict, **user_info_dict, **new_ids_dict}

    try:
        # Use {} since no existing dict
        generated_before_create_trigger_data_dict = schema_manager.generate_triggered_data(
            TriggerTypeEnum.BEFORE_CREATE, normalized_entity_type, user_token, {}, new_data_dict
        )

    # If one of the before_create_trigger methods fails, we can't create the entity
    except schema_errors.BeforeCreateTriggerException:
        # Log the full stack trace, prepend a line with our message
        msg = (
            "Failed to execute one of the 'before_create_trigger' methods, can't create the entity"
        )
        logger.exception(msg)
        abort_internal_err(msg)
    except schema_errors.NoDataProviderGroupException:
        # Log the full stack trace, prepend a line with our message
        if "group_uuid" in json_data_dict:
            msg = "Invalid 'group_uuid' value, can't create the entity"
        else:
            msg = "The user does not have the correct Globus group associated with, can't create the entity"

        logger.exception(msg)
        abort_bad_req(msg)
    except schema_errors.UnmatchedDataProviderGroupException:
        # Log the full stack trace, prepend a line with our message
        msg = "The user does not belong to the given Globus group, can't create the entity"
        logger.exception(msg)
        abort_forbidden(msg)
    except schema_errors.MultipleDataProviderGroupException:
        # Log the full stack trace, prepend a line with our message
        msg = "The user has mutiple Globus groups associated with, please specify one using 'group_uuid'"
        logger.exception(msg)
        abort_bad_req(msg)
    # If something wrong with file upload
    except schema_errors.FileUploadException as e:
        logger.exception(e)
        abort_internal_err(e)
    except KeyError as e:
        # Log the full stack trace, prepend a line with our message
        logger.exception(e)
        abort_bad_req(e)
    except Exception as e:
        logger.exception(e)
        abort_internal_err(e)

    # Merge the user json data and generated trigger data into one dictionary
    merged_dict = {**json_data_dict, **generated_before_create_trigger_data_dict}

    # Filter out the merged_dict by getting rid of the transitent properties (not to be stored)
    # and properties with None value
    # Meaning the returned target property key is different from the original key
    # in the trigger method, e.g., Source.image_files_to_add
    filtered_merged_dict = schema_manager.remove_transient_and_none_values(
        "ENTITIES", merged_dict, normalized_entity_type
    )

    # Create new entity
    try:
        # Check if the optional `superclass` property is defined, None otherwise
        superclass = schema_manager.get_entity_superclass(normalized_entity_type)

        # Important: `entity_dict` is the resulting neo4j dict, Python list and dicts are stored
        # as string expression literals in it. That's why properties like entity_dict['direct_ancestor_uuid']
        # will need to use ast.literal_eval() in the schema_triggers.py
        entity_dict = app_neo4j_queries.create_entity(
            neo4j_driver_instance, normalized_entity_type, filtered_merged_dict, superclass
        )
    except TransactionError:
        msg = "Failed to create the new " + normalized_entity_type
        # Log the full stack trace, prepend a line with our message
        logger.exception(msg)
        # Terminate and let the users know
        abort_internal_err(msg)

    # Important: use `entity_dict` instead of `filtered_merged_dict` to keep consistent with the stored
    # string expression literals of Python list/dict being used with entity update, e.g., `image_files`
    # Important: the same property keys in entity_dict will overwrite the same key in json_data_dict
    # and this is what we wanted. Adding json_data_dict back is to include those `transient` properties
    # provided in the JSON input but not stored in neo4j, and will be needed for after_create_trigger/after_update_trigger,
    # e.g., `previous_revision_uuid`, `direct_ancestor_uuid`
    # Add user_info_dict because it may be used by after_update_trigger methods
    merged_final_dict = {**json_data_dict, **entity_dict, **user_info_dict}

    # Note: return merged_final_dict instead of entity_dict because
    # it contains all the user json data that the generated that entity_dict may not have
    return merged_final_dict


"""
Create multiple sample nodes and relationships with the source entity node

Parameters
----------
request : flask.Request object
    The incoming request
normalized_entity_type : str
    One of the normalized entity types: Dataset, Collection, Sample, Source
user_token: str
    The user's globus groups token
json_data_dict: dict
    The json request dict from user input
count : int
    The number of samples to create

Returns
-------
list
    A list of all the newly generated ids via uuid-api
"""


def create_multiple_samples_details(
    request, normalized_entity_type, user_token, json_data_dict, count
):
    # Get user info based on request
    user_info_dict = schema_manager.get_user_info(request)

    # Create new ids for the new entity
    try:
        new_ids_dict_list = schema_manager.create_sennet_ids(
            normalized_entity_type, json_data_dict, user_token, user_info_dict, count
        )
    # When group_uuid is provided by user, it can be invalid
    except schema_errors.NoDataProviderGroupException:
        # Log the full stack trace, prepend a line with our message
        if "group_uuid" in json_data_dict:
            msg = "Invalid 'group_uuid' value, can't create the entity"
        else:
            msg = "The user does not have the correct Globus group associated with, can't create the entity"

        logger.exception(msg)
        abort_bad_req(msg)
    except schema_errors.UnmatchedDataProviderGroupException:
        # Log the full stack trace, prepend a line with our message
        msg = "The user does not belong to the given Globus group, can't create the entity"
        logger.exception(msg)
        abort_forbidden(msg)
    except schema_errors.MultipleDataProviderGroupException:
        # Log the full stack trace, prepend a line with our message
        msg = "The user has mutiple Globus groups associated with, please specify one using 'group_uuid'"
        logger.exception(msg)
        abort_bad_req(msg)
    except KeyError as e:
        # Log the full stack trace, prepend a line with our message
        logger.exception(e)
        abort_bad_req(e)
    except requests.exceptions.RequestException as e:
        msg = "Failed to create new SenNet ids via the uuid-api service"
        logger.exception(msg)

        # Due to the use of response.raise_for_status() in schema_manager.create_sennet_ids()
        # we can access the status codes from the exception
        status_code = e.response.status_code

        if status_code == 400:
            abort_bad_req(e.response.text)
        if status_code == 404:
            abort_not_found(e.response.text)
        else:
            abort_internal_err(e.response.text)

    # Use the same json_data_dict and user_info_dict for each sample
    # Only difference is the `uuid` and `sennet_id` that are generated
    # Merge all the dictionaries and pass to the trigger methods
    new_data_dict = {**json_data_dict, **user_info_dict, **new_ids_dict_list[0]}

    # Instead of calling generate_triggered_data() for each sample, we'll just call it on the first sample
    # since all other samples will share the same generated data except `uuid` and `sennet_id`
    # A bit performance improvement
    try:
        # Use {} since no existing dict
        generated_before_create_trigger_data_dict = schema_manager.generate_triggered_data(
            TriggerTypeEnum.BEFORE_CREATE, normalized_entity_type, user_token, {}, new_data_dict
        )
    # If one of the before_create_trigger methods fails, we can't create the entity
    except schema_errors.BeforeCreateTriggerException:
        # Log the full stack trace, prepend a line with our message
        msg = (
            "Failed to execute one of the 'before_create_trigger' methods, can't create the entity"
        )
        logger.exception(msg)
        abort_internal_err(msg)
    except schema_errors.NoDataProviderGroupException:
        # Log the full stack trace, prepend a line with our message
        if "group_uuid" in json_data_dict:
            msg = "Invalid 'group_uuid' value, can't create the entity"
        else:
            msg = "The user does not have the correct Globus group associated with, can't create the entity"

        logger.exception(msg)
        abort_bad_req(msg)
    except schema_errors.UnmatchedDataProviderGroupException:
        # Log the full stack trace, prepend a line with our message
        msg = "The user does not belong to the given Globus group, can't create the entity"
        logger.exception(msg)
        abort_forbidden(msg)
    except schema_errors.MultipleDataProviderGroupException:
        # Log the full stack trace, prepend a line with our message
        msg = "The user has mutiple Globus groups associated with, please specify one using 'group_uuid'"
        logger.exception(msg)
        abort_bad_req(msg)
    except KeyError as e:
        # Log the full stack trace, prepend a line with our message
        logger.exception(e)
        abort_bad_req(e)
    except Exception as e:
        logger.exception(e)
        abort_internal_err(e)

    # Merge the user json data and generated trigger data into one dictionary
    merged_dict = {**json_data_dict, **generated_before_create_trigger_data_dict}

    # Filter out the merged_dict by getting rid of the transitent properties (not to be stored)
    # and properties with None value
    # Meaning the returned target property key is different from the original key
    # in the trigger method, e.g., Source.image_files_to_add
    filtered_merged_dict = schema_manager.remove_transient_and_none_values(
        "ENTITIES", merged_dict, normalized_entity_type
    )

    samples_dict_list = []
    for new_ids_dict in new_ids_dict_list:
        # Just overwrite the `uuid` and `sennet_id` that are generated
        # All other generated properties will stay the same across all samples
        sample_dict = {**filtered_merged_dict, **new_ids_dict}
        # Add to the list
        samples_dict_list.append(sample_dict)

    # Generate property values for the only one Activity node
    activity_data_dict = schema_manager.generate_activity_data(
        normalized_entity_type, user_token, user_info_dict
    )

    # Create new sample nodes and needed relationships as well as activity node in one transaction
    try:
        # No return value
        app_neo4j_queries.create_multiple_samples(
            neo4j_driver_instance,
            samples_dict_list,
            activity_data_dict,
            json_data_dict["direct_ancestor_uuid"][0],
        )
    except TransactionError:
        msg = "Failed to create multiple samples"
        # Log the full stack trace, prepend a line with our message
        logger.exception(msg)
        # Terminate and let the users know
        abort_internal_err(msg)

    # Return the generated ids for UI
    return new_ids_dict_list


"""
Create multiple component datasets from a single Multi-Assay ancestor

Globus groups token is required by the AWS API Gateway lambda authorizer and Flask

Request Body
------------
Requires a json list in the request body with the following fields:
creation_action
 - type: str
 - description: the action event that will describe the activity node. Allowed valuese are: "Multi-Assay Split"
group_uuid
 - type: str
 - description: the group uuid for the new component datasets
direct_ancestor_uuid
 - type: str
 - description: the uuid for the parent multi assay dataset
datasets
 - type: dict
 - description: the datasets to be created. Only difference between these and normal datasets are the field "dataset_link_abs_dir"

Returns
-------
json array
    List of the newly created datasets represented as dictionaries.
"""


@app.route("/datasets/components", methods=["POST"])
@require_valid_token(param="user_token")
@require_json(param="json_data_dict")
@suppress_reindex(param="reindex")
def multiple_components(user_token: str, json_data_dict: dict, suppress_reindex: bool):
    if READ_ONLY_MODE:
        abort_forbidden("Access not granted when entity-api in READ-ONLY mode")

    try:
        schema_validators.validate_application_header_before_entity_create("Dataset", request)
    except Exception as e:
        abort_bad_req(str(e))

    ######### validate top level properties ########

    # Verify that each required field is in the json_data_dict, and that there are no other fields
    required_fields = ["creation_action", "group_uuid", "direct_ancestor_uuids", "datasets"]
    for field in required_fields:
        if field not in json_data_dict:
            raise abort_bad_req(f"Missing required field {field}")
    for field in json_data_dict:
        if field not in required_fields:
            raise abort_bad_req(f"Request body contained unexpected field {field}")

    # validate creation_action
    allowable_creation_actions = ["Multi-Assay Split"]
    if json_data_dict.get("creation_action") not in allowable_creation_actions:
        abort_bad_req(
            f"creation_action {json_data_dict.get('creation_action')} not recognized. Allowed values are: {COMMA_SEPARATOR.join(allowable_creation_actions)}"
        )

    # While we accept a list of direct_ancestor_uuids, we currently only allow a single direct ancestor so verify that there is only 1
    direct_ancestor_uuids = json_data_dict.get("direct_ancestor_uuids")
    if (
        direct_ancestor_uuids is None
        or not isinstance(direct_ancestor_uuids, list)
        or len(direct_ancestor_uuids) != 1
    ):
        abort_bad_req(
            "Required field 'direct_ancestor_uuids' must be a list. This list may only contain 1 item: a string representing the uuid of the direct ancestor"
        )

    # validate existence of direct ancestors.
    for direct_ancestor_uuid in direct_ancestor_uuids:
        direct_ancestor_dict = query_target_entity(direct_ancestor_uuid)
        if direct_ancestor_dict.get("entity_type").lower() != "dataset":
            abort_bad_req(
                f"Direct ancestor is of type: {direct_ancestor_dict.get('entity_type')}. Must be of type 'dataset'."
            )

    dataset_has_component_children = app_neo4j_queries.dataset_has_component_children(
        neo4j_driver_instance, direct_ancestor_uuid
    )
    if dataset_has_component_children:
        abort_bad_req(
            f"The dataset with uuid {direct_ancestor_uuid} already has component children dataset(s)"
        )

    # validate that there is at least one component dataset
    if len(json_data_dict.get("datasets")) < 1:
        abort_bad_req(f"'datasets' field must contain at least 1 dataset.")

    # Validate all datasets using existing schema with triggers and validators
    for dataset in json_data_dict.get("datasets"):
        # dataset_link_abs_dir is not part of the entity creation, will not be stored in neo4j and does not require
        # validation. Remove it here and add it back after validation. We do the same for creating the entities. Doing
        # this makes it easier to keep the dataset_link_abs_dir with the associated dataset instead of adding additional lists and keeping
        # track of which value is tied to which dataset
        dataset_link_abs_dir = dataset.pop("dataset_link_abs_dir", None)
        if not dataset_link_abs_dir:
            abort_bad_req("Missing required field in datasets: dataset_link_abs_dir")
        dataset["group_uuid"] = json_data_dict.get("group_uuid")
        dataset["direct_ancestor_uuids"] = direct_ancestor_uuids
        try:
            schema_manager.validate_json_data_against_schema("ENTITIES", dataset, "Dataset")
        except schema_errors.SchemaValidationException as e:
            # No need to log validation errors
            abort_bad_req(str(e))
        # Execute property level validators defined in the schema yaml before entity property creation
        # Use empty dict {} to indicate there's no existing_data_dict
        try:
            schema_manager.execute_property_level_validators(
                "ENTITIES", "before_property_create_validators", "Dataset", request, {}, dataset
            )
        # Currently only ValueError
        except ValueError as e:
            abort_bad_req(e)

        # Add back in dataset_link_abs_dir
        dataset["dataset_link_abs_dir"] = dataset_link_abs_dir

    dataset_list = create_multiple_component_details(
        request,
        "Dataset",
        user_token,
        json_data_dict.get("datasets"),
        json_data_dict.get("creation_action"),
    )

    # We wait until after the new datasets are linked to their ancestor before performing the remaining post-creation
    # linkeages. This way, in the event of unforseen errors, we don't have orphaned nodes.
    for dataset in dataset_list:
        schema_triggers.set_status_history("status", "Dataset", user_token, dataset, {})

    properties_to_skip = [
        "direct_ancestors",
        "collections",
        "upload",
        "title",
        "previous_revision_uuids",
        "next_revision_uuids",
        "previous_revision_uuid",
        "next_revision_uuid",
    ]

    if bool(request.args):
        # The parsed query string value is a string 'true'
        return_all_properties = request.args.get("return_all_properties")

        if (return_all_properties is not None) and (return_all_properties.lower() == "true"):
            properties_to_skip = []

    normalized_complete_entity_list = []
    for dataset in dataset_list:
        # Remove dataset_link_abs_dir once more before entity creation
        dataset_link_abs_dir = dataset.pop("dataset_link_abs_dir", None)
        # Generate the filtered or complete entity dict to send back
        complete_dict = schema_manager.get_complete_entity_result(
            user_token, dataset, properties_to_skip, use_memcache=True
        )

        # Will also filter the result based on schema
        normalized_complete_dict = schema_manager.normalize_object_result_for_response(
            provenance_type="ENTITIES", entity_dict=complete_dict
        )

        if suppress_reindex:
            logger.log(level=logging.INFO
                       , msg=f"Re-indexing suppressed during multiple component creation of {complete_dict['entity_type']}"
                             f" with UUID {complete_dict['uuid']}")
        else:
            # Also index the new entity node in elasticsearch via search-api
            logger.log(
                logging.INFO,
                f"Re-indexing for creation of {complete_dict['entity_type']}"
                f" with UUID {complete_dict['uuid']}",
            )
            reindex_entity(complete_dict["uuid"], user_token)
        # Add back in dataset_link_abs_dir one last time
        normalized_complete_dict["dataset_link_abs_dir"] = dataset_link_abs_dir
        normalized_complete_entity_list.append(normalized_complete_dict)

    return jsonify(normalized_complete_entity_list)


"""
Get all collections of the given entity

AWS API Gateway and Flask treat this endpoint as public accessible. Public/consortium
access rules apply.

Result filtering based on query string
For example: /entities/<id>/collections?property=uuid

Parameters
----------
id : str
    The SenNet ID (e.g. SNT123.ABCD.456) or UUID of given entity

Returns
-------
json
    A list of all the collections of the target entity
"""


@app.route("/entities/<id>/collections", methods=["GET"])
@strip_whitespace_id()
def get_collections(id):
    final_result = []

    # Token is not required, but if an invalid token provided,
    # we need to tell the client with a 401 error
    validate_token_if_auth_header_exists(request)

    # Use the internal token to query the target entity
    # since public entities don't require user token
    token = get_internal_token()

    # Get the entity dict from cache if exists
    # Otherwise query against uuid-api and neo4j to get the entity dict if the id exists
    entity_dict = query_target_entity(id)
    uuid = entity_dict["uuid"]
    public_entity = True

    entity_scope = _get_entity_visibility(
        normalized_entity_type=entity_dict["entity_type"], entity_dict=entity_dict
    )

    if entity_scope == DataVisibilityEnum.NONPUBLIC:
        # Token is required and the user must belong to SenNet-READ group
        token = get_user_token(request, non_public_access_required=True)
        public_entity = False

    # By now, either the entity is public accessible or the user token has the correct access level
    # Result filtering based on query string
    if bool(request.args):
        property_key = request.args.get("property")

        if property_key is not None:
            result_filtering_accepted_property_keys = ["uuid"]

            # Validate the target property
            if property_key not in result_filtering_accepted_property_keys:
                abort_bad_req(
                    f"Only the following property keys are supported in the query string: {COMMA_SEPARATOR.join(result_filtering_accepted_property_keys)}"
                )

            # Only return a list of the filtered property value of each entity
            property_list = schema_neo4j_queries.get_collections(
                neo4j_driver_instance, uuid, property_key
            )

            # Final result
            final_result = property_list
        else:
            abort_bad_req(
                "The specified query string is not supported. Use '?property=<key>' to filter the result"
            )
    # Return all the details if no property filtering
    else:
        collection_list = schema_neo4j_queries.get_collections(neo4j_driver_instance, uuid)

        # Generate trigger data
        # Skip some of the properties that are time-consuming to generate via triggers
        # Also skip next_revision_uuid and previous_revision_uuid for Dataset to avoid additional
        # checks when the target Dataset is public but the revisions are not public
        properties_to_skip = [
            # Properties to skip for Sample
            "direct_ancestor",
            # Properties to skip for Dataset
            "direct_ancestors",
            "collections",
            "upload",
            "title",
            "next_revision_uuid",
            "previous_revision_uuid",
        ]

        complete_entities_list = schema_manager.get_complete_entities_list(
            token, collection_list, properties_to_skip, use_memcache=True
        )

        # Final result after normalization
        final_result = schema_manager.normalize_entities_list_for_response(complete_entities_list)

        filtered_final_result = []
        for collection in final_result:
            collection_entity_type = collection.get("entity_type")
            fields_to_exclude = schema_manager.get_fields_to_exclude(collection_entity_type)
            if public_entity and not user_in_sennet_read_group(request):
                filtered_collection = schema_manager.exclude_properties_from_response(
                    fields_to_exclude, collection
                )
                datasets = filtered_collection.get("datasets")
                filtered_datasets = []
                for dataset in datasets:
                    dataset_fields_to_exclude = schema_manager.get_fields_to_exclude(
                        dataset.get("entity_type")
                    )
                    filtered_dataset = schema_manager.exclude_properties_from_response(
                        dataset_fields_to_exclude, dataset
                    )
                    filtered_datasets.append(filtered_dataset)
                filtered_collection["datasets"] = filtered_datasets
                filtered_final_result.append(filtered_collection)
            else:
                filtered_final_result.append(collection)
        final_result = filtered_final_result

    return jsonify(final_result)


"""
Get all uploads of the given entity

AWS API Gateway and Flask treat this endpoint as public accessible. Public/consortium
access rules apply.

Result filtering based on query string
For example: /entities/<id>/uploads?property=uuid

Parameters
----------
id : str
    The SenNet ID (e.g. SNT123.ABCD.456) or UUID of given entity

Returns
-------
json
    A list of all the uploads of the target entity
"""


@app.route("/entities/<id>/uploads", methods=["GET"])
@strip_whitespace_id()
def get_uploads(id):
    final_result = []

    # Token is not required, but if an invalid token provided,
    # we need to tell the client with a 401 error
    validate_token_if_auth_header_exists(request)

    # Use the internal token to query the target entity
    # since public entities don't require user token
    token = get_internal_token()

    # Get the entity dict from cache if exists
    # Otherwise query against uuid-api and neo4j to get the entity dict if the id exists
    entity_dict = query_target_entity(id)
    normalized_entity_type = entity_dict["entity_type"]
    uuid = entity_dict["uuid"]

    if not schema_manager.entity_type_instanceof(normalized_entity_type, "Dataset"):
        abort_bad_req(f"Unsupported entity type of id {id}: {normalized_entity_type}")

    if entity_dict["status"].lower() != DATASET_STATUS_PUBLISHED:
        # Token is required and the user must belong to SenNet-READ group
        token = get_user_token(request, non_public_access_required=True)

    # By now, either the entity is public accessible or the user token has the correct access level
    # Result filtering based on query string
    if bool(request.args):
        property_key = request.args.get("property")

        if property_key is not None:
            result_filtering_accepted_property_keys = ["uuid"]

            # Validate the target property
            if property_key not in result_filtering_accepted_property_keys:
                abort_bad_req(
                    f"Only the following property keys are supported in the query string: {COMMA_SEPARATOR.join(result_filtering_accepted_property_keys)}"
                )

            # Only return a list of the filtered property value of each entity
            property_list = schema_neo4j_queries.get_uploads(
                neo4j_driver_instance, uuid, property_key
            )

            # Final result
            final_result = property_list
        else:
            abort_bad_req(
                "The specified query string is not supported. Use '?property=<key>' to filter the result"
            )
    # Return all the details if no property filtering
    else:
        uploads_list = schema_neo4j_queries.get_uploads(neo4j_driver_instance, uuid)

        # Generate trigger data
        # Skip some of the properties that are time-consuming to generate via triggers
        # Also skip next_revision_uuid and previous_revision_uuid for Dataset to avoid additional
        # checks when the target Dataset is public but the revisions are not public
        properties_to_skip = [
            # Properties to skip for Sample
            "direct_ancestor",
            # Properties to skip for Dataset
            "direct_ancestors",
            "collections",
            "upload",
            "title",
            "next_revision_uuid",
            "previous_revision_uuid",
        ]

        complete_entities_list = schema_manager.get_complete_entities_list(
            token, uploads_list, properties_to_skip, use_memcache=True
        )

        # Final result after normalization
        final_result = schema_manager.normalize_entities_list_for_response(complete_entities_list)

    return jsonify(final_result)


"""
Create multiple dataset nodes and relationships with the source entity node

Parameters
----------
request : flask.Request object
    The incoming request
normalized_entity_type : str
    One of the normalized entity types: Dataset, Collection, Sample, Source
user_token: str
    The user's globus groups token
json_data_dict_list: list
    List of datasets objects as dictionaries
creation_action : str
    The creation action for the new activity node.

Returns
-------
list
    A list of all the newly created datasets with generated fields represented as dictionaries
"""


def create_multiple_component_details(
    request, normalized_entity_type, user_token, json_data_dict_list, creation_action
):
    # Get user info based on request
    user_info_dict = schema_manager.get_user_info(request)
    direct_ancestor = json_data_dict_list[0].get("direct_ancestor_uuids")[0]
    # Create new ids for the new entity
    try:
        # we only need the json data from one of the datasets. The info will be the same for both, so we just grab the first in the list
        new_ids_dict_list = schema_manager.create_sennet_ids(
            normalized_entity_type,
            json_data_dict_list[0],
            user_token,
            user_info_dict,
            len(json_data_dict_list),
        )
    # When group_uuid is provided by user, it can be invalid
    except KeyError as e:
        # Log the full stack trace, prepend a line with our message
        logger.exception(e)
        abort_bad_req(e)
    except requests.exceptions.RequestException as e:
        msg = "Failed to create new SenNet ids via the uuid-api service"
        logger.exception(msg)

        # Due to the use of response.raise_for_status() in schema_manager.create_sennet_ids()
        # we can access the status codes from the exception
        status_code = e.response.status_code

        if status_code == 400:
            abort_bad_req(e.response.text)
        if status_code == 404:
            abort_not_found(e.response.text)
        else:
            abort_internal_err(e.response.text)
    datasets_dict_list = []
    for i in range(len(json_data_dict_list)):
        # Remove dataset_link_abs_dir once more before entity creation
        dataset_link_abs_dir = json_data_dict_list[i].pop("dataset_link_abs_dir", None)
        # Combine each id dict into each dataset in json_data_dict_list
        new_data_dict = {**json_data_dict_list[i], **user_info_dict, **new_ids_dict_list[i]}
        try:
            # Use {} since no existing dict
            generated_before_create_trigger_data_dict = schema_manager.generate_triggered_data(
                TriggerTypeEnum.BEFORE_CREATE, normalized_entity_type, user_token, {}, new_data_dict
            )
            # If one of the before_create_trigger methods fails, we can't create the entity
        except schema_errors.BeforeCreateTriggerException:
            # Log the full stack trace, prepend a line with our message
            msg = "Failed to execute one of the 'before_create_trigger' methods, can't create the entity"
            logger.exception(msg)
            abort_internal_err(msg)
        except schema_errors.NoDataProviderGroupException:
            # Log the full stack trace, prepend a line with our message
            if "group_uuid" in json_data_dict_list[i]:
                msg = "Invalid 'group_uuid' value, can't create the entity"
            else:
                msg = "The user does not have the correct Globus group associated with, can't create the entity"

            logger.exception(msg)
            abort_bad_req(msg)
        except schema_errors.UnmatchedDataProviderGroupException:
            # Log the full stack trace, prepend a line with our message
            msg = "The user does not belong to the given Globus group, can't create the entity"
            logger.exception(msg)
            abort_forbidden(msg)
        except schema_errors.MultipleDataProviderGroupException:
            # Log the full stack trace, prepend a line with our message
            msg = "The user has mutiple Globus groups associated with, please specify one using 'group_uuid'"
            logger.exception(msg)
            abort_bad_req(msg)
        except KeyError as e:
            # Log the full stack trace, prepend a line with our message
            logger.exception(e)
            abort_bad_req(e)
        except Exception as e:
            logger.exception(e)
            abort_internal_err(e)
        merged_dict = {**json_data_dict_list[i], **generated_before_create_trigger_data_dict}

        # Filter out the merged_dict by getting rid of the transitent properties (not to be stored)
        # and properties with None value
        # Meaning the returned target property key is different from the original key
        # in the trigger method, e.g., Source.image_files_to_add
        filtered_merged_dict = schema_manager.remove_transient_and_none_values(
            "ENTITIES", merged_dict, normalized_entity_type
        )
        dataset_dict = {**filtered_merged_dict, **new_ids_dict_list[i]}
        dataset_dict["dataset_link_abs_dir"] = dataset_link_abs_dir
        datasets_dict_list.append(dataset_dict)

    activity_data_dict = schema_manager.generate_activity_data(
        normalized_entity_type, user_token, user_info_dict, creation_action
    )
    # activity_data_dict['creation_action'] = creation_action
    try:
        created_datasets = app_neo4j_queries.create_multiple_datasets(
            neo4j_driver_instance, datasets_dict_list, activity_data_dict, direct_ancestor
        )
    except TransactionError:
        msg = "Failed to create multiple samples"
        # Log the full stack trace, prepend a line with our message
        logger.exception(msg)
        # Terminate and let the users know
        abort_internal_err(msg)

    return created_datasets


"""
Returns a list of datasets under a particular upload.

Filter what properties to include by sending a POST with:
`{filter_properties: list[str], is_include: bool}`

Globus groups token is required by the AWS API Gateway lambda authorizer and Flask

Parameters
----------
id : str
    The SenNet ID (e.g. SNT123.ABCD.456) or UUID of given upload

Returns
-------
json
    A list of all the datasets of the target upload or a list of UUIDs if only the uuid
    property is requested
"""


@app.route("/uploads/<id>/datasets", methods=["GET", "POST"])
@require_valid_token()
@strip_whitespace_id()
def get_datasets_for_upload(id: str):
    # Verify that the entity is an upload
    entity_dict = query_target_entity(id)
    entity_type = entity_dict["entity_type"]
    if not equals(entity_type, Ontology.ops().entities().UPLOAD):
        abort_bad_req(f"{entity_type.title()} with id {id} is not an upload")

    properties_to_exclude = [
        "antibodies",
        "contacts",
        "contributors",
        "ingest_metadata",
        "ingest_task",
        "pipeline_message",
        "status_history",
        "direct_ancestors",
        "metadata",
        "sources",
        "upload",
    ]

    uuid = entity_dict["uuid"]
    token = get_internal_token()
    _final_result = []
    if request.method == "POST":
        if request.is_json and request.json != {}:
            filtering_dict = request.json
            if len(filtering_dict.keys()) > 0 and "filter_properties" not in filtering_dict:
                abort_bad_req("Missing required key: filter_properties")
            if "filter_properties" in filtering_dict:
                properties_to_filter = filtering_dict["filter_properties"]
                segregated_properties = schema_manager.group_verify_properties_list(
                    Ontology.ops().entities().DATASET, properties_to_filter
                )
                properties_action = filtering_dict.get("is_include", True)
                datasets_list = schema_neo4j_queries.get_upload_datasets(
                    neo4j_driver_instance,
                    uuid=uuid,
                    properties=segregated_properties,
                    is_include_action=properties_action,
                )
                complete_list = schema_manager.get_complete_entities_list(
                    token,
                    datasets_list,
                    properties_to_filter=segregated_properties.trigger,
                    is_include_action=properties_action,
                    use_memcache=False,
                )
                _final_result = schema_manager.normalize_entities_list_for_response(
                    complete_list,
                    segregated_properties,
                    is_include_action=properties_action,
                    is_strict=True,
                )

    else:
        _final_result = schema_triggers.get_normalized_upload_datasets(
            uuid, token, properties_to_exclude
        )
    final_result = schema_manager.remove_unauthorized_fields_from_response(
        _final_result, unauthorized=not user_in_sennet_read_group(request)
    )
    return jsonify(final_result)


"""
Returns a list of entities under a particular collection.

Filter what properties to include by sending a POST with:
`{filter_properties: list[str], is_include: bool}`

AWS API Gateway and Flask treat this endpoint as public accessible. Public/consortium
access rules apply.

Parameters
----------
id : str
    The SenNet ID (e.g. SNT123.ABCD.456) or UUID of given collection

Returns
-------
json
    A list of all the entities of the target collection or a list of UUIDs if only the uuid
    property is requested.
"""


@app.route("/collections/<id>/entities", methods=["GET", "POST"])
@strip_whitespace_id()
def get_entities_for_collection(id: str):
    # Verify that the entity is a collection
    entity_dict = query_target_entity(id)
    entity_type = entity_dict["entity_type"]

    if not schema_manager.entity_type_instanceof(entity_type, "Collection"):
        abort_bad_req(f"{entity_type.title()} with id {id} is not a collection")

    # Determine if the entity is publicly visible base on its data, only.
    entity_scope = _get_entity_visibility(
        normalized_entity_type=entity_type, entity_dict=entity_dict
    )

    if entity_scope != DataVisibilityEnum.PUBLIC:
        # Collection needs authorization. Make sure the user is in the SenNet read group
        if not user_in_globus_read_group(request):
            abort_forbidden("Access not granted")
    else:
        # Validate the token if it exists. This isn't really necessary since the
        # collection is pulic, but to stay consistent with other endpoints
        validate_token_if_auth_header_exists(request)

    token = get_user_token(request)
    if not isinstance(token, str):
        token = get_internal_token()

    properties_to_exclude = [
        "contains_human_genetic_sequences",
        "created_timestamp",
        "created_by_user_displayname",
        "created_by_user_email",
        "created_by_user_sub",
        "description",
        "ingest_metadata",
        "ingest_task",
        "status_history",
        "dataset_info",
        "last_modified_timestamp",
        "last_modified_user_displayname",
        "last_modified_user_email",
        "last_modified_user_sub",
    ]

    uuid = entity_dict["uuid"]
    _final_result = []
    if request.method == "POST":
        if request.is_json and request.json != {}:
            filtering_dict = request.json
            if len(filtering_dict.keys()) > 0 and "filter_properties" not in filtering_dict:
                abort_bad_req("Missing required key: filter_properties")
            if "filter_properties" in filtering_dict:
                properties_to_filter = filtering_dict["filter_properties"]
                segregated_properties = schema_manager.group_verify_properties_list(
                    properties=properties_to_filter
                )
                properties_action = filtering_dict.get("is_include", True)
                entities_list = schema_neo4j_queries.get_collection_entities(
                    neo4j_driver_instance,
                    uuid=uuid,
                    properties=segregated_properties,
                    is_include_action=properties_action,
                )
                complete_list = schema_manager.get_complete_entities_list(
                    token,
                    entities_list,
                    properties_to_filter=segregated_properties.trigger,
                    is_include_action=properties_action,
                    use_memcache=False,
                )
                _final_result = schema_manager.normalize_entities_list_for_response(
                    complete_list,
                    segregated_properties,
                    is_include_action=properties_action,
                    is_strict=True,
                )
    else:
        # Get the entities associated with the collection
        _final_result = schema_triggers.get_normalized_collection_entities(
            uuid, token, properties_to_exclude=properties_to_exclude, skip_completion=True
        )

    final_result = schema_manager.remove_unauthorized_fields_from_response(
        _final_result, unauthorized=not user_in_sennet_read_group(request)
    )
    return jsonify(final_result)


"""
Execute 'after_create_trigger' methods

Parameters
----------
normalized_entity_type : str
    One of the normalized entity types: Dataset, Collection, Sample, Source
user_token: str
    The user's globus groups token
merged_data_dict: dict
    The merged dict that contains the entity dict newly created and
    information from user request json that are not stored in Neo4j
"""


def after_create(normalized_entity_type, user_token, merged_data_dict):
    try:
        # 'after_create_trigger' and 'after_update_trigger' don't generate property values
        # It just returns the empty dict, no need to assign value
        # Use {} since no new dict
        schema_manager.generate_triggered_data(
            TriggerTypeEnum.AFTER_CREATE, normalized_entity_type, user_token, merged_data_dict, {}
        )
    except schema_errors.AfterCreateTriggerException:
        # Log the full stack trace, prepend a line with our message
        msg = "The entity has been created, but failed to execute one of the 'after_create_trigger' methods"
        logger.exception(msg)
        abort_internal_err(msg)
    except Exception as e:
        logger.exception(e)
        abort_internal_err(e)


"""
Generate 'before_create_triiger' data and create the entity details in Neo4j

Parameters
----------
request : flask.Request object
    The incoming request
normalized_entity_type : str
    One of the normalized entity types: Dataset, Collection, Sample, Source
user_token: str
    The user's globus groups token
json_data_dict: dict
    The json request dict
existing_entity_dict: dict
    Dict of the exiting entity information

Returns
-------
dict
    A dict of all the updated entity detials
"""


def update_object_details(
    provenance_type,
    request,
    normalized_entity_type,
    user_token,
    json_data_dict,
    existing_entity_dict,
):
    # Get user info based on request
    user_info_dict = schema_manager.get_user_info(request)

    # Merge user_info_dict and the json_data_dict for passing to the trigger methods
    new_data_dict = {**user_info_dict, **json_data_dict}

    try:
        generated_before_update_trigger_data_dict = schema_manager.generate_triggered_data(
            TriggerTypeEnum.BEFORE_UPDATE,
            normalized_entity_type,
            user_token,
            existing_entity_dict,
            new_data_dict,
        )
    # If something wrong with file upload
    except schema_errors.FileUploadException as e:
        logger.exception(e)
        abort_internal_err(e)
    # If one of the before_update_trigger methods fails, we can't update the entity
    except schema_errors.BeforeUpdateTriggerException:
        # Log the full stack trace, prepend a line with our message
        msg = (
            "Failed to execute one of the 'before_update_trigger' methods, can't update the entity"
        )
        logger.exception(msg)
        abort_internal_err(msg)
    except Exception as e:
        logger.exception(e)
        abort_internal_err(e)

    # Merge dictionaries
    merged_dict = {**json_data_dict, **generated_before_update_trigger_data_dict}

    # Filter out the merged_dict by getting rid of the transitent properties (not to be stored)
    # and properties with None value
    # Meaning the returned target property key is different from the original key
    # in the trigger method, e.g., Source.image_files_to_add
    filtered_merged_dict = schema_manager.remove_transient_and_none_values(
        provenance_type, merged_dict, normalized_entity_type
    )

    # By now the filtered_merged_dict contains all user updates and all triggered data to be added to the entity node
    # Any properties in filtered_merged_dict that are not on the node will be added.
    # Any properties not in filtered_merged_dict that are on the node will be left as is.
    # Any properties that are in both filtered_merged_dict and the node will be replaced in the node. However, if any property in the map is null, it will be removed from the node.

    # Update the exisiting entity
    try:
        updated_entity_dict = app_neo4j_queries.update_entity(
            neo4j_driver_instance,
            normalized_entity_type,
            filtered_merged_dict,
            existing_entity_dict["uuid"],
        )
    except TransactionError:
        msg = "Failed to update the entity with id " + id
        # Log the full stack trace, prepend a line with our message
        logger.exception(msg)
        # Terminate and let the users know
        abort_internal_err(msg)

    # Important: use `updated_entity_dict` instead of `filtered_merged_dict` to keep consistent with the stored
    # string expression literals of Python list/dict being used with entity update, e.g., `image_files`
    # Important: the same property keys in entity_dict will overwrite the same key in json_data_dict
    # and this is what we wanted. Adding json_data_dict back is to include those `transient` properties
    # provided in the JSON input but not stored in neo4j, and will be needed for after_create_trigger/after_update_trigger,
    # e.g., `previous_revision_uuid`, `direct_ancestor_uuid`
    # Add user_info_dict because it may be used by after_update_trigger methods
    merged_final_dict = {**json_data_dict, **updated_entity_dict, **user_info_dict}

    # Use merged_final_dict instead of merged_dict because
    # merged_dict only contains properties to be updated, not all properties
    return merged_final_dict


"""
Execute 'after_update_triiger' methods

Parameters
----------
normalized_entity_type : str
    One of the normalized entity types: Dataset, Collection, Sample, Source
user_token: str
    The user's globus groups token
entity_dict: dict
    The entity dict newly updated
"""


def after_update(normalized_entity_type, user_token, entity_dict):
    try:
        # 'after_create_trigger' and 'after_update_trigger' don't generate property values
        # It just returns the empty dict, no need to assign value
        # Use {} sicne no new dict
        schema_manager.generate_triggered_data(
            TriggerTypeEnum.AFTER_UPDATE, normalized_entity_type, user_token, entity_dict, {}
        )
    except schema_errors.AfterUpdateTriggerException:
        # Log the full stack trace, prepend a line with our message
        msg = "The entity information has been updated, but failed to execute one of the 'after_update_trigger' methods"
        logger.exception(msg)
        abort_internal_err(msg)
    except Exception as e:
        logger.exception(e)
        abort_internal_err(e)


"""
Get target entity dict

Parameters
----------
id : str
    The uuid or sennet_id of target activity

Returns
-------
dict
    A dictionary of activity details returned from neo4j
"""


def query_target_activity(id):
    try:
        """
        The dict returned by uuid-api that contains all the associated ids, e.g.:
        {
            "ancestor_id": "23c0ffa90648358e06b7ac0c5673ccd2",
            "ancestor_ids":[
                "23c0ffa90648358e06b7ac0c5673ccd2"
            ],
            "email": "marda@ufl.edu",
            "uuid": "1785aae4f0fb8f13a56d79957d1cbedf",
            "sennet_id": "SNT966.VNKN.965",
            "time_generated": "2020-10-19 15:52:02",
            "type": "SOURCE",
            "user_id": "694c6f6a-1deb-41a6-880f-d1ad8af3705f"
        }
        """
        sennet_ids = schema_manager.get_sennet_ids(id)

        # Get the target uuid if all good
        uuid = sennet_ids["uuid"]
        entity_dict = app_neo4j_queries.get_activity(neo4j_driver_instance, uuid)

        # The uuid exists via uuid-api doesn't mean it's also in Neo4j
        if not entity_dict:
            abort_not_found(f"Activity of id: {id} not found in Neo4j")

        return entity_dict
    except requests.exceptions.RequestException as e:
        # Due to the use of response.raise_for_status() in schema_manager.get_sennet_ids()
        # we can access the status codes from the exception
        status_code = e.response.status_code

        if status_code == 400:
            abort_bad_req(e.response.text)
        if status_code == 404:
            abort_not_found(e.response.text)
        else:
            abort_internal_err(e.response.text)


"""
Get target entity dict

Parameters
----------
id : str
    The uuid or sennet_id of target entity

Returns
-------
dict
    A dictionary of entity details returned from neo4j
"""


def query_target_entity(
    id: str, properties_to_exclude: List[str] = [], properties_to_include: List[str] = []
):
    entity_dict = None
    current_datetime = datetime.now()

    # Use the cached data if found and still valid
    # Otherwise, make a fresh query and add to cache
    if entity_dict is None:
        try:
            """
            The dict returned by uuid-api that contains all the associated ids, e.g.:
            {
                "ancestor_id": "940f409ea5b96ff8d98a87d185cc28e2",
                "ancestor_ids": [
                    "940f409ea5b96ff8d98a87d185cc28e2"
                ],
                "email": "jamie.l.allen@vanderbilt.edu",
                "sn_uuid": "be5a8f1654364c9ea0ca3071ba48f260",
                "sennet_id": "SN272.FXQF.697",
                "submission_id": "VAN0032-RK-2-43",
                "time_generated": "2020-11-09 19:55:09",
                "type": "SAMPLE",
                "user_id": "83ae233d-6d1d-40eb-baa7-b6f636ab579a"
            }
            """
            # Get cached ids if exist otherwise retrieve from UUID-API
            sennet_ids = schema_manager.get_sennet_ids(id)

            # Get the target uuid if all good
            uuid = sennet_ids["uuid"]
            entity_dict = app_neo4j_queries.get_entity(neo4j_driver_instance, uuid)

            # The uuid exists via uuid-api doesn't mean it's also in Neo4j
            if not entity_dict:
                abort_not_found(f"Entity of id: {id} not found in Neo4j")

        except requests.exceptions.RequestException as e:
            # Due to the use of response.raise_for_status() in schema_manager.get_sennet_ids()
            # we can access the status codes from the exception
            status_code = e.response.status_code

            if status_code == 400:
                abort_bad_req(e.response.text)
            if status_code == 404:
                abort_not_found(e.response.text)
            else:
                abort_internal_err(e.response.text)
    else:
        logger.info(f"Using the cache data of entity {id} at time {current_datetime}")

    # Final return
    return entity_dict


"""
Get target entity dict

Parameters
----------
id : str
    The uuid or sennet_id of target entity

Returns
-------
dict
    A dictionary of activity details returned from neo4j
"""


def query_activity_was_generated_by(id: str):
    try:
        sennet_ids = schema_manager.get_sennet_ids(id)

        # Get the target uuid if all good
        uuid = sennet_ids["uuid"]
        activity_dict = app_neo4j_queries.get_activity_was_generated_by(neo4j_driver_instance, uuid)

        # The uuid exists via uuid-api doesn't mean it's also in Neo4j
        if not activity_dict:
            abort_not_found(f"Activity connected to id: {id} not found in Neo4j")

        return activity_dict
    except requests.exceptions.RequestException as e:
        # Due to the use of response.raise_for_status() in schema_manager.get_sennet_ids()
        # we can access the status codes from the exception
        status_code = e.response.status_code

        if status_code == 400:
            abort_bad_req(e.response.text)
        if status_code == 404:
            abort_not_found(e.response.text)
        else:
            abort_internal_err(e.response.text)


"""
Make a call to search-api to reindex this entity node in elasticsearch

Parameters
----------
uuid : str
    The uuid of the target entity
user_token: str
    The user's globus groups token
"""


def reindex_entity(uuid, user_token):
    try:
        logger.info(f"Making a call to search-api to reindex uuid: {uuid}")

        headers = create_request_headers(user_token)

        response = requests.put(app.config["SEARCH_API_URL"] + "/reindex/" + uuid, headers=headers)
        # The reindex takes time, so 202 Accepted response status code indicates that
        # the request has been accepted for processing, but the processing has not been completed
        if response.status_code == 202:
            logger.info(f"The search-api has accepted the reindex request for uuid: {uuid}")
        else:
            logger.error(f"The search-api failed to initialize the reindex for uuid: {uuid}")
    except Exception:
        msg = f"Failed to send the reindex request to search-api for entity with uuid: {uuid}"
        # Log the full stack trace, prepend a line with our message
        logger.exception(msg)
        # Terminate and let the users know
        abort_internal_err(msg)


"""
Create a dict of HTTP Authorization header with Bearer token for making calls to uuid-api

Parameters
----------
user_token: str
    The user's globus groups token

Returns
-------
dict
    The headers dict to be used by requests
"""


def create_request_headers(user_token):
    auth_header_name = "Authorization"
    auth_scheme = "Bearer"

    headers_dict = {
        # Don't forget the space between scheme and the token value
        auth_header_name: auth_scheme
        + " "
        + user_token
    }

    return headers_dict


"""
Ensure the access level dir with leading and trailing slashes

Parameters
----------
dir_name : str
    The name of the sub directory corresponding to each access level

Returns
-------
str
    One of the formatted dir path string: /public/, /protected/, /consortium/
"""


def access_level_prefix_dir(dir_name):
    if string_helper.isBlank(dir_name):
        return ""

    return hm_file_helper.ensureTrailingSlashURL(hm_file_helper.ensureBeginningSlashURL(dir_name))


"""
Check if a user has valid access to update a given entity

Parameters
----------
entity : str
    The entity that is attempting to be updated
user_token : str
    The token passed in via the request header that will be used to authenticate

"""


def validate_user_update_privilege(entity, user_token):
    # A user has update privileges if they are a data admin or are in the same group that registered the entity
    is_admin = auth_helper_instance.has_data_admin_privs(user_token)
    if isinstance(is_admin, Response):
        abort(is_admin)

    user_write_groups: List[dict] = auth_helper_instance.get_user_write_groups(user_token)
    if isinstance(user_write_groups, Response):
        abort(user_write_groups)

    user_group_uuids = [d["uuid"] for d in user_write_groups]
    if entity["group_uuid"] not in user_group_uuids and is_admin is False:
        abort_forbidden(
            f"User does not have write privileges for this entity. "
            f"Reach out to the help desk to request access to group: {entity['group_uuid']}."
        )


"""
Formats error into dict

error : str
    the detail of the error

row : int
    the row number where the error occurred

column : str
    the column in the csv/tsv where the error occurred

Returns
-------
 dict
"""


def _ln_err(error, row: int = None, column: str = None):
    return {"column": column, "error": error, "row": row}


"""
Ensures that two given entity dicts as ancestor and descendant pass constraint validation.

ancestor: dict
descendant: dict
descendant_entity_type: str (dicts sometimes do not include immutable keys like entity_type, pass it here.)

Returns constraint test full matches if successful. Raises abort_bad_req if failed.
"""


def validate_constraints_by_entities(ancestor, descendant, descendant_entity_type=None):

    def get_sub_type(obj):
        sub_type = (
            obj.get("sample_category")
            if obj.get("sample_category") is not None
            else obj.get("source_type")
        )
        try:
            sub_type = [obj.get("dataset_type")] if sub_type is None else [sub_type]
            if type(sub_type) is not list:
                sub_type = ast.literal_eval(sub_type)
        except Exception as ec:
            logger.error(str(ec))
        return sub_type

    def get_sub_type_val(obj):
        sub_type_val = obj.get("organ")
        return [sub_type_val] if sub_type_val is not None else None

    def get_entity_type(obj, default_type):
        return obj.get("entity_type") if obj.get("entity_type") is not None else default_type

    constraint = build_constraint(
        build_constraint_unit(
            ancestor.get("entity_type"),
            sub_type=get_sub_type(ancestor),
            sub_type_val=get_sub_type_val(ancestor),
        ),
        [
            build_constraint_unit(
                get_entity_type(descendant, descendant_entity_type),
                sub_type=get_sub_type(descendant),
                sub_type_val=get_sub_type_val(descendant),
            )
        ],
    )

    result = get_constraints_by_ancestor(constraint, True)
    if result.get("code") is not StatusCodes.OK:
        abort_bad_req(
            f"Invalid entity constraints for ancestor of type {ancestor.get('entity_type')}. Valid descendants include: {result.get('description')}"
        )
    return result


def validate_organ_code(organ_code: str):
    """
    Ensures that a given organ code matches what is found in ubkg.

    organ_code : str

    Returns nothing. Raises abort_bad_req is organ code not found in ubkg.
    """
    try:
        organs = Ontology.organs_by_organ_uberon()
        organs[organ_code]
    except KeyError:
        abort_bad_req("Organ must be a valid organ uberon code")


def verify_ubkg_properties(json_data_dict):
    SOURCE_TYPES = Ontology.ops(as_data_dict=True).source_types()
    SAMPLE_CATEGORIES = Ontology.ops(as_data_dict=True).specimen_categories()
    ORGAN_TYPES = Ontology.ops(as_data_dict=True, key="organ_uberon", prop_callback=None).organ_types()
    DATASET_TYPE = Ontology.ops(as_data_dict=True).dataset_types()

    if "source_type" in json_data_dict:
        compare_property_against_ubkg(SOURCE_TYPES, json_data_dict, "source_type")

    if "sample_category" in json_data_dict:
        compare_property_against_ubkg(SAMPLE_CATEGORIES, json_data_dict, "sample_category")

    if "organ" in json_data_dict:
        compare_property_against_ubkg(ORGAN_TYPES, json_data_dict, "organ")

    # If the proposed Dataset dataset_type contains square brackets then no need to verify
    if "dataset_type" in json_data_dict:
        ancillary = re.compile("\[.*\]$")
        if ancillary.search(json_data_dict["dataset_type"]) is None:
            compare_property_against_ubkg(
                DATASET_TYPE, {"dataset_type": json_data_dict["dataset_type"]}, "dataset_type"
            )

    # For new fields in Uploads
    if "intended_dataset_type" in json_data_dict:
        compare_property_against_ubkg(
            DATASET_TYPE,
            {"intended_dataset_type": json_data_dict["intended_dataset_type"]},
            "intended_dataset_type",
        )

    if "intended_organ" in json_data_dict:
        compare_property_against_ubkg(ORGAN_TYPES, json_data_dict, "intended_organ")

    if "intended_source_type" in json_data_dict:
        compare_property_against_ubkg(SOURCE_TYPES, json_data_dict, "intended_source_type")


def compare_property_list_against_ubkg(ubkg_dict, json_data_dict, field):
    good_fields = []
    passes_ubkg_validation = True
    for ubkg_field in ubkg_dict:
        for item in json_data_dict[field]:
            if equals(item, ubkg_dict[ubkg_field]):
                good_fields.append(ubkg_dict[ubkg_field])

    if len(good_fields) != len(json_data_dict[field]):
        match_note = f"Mathing include: {', '.join(good_fields)}. " if len(good_fields) > 0 else ""
        ubkg_validation_message = (
            f"Some or all values in '{field}' does not match any allowable property. "
            f"{match_note}"
            "Please check proper spelling."
        )
        abort_unacceptable(ubkg_validation_message)

    json_data_dict[field] = good_fields


def compare_property_against_ubkg(ubkg_dict, json_data_dict, field):
    passes_ubkg_validation = False

    for ubkg_field in ubkg_dict:
        if equals(json_data_dict[field], ubkg_dict[ubkg_field]):
            json_data_dict[field] = ubkg_dict[ubkg_field]
            passes_ubkg_validation = True
            break

    if not passes_ubkg_validation:
        ubkg_validation_message = (
            f"Value listed in '{field}' does not match any allowable property. "
            "Please check proper spelling."
        )
        abort_unacceptable(ubkg_validation_message)


def check_multiple_organs_constraint(
    current_entity: dict, ancestor_entity: dict, case_uuid: str = None
):
    """
    Validates that the Organ of the Sample (to be POST or PUT) does not violate allowable multiple organs constraints.

    Parameters
    ----------
    current_entity: the Sample entity to validate
    ancestor_entity: the ancestor Source
    case_uuid: an uuid to exclude from the count on check of ancestor given the organ
    :return:
    """
    if equals(ancestor_entity["entity_type"], Ontology.ops().entities().SOURCE):
        if equals(current_entity["sample_category"], Ontology.ops().specimen_categories().ORGAN):
            organ_code = current_entity["organ"]
            if organ_code not in app.config["MULTIPLE_ALLOWED_ORGANS"]:
                count = app_neo4j_queries.get_source_organ_count(
                    neo4j_driver_instance, ancestor_entity["uuid"], organ_code, case_uuid=case_uuid
                )
                if count >= 1:
                    organ_codes = Ontology.ops(
                        as_data_dict=True, val_key="term", key="organ_uberon", prop_callback=None
                    ).organ_types()
                    organ = organ_codes[organ_code]
                    abort_bad_req(
                        f"Cannot add another organ of type {organ} ({organ_code}) to Source {ancestor_entity['sennet_id']}. "
                        f"A {organ} Sample exists already on this Source."
                    )


"""
Validates the given metadata via the pathname returned by the Ingest API

pathname : str

Returns Boolean whether validation was passed or not.
"""


def validate_metadata(data, user_token):
    try:
        logger.info("Making a call to ingest-api to validate metadata")

        headers = create_request_headers(user_token)

        response = requests.post(
            app.config["INGEST_API_URL"] + "/metadata/validate", headers=headers, data=data
        )
        if response.status_code == 200:
            # compare the two metadata
            json_data_dict = request.get_json()
            request_metadata = json_data_dict["metadata"]

            response_dict = response.json()
            response_metadata = response_dict["metadata"][0]

            # Delete these because they would have been appended during the Portal-UI processe ...
            # So remove before comparing.
            del request_metadata["pathname"]
            if request_metadata.get("file_row") is not None:
                del request_metadata["file_row"]

            return request_metadata.items() == response_metadata.items()

        else:
            logger.error(response.text)

    except Exception:
        msg = "Failed to send the validate metadata request to ingest-api"
        # Log the full stack trace, prepend a line with our message
        logger.exception(msg)
        # Terminate and let the users know
        abort_internal_err(msg)

    return False


"""
Delete the cached data of all possible keys used for the given entity id

Parameters
----------
id : str
    The SenNet ID (e.g. SNT123.ABCD.456) or UUID of target entity (Source/Dataset/Sample/Upload/Collection/Publication)
"""


def delete_cache(id):
    if MEMCACHED_MODE:
        # First delete the target entity cache
        entity_dict = query_target_entity(id)
        entity_uuid = entity_dict["uuid"]

        # If the target entity is Sample (`direct_ancestor`) or Dataset/Publication (`direct_ancestors`)
        # Delete the cache of all the direct descendants (children)
        child_uuids = schema_neo4j_queries.get_children(
            neo4j_driver_instance, entity_uuid, properties=["uuid"]
        )

        # If the target entity is Collection, delete the cache for each of its associated
        # Datasets and Publications (via [:IN_COLLECTION] relationship) as well as just Publications (via [:USES_DATA] relationship)
        collection_dataset_uuids = schema_neo4j_queries.get_collection_associated_datasets(
            neo4j_driver_instance, entity_uuid, "uuid"
        )

        # If the target entity is Upload, delete the cache for each of its associated Datasets (via [:IN_UPLOAD] relationship)
        upload_dataset_uuids = schema_neo4j_queries.get_upload_datasets(
            neo4j_driver_instance, entity_uuid, properties=["uuid"]
        )

        # If the target entity is Datasets/Publication, delete the associated Collections cache, Upload cache
        collection_uuids = schema_neo4j_queries.get_entity_collections(
            neo4j_driver_instance, entity_uuid, "uuid"
        )
        collection_dict = schema_neo4j_queries.get_publication_associated_collection(
            neo4j_driver_instance, entity_uuid
        )
        upload_dict = schema_neo4j_queries.get_dataset_upload(neo4j_driver_instance, entity_uuid)

        # We only use uuid in the cache key acorss all the cache types
        uuids_list = (
            [entity_uuid]
            + child_uuids
            + collection_dataset_uuids
            + upload_dataset_uuids
            + collection_uuids
        )

        # It's possible no linked collection or upload
        if collection_dict:
            uuids_list.append(collection_dict["uuid"])

        if upload_dict:
            uuids_list.append(upload_dict["uuid"])

        schema_manager.delete_memcached_cache(uuids_list)


"""
Retrieve the JSON containing the normalized metadata information for a given entity appropriate for the
scope of metadata requested e.g. complete data for a another service, indexing data for an OpenSearch document, etc.

Parameters
----------
entity_id : str
    The SenNet ID (e.g. SNT123.ABCD.456) or UUID of target entity 
metadata_scope:
    A recognized scope from the SchemaConstants, controlling the triggers which are fired and elements
    from Neo4j which are retained.  Default is MetadataScopeEnum.INDEX.

Returns
-------
json
    Metadata for the entity appropriate for the metadata_scope argument, and filtered by an additional
    `property` arguments in the HTTP request.
"""


def _get_metadata_by_id(
    entity_id: str = None, metadata_scope: MetadataScopeEnum = MetadataScopeEnum.INDEX
):
    # Token is not required, but if an invalid token provided,
    # we need to tell the client with a 401 error
    validate_token_if_auth_header_exists(request)

    # Use the internal token to query the target entity
    # since public entities don't require user token
    token = get_internal_token()

    # Get the entity dict from cache if exists
    # Otherwise query against uuid-api and neo4j to get the entity dict if the id exists
    entity_dict = query_target_entity(entity_id)
    normalized_entity_type = entity_dict["entity_type"]
    excluded_fields = schema_manager.get_fields_to_exclude(normalized_entity_type)

    # Get the entity result of the indexable dictionary from cache if exists, otherwise regenerate and cache
    metadata_dict = (
        schema_manager.get_index_metadata(token, entity_dict)
        if metadata_scope == MetadataScopeEnum.INDEX
        else schema_manager.get_complete_entity_result(token, entity_dict, use_memcache=True)
    )

    # Determine if the entity is publicly visible base on its data, only.
    # To verify if a Collection is public, it is necessary to have its Datasets, which
    # are populated as triggered data.  So pull back the complete entity for
    # _get_entity_visibility() to check.
    entity_scope = _get_entity_visibility(
        normalized_entity_type=normalized_entity_type, entity_dict=entity_dict
    )
    public_entity = False
    has_access = True

    # Initialize the user as authorized if the data is public.  Otherwise, the
    # user is not authorized and credentials must be checked.
    if entity_scope == DataVisibilityEnum.PUBLIC:
        user_authorized = True
        public_entity = True
    else:
        # It's highly possible that there's no token provided
        user_token = get_user_token(request)

        # The user_token is flask.Response on error
        # Without token, the user can only access public collections, modify the collection result
        # by only returning public datasets attached to this collection
        if isinstance(user_token, Response):
            abort_forbidden(
                f"{normalized_entity_type} for {entity_id} is not accessible without presenting a token."
            )
        else:
            # When the groups token is valid, but the user doesn't belong to SenNet-READ group
            # Or the token is valid but doesn't contain group information (auth token or transfer token)
            user_authorized = user_in_sennet_read_group(request)

    user_token = get_user_token(request)
    if isinstance(user_token, Response):
        has_access = False
    if not user_in_sennet_read_group(request):
        has_access = False

    # We'll need to return all the properties including those generated by
    # `on_read_trigger` to have a complete result e.g., the 'next_revision_uuid' and
    # 'previous_revision_uuid' being used below.
    # Collections, however, will filter out only public properties for return.
    if not user_authorized:
        abort_forbidden(
            f"The requested {normalized_entity_type} has non-public data. "
            "A Globus token with access permission is required."
        )

    # We need to exclude `antibodies` for now as it conflicts with some dynamic templates in the Search API
    # We need to include `protocol_url` as those are needed in the Portal
    final_result = schema_manager.normalize_document_result_for_response(
        entity_dict=metadata_dict, properties_to_include=["protocol_url"]
    )

    # Result filtering based on query string
    # The `data_access_level` property is available in all entities Donor/Sample/Dataset
    # and this filter is being used by gateway to check the data_access_level for file assets
    # The `status` property is only available in Dataset and being used by search-api for revision
    result_filtering_accepted_property_keys = ["data_access_level", "status"]

    if bool(request.args):
        property_key = request.args.get("property")

        if property_key is not None:
            # Validate the target property
            if property_key not in result_filtering_accepted_property_keys:
                abort_bad_req(
                    f"Only the following property keys are supported in the query string: {COMMA_SEPARATOR.join(result_filtering_accepted_property_keys)}"
                )

            if property_key == "status" and not schema_manager.entity_type_instanceof(
                normalized_entity_type, "Dataset"
            ):
                abort_bad_req(
                    "Only Dataset or Publication supports 'status' property key in the query string"
                )

            # Response with the property value directly
            # Don't use jsonify() on string value
            return entity_dict[property_key]
        else:
            abort_bad_req(
                "The specified query string is not supported. Use '?property=<key>' to filter the result"
            )
    else:
        if public_entity and has_access is False:
            modified_final_result = schema_manager.exclude_properties_from_response(
                excluded_fields, final_result
            )
            return modified_final_result

        # Response with the dict
        return final_result


def _property_key_filtering_notice(result_filtering_accepted_property_keys):
    return f"Only the following property keys are supported in the query string: {COMMA_SEPARATOR.join(result_filtering_accepted_property_keys)}. To use additional, send a POST request with a list of 'properties', specifying whether to include or exclude the properties via is_include: bool option. {{properties:[str], is_include:bool}}"


"""
Check if the user with token is in the SenNet-READ group

Parameters
----------
request : falsk.request
    The flask http request object that containing the Authorization header
    with a valid Globus groups token for checking group information

Returns
-------
bool
    True if the user belongs to SenNet - Read group, otherwise False
"""


def user_in_sennet_read_group(request):
    if "Authorization" not in request.headers:
        return False

    try:
        # The property 'hmgroupids' is ALWASYS in the output with using schema_manager.get_user_info()
        # when the token in request is a groups token
        user_info = schema_manager.get_user_info(request)
        sennet_read_group_uuid = auth_helper_instance.groupNameToId("SenNet - Read")["uuid"]
    except Exception as e:
        # Log the full stack trace, prepend a line with our message
        logger.exception(e)

        # If the token is not a groups token, no group information available
        # The commons.hm_auth.AuthCache would return a Response with 500 error message
        # We treat such cases as the user not in the SenNet-READ group
        return False

    return sennet_read_group_uuid in user_info["hmgroupids"]


####################################################################################################
## For local development/testing
####################################################################################################


if __name__ == "__main__":
    try:
        app.run(host="0.0.0.0", port="5002")
        print("Flask app.run() done")
    except Exception as e:
        print("Error during starting debug server.")
        print(str(e))
        logger.error(e, exc_info=True)
        print("Error during startup check the log file for further information")
    except SystemExit as se:
        logger.exception(se, stack_info=True)
        print(f"SystemExit exception with code {se.code}.")<|MERGE_RESOLUTION|>--- conflicted
+++ resolved
@@ -801,12 +801,8 @@
     # The `status` property is only available in Dataset and being used by search-api for revision
     result_filtering_accepted_property_keys = ["data_access_level", "status"]
 
-<<<<<<< HEAD
-    supported_query_params = ['property', 'exclude']
-=======
     # Allow for `return_dict` as well since some code passes that to the PUT /entities endpoint. Return as normal
     supported_query_params = ['property', 'exclude', 'return_dict']
->>>>>>> b94820ee
     if bool(request.args):
         for param in request.args:
             if param not in supported_query_params:
