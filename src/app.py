import ast
import collections
from datetime import datetime
from flask import Flask, g, jsonify, request
from neo4j.exceptions import TransactionError
import os
import re
import csv
import requests
import urllib.request
from io import StringIO
# Don't confuse urllib (Python native library) with urllib3 (3rd-party library, requests also uses urllib3)
from urllib3.exceptions import InsecureRequestWarning
from pathlib import Path
import logging
import json
import time
from lib.constraints import get_constraints_by_ancestor, get_constraints_by_descendant, build_constraint, \
    build_constraint_unit

# pymemcache.client.base.PooledClient is a thread-safe client pool
# that provides the same API as pymemcache.client.base.Client
from pymemcache.client.base import PooledClient
from pymemcache import serde

# Local modules
import app_neo4j_queries
import provenance
from schema import schema_manager, schema_validators, schema_triggers
from schema import schema_errors
from schema import schema_neo4j_queries
from schema.schema_constants import SchemaConstants
from schema.schema_constants import DataVisibilityEnum

# HuBMAP commons
from hubmap_commons import string_helper
from hubmap_commons import file_helper as hm_file_helper
from hubmap_commons import neo4j_driver
from hubmap_commons.hm_auth import AuthHelper
from hubmap_commons.exceptions import HTTPException

# Atlas Consortia commons
from atlas_consortia_commons.ubkg import initialize_ubkg
from atlas_consortia_commons.rest import *
<<<<<<< HEAD
from atlas_consortia_commons.rest import abort_bad_req
=======
from atlas_consortia_commons.rest import abort_bad_req, abort_not_found
>>>>>>> 04fce75b
from atlas_consortia_commons.string import equals
from atlas_consortia_commons.ubkg.ubkg_sdk import init_ontology
from lib.ontology import Ontology

# Root logger configuration
global logger

# Use `getLogger()` instead of `getLogger(__name__)` to apply the config to the root logger
# will be inherited by the sub-module loggers
try:
    logger = logging.getLogger()
    logger.setLevel(logging.INFO)

    # All the API logging is gets written into the same log file
    # The uWSGI logging for each deployment disables the request logging
    # but still captures the 4xx and 5xx errors to the file `log/uwsgi-entity-api.log`
    # Log rotation is handled via logrotate on the host system with a configuration file
    # Do NOT handle log file and rotation via the Python logging to avoid issues with multi-worker processes
    log_file_handler = logging.FileHandler('../log/entity-api-' + time.strftime("%m-%d-%Y-%H-%M-%S") + '.log')
    log_file_handler.setFormatter(logging.Formatter('[%(asctime)s] %(levelname)s in %(module)s: %(message)s'))
    logger.addHandler(log_file_handler)
except Exception as e:
    print("Error setting up global log file.")
    print(str(e))

try:
    logger.info("logger initialized")
except Exception as e:
    print("Error opening log file during startup")
    print(str(e))

# Specify the absolute path of the instance folder and use the config file relative to the instance path
app = Flask(__name__, instance_path=os.path.join(os.path.abspath(os.path.dirname(__file__)), 'instance'), instance_relative_config=True)
app.config.from_pyfile('app.cfg')

# Remove trailing slash / from URL base to avoid "//" caused by config with trailing slash
app.config['UUID_API_URL'] = app.config['UUID_API_URL'].strip('/')
app.config['INGEST_API_URL'] = app.config['INGEST_API_URL'].strip('/')
app.config['SEARCH_API_URL'] = app.config['SEARCH_API_URL'].strip('/')

# This mode when set True disables the PUT and POST calls, used on STAGE to make entity-api READ-ONLY
# to prevent developers from creating new UUIDs and new entities or updating existing entities
READ_ONLY_MODE = app.config['READ_ONLY_MODE']

# Whether Memcached is being used or not
# Default to false if the property is missing in the configuration file

if 'MEMCACHED_MODE' in app.config:
    MEMCACHED_MODE = app.config['MEMCACHED_MODE']
    # Use prefix to distinguish the cached data of same source across different deployments
    MEMCACHED_PREFIX = app.config['MEMCACHED_PREFIX']
else:
    MEMCACHED_MODE = False
    MEMCACHED_PREFIX = 'NONE'

# Suppress InsecureRequestWarning warning when requesting status on https with ssl cert verify disabled
requests.packages.urllib3.disable_warnings(category = InsecureRequestWarning)

####################################################################################################
## UBKG Ontology and REST initialization
####################################################################################################

try:
    for exception in get_http_exceptions_classes():
        app.register_error_handler(exception, abort_err_handler)
    app.ubkg = initialize_ubkg(app.config)
    with app.app_context():
        init_ontology()
        Ontology.modify_entities_cache()

    logger.info("Initialized ubkg module successfully :)")
# Use a broad catch-all here
except Exception:
    msg = "Failed to initialize the ubkg module"
    # Log the full stack trace, prepend a line with our message
    logger.exception(msg)


####################################################################################################
## AuthHelper initialization
####################################################################################################

# Initialize AuthHelper class and ensure singleton
try:
    if AuthHelper.isInitialized() == False:
        auth_helper_instance = AuthHelper.create(app.config['APP_CLIENT_ID'], app.config['APP_CLIENT_SECRET'])

        logger.info("Initialized AuthHelper class successfully :)")
    else:
        auth_helper_instance = AuthHelper.instance()
except Exception:
    msg = "Failed to initialize the AuthHelper class"
    # Log the full stack trace, prepend a line with our message
    logger.exception(msg)


####################################################################################################
## Neo4j connection initialization
####################################################################################################

# The neo4j_driver (from commons package) is a singleton module
# This neo4j_driver_instance will be used for application-specifc neo4j queries
# as well as being passed to the schema_manager
try:
    neo4j_driver_instance = neo4j_driver.instance(app.config['NEO4J_URI'],
                                                  app.config['NEO4J_USERNAME'],
                                                  app.config['NEO4J_PASSWORD'])
    logger.info("Initialized neo4j_driver module successfully :)")
except Exception:
    msg = "Failed to initialize the neo4j_driver module"
    # Log the full stack trace, prepend a line with our message
    logger.exception(msg)


####################################################################################################
## Memcached client initialization
####################################################################################################

memcached_client_instance = None

if MEMCACHED_MODE:
    try:
        # Use client pool to maintain a pool of already-connected clients for improved performance
        # The uwsgi config launches the app across multiple threads (8) inside each process (32), making essentially 256 processes
        # Set the connect_timeout and timeout to avoid blocking the process when memcached is slow, defaults to "forever"
        # connect_timeout: seconds to wait for a connection to the memcached server
        # timeout: seconds to wait for send or reveive calls on the socket connected to memcached
        # Use the ignore_exc flag to treat memcache/network errors as cache misses on calls to the get* methods
        # Set the no_delay flag to sent TCP_NODELAY (disable Nagle's algorithm to improve TCP/IP networks and decrease the number of packets)
        # If you intend to use anything but str as a value, it is a good idea to use a serializer
        memcached_client_instance = PooledClient(app.config['MEMCACHED_SERVER'],
                                                 max_pool_size = 256,
                                                 connect_timeout = 1,
                                                 timeout = 30,
                                                 ignore_exc = True,
                                                 no_delay = True,
                                                 serde = serde.pickle_serde)

        # memcached_client_instance can be instantiated without connecting to the Memcached server
        # A version() call will throw error (e.g., timeout) when failed to connect to server
        # Need to convert the version in bytes to string
        logger.info(f'Connected to Memcached server {memcached_client_instance.version().decode()} successfully :)')
    except Exception:
        msg = 'Failed to connect to the Memcached server :('
        # Log the full stack trace, prepend a line with our message
        logger.exception(msg)

        # Turn off the caching
        MEMCACHED_MODE = False
"""
Close the current neo4j connection at the end of every request
"""
@app.teardown_appcontext
def close_neo4j_driver(error):
    if hasattr(g, 'neo4j_driver_instance'):
        # Close the driver instance
        neo4j_driver.close()
        # Also remove neo4j_driver_instance from Flask's application context
        g.neo4j_driver_instance = None



####################################################################################################
## Schema initialization
####################################################################################################

try:
    # The schema_manager is a singleton module
    # Pass in auth_helper_instance, neo4j_driver instance, and file_upload_helper instance
    schema_manager.initialize(app.config['SCHEMA_YAML_FILE'],
                              app.config['UUID_API_URL'],
                              app.config['INGEST_API_URL'],
                              app.config['SEARCH_API_URL'],
                              auth_helper_instance,
                              neo4j_driver_instance,
                              app.ubkg,
                              memcached_client_instance,
                              app.config['MEMCACHED_PREFIX'])

    logger.info("Initialized schema_manager module successfully :)")
# Use a broad catch-all here
except Exception as e:
    # Log the full stack trace, prepend a line with our message and Exception
    logger.exception(f"Failed to initialize the schema_manager module - {str(e)}")


####################################################################################################
## REFERENCE DOI Redirection
####################################################################################################

## Read tsv file with the REFERENCE entity redirects
## sets the reference_redirects dict which is used
## by the /redirect method below
# try:
#     # TODO: Need to get updated redirection info for sennet
#     reference_redirects = {}
#     url = app.config['REDIRECTION_INFO_URL']
#     response = requests.get(url)
#     resp_txt = response.content.decode('utf-8')
#     cr = csv.reader(resp_txt.splitlines(), delimiter='\t')

#     first = True
#     id_column = None
#     redir_url_column = None
#     for row in cr:
#         if first:
#             first = False
#             header = row
#             column = 0
#             for label in header:
#                 if label == 'sennet_id': id_column = column
#                 if label == 'data_information_page': redir_url_column = column
#                 column = column + 1
#             if id_column is None: raise Exception(f"Column sennet_id not found in {url}")
#             if redir_url_column is None: raise Exception (f"Column data_information_page not found in {url}")
#         else:
#             reference_redirects[row[id_column].upper().strip()] = row[redir_url_column]
#     rr = redirect('abc', code = 307)
#     print(rr)
# except Exception:
#     logger.exception("Failed to read tsv file with REFERENCE redirect information")


####################################################################################################
## Constants
####################################################################################################

# For now, don't use the constants from commons
# All lowercase for easy comparision
#
# Places where these constants are used should be evaluated for refactoring to directly reference the
# constants in SchemaConstants.  Constants defined here should be evaluated to move to SchemaConstants.
# All this should be done when the endpoints with changed code can be verified with solid tests.
ACCESS_LEVEL_PUBLIC = SchemaConstants.ACCESS_LEVEL_PUBLIC
ACCESS_LEVEL_CONSORTIUM = SchemaConstants.ACCESS_LEVEL_CONSORTIUM
ACCESS_LEVEL_PROTECTED = SchemaConstants.ACCESS_LEVEL_PROTECTED
DATASET_STATUS_PUBLISHED = SchemaConstants.DATASET_STATUS_PUBLISHED
COMMA_SEPARATOR = ','


####################################################################################################
## API Endpoints
####################################################################################################

"""
The default route

Returns
-------
str
    A welcome message
"""
@app.route('/', methods = ['GET'])
def index():
    return "Hello! This is SenNet Entity API service :)"


"""
Delete ALL the following cached data from Memcached, Data Admin access is required in AWS API Gateway:
    - cached individual entity dict
    - cached IDs dict from uuid-api
    - cached yaml content from github raw URLs
    - cached TSV file content for reference DOIs redirect

Returns
-------
str
    A confirmation message
"""
@app.route('/flush-all-cache', methods = ['DELETE'])
def flush_all_cache():
    msg = ''

    if MEMCACHED_MODE:
        memcached_client_instance.flush_all()
        msg = 'All cached data (entities, IDs, yamls, tsv) has been deleted from Memcached'
    else:
        msg = 'No caching is being used because Memcached mode is not enabled at all'

    return msg


"""
Delete the cached data from Memcached for a given entity, Data Admin access is required in AWS API Gateway

Parameters
----------
id : str
    The HuBMAP ID (e.g. HBM123.ABCD.456) or UUID of target entity (Donor/Dataset/Sample/Upload/Collection/Publication)

Returns
-------
str
    A confirmation message
"""
@app.route('/flush-cache/<id>', methods = ['DELETE'])
def flush_cache(id):
    msg = ''

    if MEMCACHED_MODE:
        delete_cache(id)
        msg = f'The cached data has been deleted from Memcached for entity {id}'
    else:
        msg = 'No caching is being used because Memcached mode is not enabled at all'

    return msg

"""
Show status of neo4j connection with the current VERSION and BUILD

Returns
-------
json
    A json containing the status details
"""
@app.route('/status', methods = ['GET'])
def get_status():

    try:
        file_version_content = (Path(__file__).absolute().parent.parent / 'VERSION').read_text().strip()
    except Exception as e:
        file_version_content = str(e)

    try:
        file_build_content = (Path(__file__).absolute().parent.parent / 'BUILD').read_text().strip()
    except Exception as e:
        file_build_content = str(e)

    status_data = {
        # Use strip() to remove leading and trailing spaces, newlines, and tabs
        'version': file_version_content,
        'build': file_build_content,
        'neo4j_connection': False
    }

    # Don't use try/except here
    is_connected = app_neo4j_queries.check_connection(neo4j_driver_instance)

    if is_connected:
        status_data['neo4j_connection'] = True

    return jsonify(status_data)


"""
Currently for debugging purpose 
Essentially does the same as ingest-api's `/metadata/usergroups` using the deprecated commons method
Globus groups token is required by AWS API Gateway lambda authorizer

Returns
-------
json
    A json list of globus groups this user belongs to
"""
@app.route('/usergroups', methods = ['GET'])
def get_user_groups():
    token = get_user_token(request)
    groups_list = auth_helper_instance.get_user_groups_deprecated(token)
    return jsonify(groups_list)


"""
Retrieve the ancestor organ(s) of a given entity

The gateway treats this endpoint as public accessible

Parameters
----------
id : str
    The SenNet ID (e.g. SNT123.ABCD.456) or UUID of target entity (Dataset/Sample)

Returns
-------
json
    List of organs that are ancestors of the given entity
    - Only dataset entities can return multiple ancestor organs
      as Samples can only have one parent.
    - If no organ ancestors are found an empty list is returned
    - If requesting the ancestor organ of a Sample of type Organ or Source/Collection/Upload
      a 400 response is returned.
"""
@app.route('/entities/<id>/ancestor-organs', methods = ['GET'])
def get_ancestor_organs(id):
    # Token is not required, but if an invalid token provided,
    # we need to tell the client with a 401 error
    validate_token_if_auth_header_exists(request)

    # Use the internal token to query the target entity
    # since public entities don't require user token
    token = get_internal_token()

    # Query target entity against uuid-api and neo4j and return as a dict if exists
    entity_dict = query_target_entity(id, token)
    normalized_entity_type = entity_dict['entity_type']

    # A bit validation
    supported_entity_types = ['Sample']
    if normalized_entity_type not in supported_entity_types and \
            not schema_manager.entity_type_instanceof(normalized_entity_type, 'Dataset'):
        abort_bad_req(f"Unable to get the ancestor organs for this: {normalized_entity_type}, supported entity types: Sample, Dataset, Publication")

    if normalized_entity_type == 'Sample' and entity_dict['sample_category'].lower() == 'organ':
        abort_bad_req("Unable to get the ancestor organ of an organ.")

    if schema_manager.entity_type_instanceof(normalized_entity_type, 'Dataset'):
        # Only published/public datasets don't require token
        if entity_dict['status'].lower() != DATASET_STATUS_PUBLISHED:
            # Token is required and the user must belong to SenNet-READ group
            token = get_user_token(request, non_public_access_required = True)
    else:
        # The `data_access_level` of Sample can only be either 'public' or 'consortium'
        if entity_dict['data_access_level'] == ACCESS_LEVEL_CONSORTIUM:
            token = get_user_token(request, non_public_access_required = True)

    # By now, either the entity is public accessible or the user token has the correct access level
    organs = app_neo4j_queries.get_ancestor_organs(neo4j_driver_instance, entity_dict['uuid'])

    # Skip executing the trigger method to get Sample.direct_ancestor
    properties_to_skip = ['direct_ancestor']
    complete_entities_list = schema_manager.get_complete_entities_list(token, organs, properties_to_skip)

    # Final result after normalization
    final_result = schema_manager.normalize_entities_list_for_response(complete_entities_list)

    return jsonify(final_result)

def _get_entity_visibility(normalized_entity_type, entity_dict):
    if normalized_entity_type not in schema_manager.get_all_entity_types():
        logger.log( logging.ERROR
                    ,f"normalized_entity_type={normalized_entity_type}"
                     f" not recognized by schema_manager.get_all_entity_types().")
        abort_bad_req(f"'{normalized_entity_type}' is not a recognized entity type.")

    # Use the characteristics of the entity's data to classify the entity's visibility, so
    # it can be used along with the user's authorization to determine access.
    entity_visibility=DataVisibilityEnum.NONPUBLIC
    if normalized_entity_type == 'Dataset' and \
       entity_dict['status'].lower() == DATASET_STATUS_PUBLISHED:
        entity_visibility=DataVisibilityEnum.PUBLIC
    elif normalized_entity_type == 'Collection' and \
        'registered_doi' in entity_dict and \
        'doi_url' in entity_dict and \
        'contacts' in entity_dict and \
        'creators' in entity_dict and \
        len(entity_dict['contacts']) > 0 and \
        len(entity_dict['creators']) > 0:
            # Get the data_access_level for each Dataset in the Collection from Neo4j
            collection_dataset_statuses = schema_neo4j_queries.get_collection_datasets_statuses(neo4j_driver_instance
                                                                                                ,entity_dict['uuid'])

            # If the list of distinct statuses for Datasets in the Collection only has one entry, and
            # it is 'published', the Collection is public
            if len(collection_dataset_statuses) == 1 and \
                collection_dataset_statuses[0].lower() == SchemaConstants.DATASET_STATUS_PUBLISHED:
                entity_visibility=DataVisibilityEnum.PUBLIC
    elif normalized_entity_type == 'Upload':
        # Upload entities require authorization to access, so keep the
        # entity_visibility as non-public, as initialized outside block.
        pass
    elif normalized_entity_type in ['Source','Sample'] and \
         entity_dict['data_access_level'] == ACCESS_LEVEL_PUBLIC:
        entity_visibility = DataVisibilityEnum.PUBLIC
    return entity_visibility

"""
Retrieve the metadata information of a given entity by id

The gateway treats this endpoint as public accessible

Result filtering is supported based on query string
For example: /entities/<id>?property=data_access_level

Parameters
----------
id : str
    The SenNet ID (e.g. SNT123.ABCD.456) or UUID of target entity 

Returns
-------
json
    All the properties or filtered property of the target entity
"""
@app.route('/entities/<id>', methods = ['GET'])
def get_entity_by_id(id):
    # Token is not required, but if an invalid token provided,
    # we need to tell the client with a 401 error
    validate_token_if_auth_header_exists(request)

    # Use the internal token to query the target entity
    # since public entities don't require user token
    token = get_internal_token()

    # Query target entity against uuid-api and neo4j and return as a dict if exists
    entity_dict = query_target_entity(id, token)
    normalized_entity_type = entity_dict['entity_type']
    # To verify if a Collection is public, it is necessary to have its Datasets, which
    # are populated as triggered data.  So pull back the complete entity for
    # _get_entity_visibility() to check.
    complete_dict = schema_manager.get_complete_entity_result(token, entity_dict)

    # Determine if the entity is publicly visible base on its data, only.
    entity_scope = _get_entity_visibility(  normalized_entity_type=normalized_entity_type
                                            ,entity_dict=complete_dict)

    # Initialize the user as authorized if the data is public.  Otherwise, the
    # user is not authorized and credentials must be checked.
    if entity_scope == DataVisibilityEnum.PUBLIC:
        user_authorized = True
    else:
        # It's highly possible that there's no token provided
        user_token = get_user_token(request)

        # The user_token is flask.Response on error
        # Without token, the user can only access public collections, modify the collection result
        # by only returning public datasets attached to this collection
        if isinstance(user_token, Response):
            abort_forbidden(f"{normalized_entity_type} for {id} is not accessible without presenting a token.")
        else:
            # When the groups token is valid, but the user doesn't belong to HuBMAP-READ group
            # Or the token is valid but doesn't contain group information (auth token or transfer token)
            user_authorized = user_in_globus_read_group(request)

    # We'll need to return all the properties including those generated by
    # `on_read_trigger` to have a complete result e.g., the 'next_revision_uuid' and
    # 'previous_revision_uuid' being used below.
    if not user_authorized:
        abort_forbidden(f"The requested {normalized_entity_type} has non-public data."
                        f"  A Globus token with access permission is required.")

    # Also normalize the result based on schema
    final_result = schema_manager.normalize_object_result_for_response( provenance_type='ENTITIES'
                                                                        ,entity_dict=complete_dict
                                                                        ,properties_to_include=['protocol_url'])

    # Result filtering based on query string
    # The `data_access_level` property is available in all entities Source/Sample/Dataset
    # and this filter is being used by gateway to check the data_access_level for file assets
    # The `status` property is only available in Dataset and being used by search-api for revision
    result_filtering_accepted_property_keys = ['data_access_level', 'status']

    if bool(request.args):
        property_key = request.args.get('property')

        if property_key is not None:
            # Validate the target property
            if property_key not in result_filtering_accepted_property_keys:
                abort_bad_req(f"Only the following property keys are supported in the query string: {COMMA_SEPARATOR.join(result_filtering_accepted_property_keys)}")

            if property_key == 'status' and \
                    not schema_manager.entity_type_instanceof(normalized_entity_type, 'Dataset'):
                abort_bad_req(f"Only Dataset supports 'status' property key in the query string")

            # Response with the property value directly
            # Don't use jsonify() on string value
            return complete_dict[property_key]
        else:
            abort_bad_req("The specified query string is not supported. Use '?property=<key>' to filter the result")
    else:
        # Response with the dict
        return jsonify(final_result)


"""
Retrive the full tree above the referenced entity and build the provenance document

The gateway treats this endpoint as public accessible

Parameters
----------
id : str
    The SenNet ID (e.g. SNT123.ABCD.456) or UUID of target entity 

Returns
-------
json
    All the provenance details associated with this entity
"""
@app.route('/entities/<id>/provenance', methods = ['GET'])
def get_entity_provenance(id):
    # Token is not required, but if an invalid token provided,
    # we need to tell the client with a 401 error
    validate_token_if_auth_header_exists(request)

    # Use the internal token to query the target entity
    # since public entities don't require user token
    token = get_internal_token()

    # Query target entity against uuid-api and neo4j and return as a dict if exists
    entity_dict = query_target_entity(id, token)
    uuid = entity_dict['uuid']
    normalized_entity_type = entity_dict['entity_type']

    # A bit validation to prevent Lab or Collection being queried
    supported_entity_types = ['Source', 'Sample']
    if normalized_entity_type not in supported_entity_types and \
            not schema_manager.entity_type_instanceof(normalized_entity_type, 'Dataset'):
        abort_bad_req(f"Unable to get the provenance for this {normalized_entity_type}, supported entity types: {COMMA_SEPARATOR.join(supported_entity_types)}, Dataset, Publication")

    if schema_manager.entity_type_instanceof(normalized_entity_type, 'Dataset'):
        # Only published/public datasets don't require token
        if entity_dict['status'].lower() != DATASET_STATUS_PUBLISHED:
            # Token is required and the user must belong to SenNet-READ group
            token = get_user_token(request, non_public_access_required = True)
    else:
        # The `data_access_level` of Source/Sample can only be either 'public' or 'consortium'
        if entity_dict['data_access_level'] == ACCESS_LEVEL_CONSORTIUM:
            token = get_user_token(request, non_public_access_required = True)

    # By now, either the entity is public accessible or the user token has the correct access level
    # Will just proceed to get the provenance information
    # Get the `depth` from query string if present and it's used by neo4j query
    # to set the maximum number of hops in the traversal
    depth = None
    if 'depth' in request.args:
        depth = int(request.args.get('depth'))

    # Convert neo4j json to dict
    neo4j_result = app_neo4j_queries.get_provenance(neo4j_driver_instance, uuid, depth)
    raw_provenance_dict = dict(neo4j_result['json'])

    raw_descendants_dict = None
    if bool(request.args):
        # The parsed query string value is a string 'true'
        return_descendants = request.args.get('return_descendants')

        if (return_descendants is not None) and (return_descendants.lower() == 'true'):
            neo4j_result_descendants = app_neo4j_queries.get_provenance(neo4j_driver_instance, uuid, depth, True)
            raw_descendants_dict = dict(neo4j_result_descendants['json'])

    # Normalize the raw provenance nodes based on the yaml schema
    normalized_provenance_dict = {
        'relationships': raw_provenance_dict['relationships'],
        'nodes': []
    }

    build_nodes(raw_provenance_dict, normalized_provenance_dict, token)
    provenance_json = provenance.get_provenance_history(uuid, normalized_provenance_dict, auth_helper_instance)

    if raw_descendants_dict:
        normalized_provenance_descendants_dict = {
            'relationships': raw_descendants_dict['relationships'],
            'nodes': []
        }

        build_nodes(raw_descendants_dict, normalized_provenance_descendants_dict, token)
        provenance_json_descendants = provenance.get_provenance_history(uuid, normalized_provenance_descendants_dict,
                                                                        auth_helper_instance)

        provenance_json = json.loads(provenance_json)
        provenance_json['descendants'] = json.loads(provenance_json_descendants)
        provenance_json = json.dumps(provenance_json)

    # Response with the provenance details
    return Response(response = provenance_json, mimetype = "application/json")


def build_nodes(raw_provenance_dict, normalized_provenance_dict, token):
    for node_dict in raw_provenance_dict['nodes']:
        # The schema yaml doesn't handle Lab nodes, just leave it as is
        if (node_dict['label'] == 'Entity') and (node_dict['entity_type'] != 'Lab'):
            # Generate trigger data
            # Skip some of the properties that are time-consuming to generate via triggers:
            # director_ancestor for Sample, and direct_ancestors for Dataset
            # Also skip next_revision_uuid and previous_revision_uuid for Dataset to avoid additional
            # checks when the target Dataset is public but the revisions are not public
            properties_to_skip = [
                'direct_ancestors',
                'direct_ancestor',
                'next_revision_uuid',
                'previous_revision_uuid',
                'next_revision_uuids',
                'previous_revision_uuids'
            ]

            # We'll need to return all the properties (except the ones to skip from above list)
            # including those generated by `on_read_trigger` to have a complete result
            # The 'on_read_trigger' doesn't really need a token
            complete_entity_dict = schema_manager.get_complete_entity_result(token, node_dict, properties_to_skip)

            # Filter out properties not defined or not to be exposed in the schema yaml
            normalized_entity_dict = schema_manager.normalize_object_result_for_response('ENTITIES', complete_entity_dict)

            # Now the node to be used by provenance is all regulated by the schema
            normalized_provenance_dict['nodes'].append(normalized_entity_dict)
        elif node_dict['label'] == 'Activity':
            # Normalize Activity nodes too
            normalized_activity_dict = schema_manager.normalize_activity_result_for_response(node_dict)
            normalized_provenance_dict['nodes'].append(normalized_activity_dict)
        else:
            # Skip Entity Lab nodes
            normalized_provenance_dict['nodes'].append(node_dict)


"""
Show all the supported entity types

The gateway treats this endpoint as public accessible

Returns
-------
json
    A list of all the available entity types defined in the schema yaml
"""
@app.route('/entity-types', methods = ['GET'])
def get_entity_types():
    # Token is not required, but if an invalid token provided,
    # we need to tell the client with a 401 error
    validate_token_if_auth_header_exists(request)

    return jsonify(schema_manager.get_all_entity_types())

"""
Retrive all the entity nodes for a given entity type
Result filtering is supported based on query string
For example: /<entity_type>/entities?property=uuid

NOTE: this endpoint is NOT exposed via AWS API Gateway due to performance consideration
It's only used by search-api with making internal calls during index/reindex time bypassing AWS API Gateway

Parameters
----------
entity_type : str
    One of the supported entity types: Dataset, Collection, Sample, Source

Returns
-------
json
    All the entity nodes in a list of the target entity type
"""
@app.route('/<entity_type>/entities', methods = ['GET'])
def get_entities_by_type(entity_type):
    final_result = []

    # Normalize user provided entity_type
    normalized_entity_type = schema_manager.normalize_entity_type(entity_type)

    # Validate the normalized_entity_type to ensure it's one of the accepted types
    try:
        schema_manager.validate_normalized_entity_type(normalized_entity_type)
    except schema_errors.InvalidNormalizedEntityTypeException as e:
        abort_bad_req("Invalid entity type provided: " + entity_type)

    # Result filtering based on query string
    if bool(request.args):
        property_key = request.args.get('property')

        if property_key is not None:
            result_filtering_accepted_property_keys = ['uuid']

            # Validate the target property
            if property_key not in result_filtering_accepted_property_keys:
                abort_bad_req(f"Only the following property keys are supported in the query string: {COMMA_SEPARATOR.join(result_filtering_accepted_property_keys)}")

            # Only return a list of the filtered property value of each entity
            property_list = app_neo4j_queries.get_entities_by_type(neo4j_driver_instance, normalized_entity_type, property_key)

            # Final result
            final_result = property_list
        else:
            abort_bad_req("The specified query string is not supported. Use '?property=<key>' to filter the result")
    # Return all the details if no property filtering
    else:
        # Get back a list of entity dicts for the given entity type
        entities_list = app_neo4j_queries.get_entities_by_type(neo4j_driver_instance, normalized_entity_type)

        # We'll return all the properties but skip these time-consuming ones
        # Source doesn't need to skip any
        # Collection is not handled by this call
        properties_to_skip = [
            # Properties to skip for Sample
            'direct_ancestor',
            # Properties to skip for Upload
            'datasets',
            # Properties to skip for Dataset
            'direct_ancestors',
            'collections',
            'upload',
            'title',
            'previous_revision_uuid',
            'next_revision_uuid',
            'next_revision_uuids',
            'previous_revision_uuids'
        ]
        # Get user token from Authorization header.  Since this endpoint is not exposed through the AWS Gateway
        token = get_user_token(request)
        # Get back a list of entity dicts for the given entity type
        entities_list = app_neo4j_queries.get_entities_by_type(neo4j_driver_instance, normalized_entity_type)

        complete_entities_list = schema_manager.get_complete_entities_list(token, entities_list, properties_to_skip)

        # Final result after normalization
        final_result = schema_manager.normalize_entities_list_for_response( complete_entities_list
                                                                            ,properties_to_include=['protocol_url'])

    # Response with the final result
    return jsonify(final_result)

"""
Create an entity of the target type in neo4j

Response result filtering is supported based on query string
For example: /entities/<entity_type>?return_all_properties=true
Default to skip those time-consuming properties

Parameters
----------
entity_type : str
    One of the target entity types (case-insensitive since will be normalized): Dataset, Source, Sample, Upload, Collection

Returns
-------
json
    All the properties of the newly created entity
"""
@app.route('/entities/<entity_type>', methods = ['POST'])
def create_entity(entity_type):
    # Get user token from Authorization header
    user_token = get_user_token(request)

    # Normalize user provided entity_type
    normalized_entity_type = schema_manager.normalize_entity_type(entity_type)

    # Validate the normalized_entity_type to make sure it's one of the accepted types
    try:
        schema_manager.validate_normalized_entity_type(normalized_entity_type)
    except schema_errors.InvalidNormalizedEntityTypeException as e:
        abort_bad_req(f"Invalid entity type provided: {entity_type}")

    # Execute entity level validator defined in schema yaml before entity creation
    # Currently on Dataset and Upload creation require application header
    try:
        schema_manager.execute_entity_level_validator('before_entity_create_validator', normalized_entity_type, request)
    except schema_errors.MissingApplicationHeaderException as e:
        abort_bad_req(e)
    except schema_errors.InvalidApplicationHeaderException as e:
        abort_bad_req(e)

    json_data_dict = check_for_metadata(normalized_entity_type, user_token)
    verify_ubkg_properties(json_data_dict)

    # Validate request json against the yaml schema
    try:
        schema_manager.validate_json_data_against_schema('ENTITIES', json_data_dict, normalized_entity_type)
    except schema_errors.SchemaValidationException as e:
        # No need to log the validation errors
        abort_bad_req(str(e))

    # Execute property level validators defined in schema yaml before entity property creation
    # Use empty dict {} to indicate there's no existing_data_dict
    try:
        schema_manager.execute_property_level_validators('ENTITIES', 'before_property_create_validators', normalized_entity_type, request, {}, json_data_dict)
    # Currently only ValueError
    except ValueError as e:
        abort_bad_req(e)

    # Sample and Dataset: additional validation, create entity, after_create_trigger
    # Collection and Source: create entity
    if normalized_entity_type == 'Sample':
        # A bit more validation to ensure if `organ` code is set, the `sample_category` must be set to "organ"
        # Vise versa, if `sample_category` is set to "organ", `organ` code is required
        if ('sample_category' in json_data_dict) and (json_data_dict['sample_category'].lower() == 'organ'):
            if ('organ' not in json_data_dict) or (json_data_dict['organ'].strip() == ''):
                abort_bad_req("A valid organ code is required when the sample_category is organ")
        else:
            if 'organ' in json_data_dict:
                abort_bad_req("The sample_category must be organ when an organ code is provided")

        # A bit more validation for new sample to be linked to existing source entity
        direct_ancestor_uuid = json_data_dict['direct_ancestor_uuid']
        # Check existence of the direct ancestor (either another Sample or Source)
        direct_ancestor_dict = query_target_entity(direct_ancestor_uuid, user_token)
        validate_constraints_by_entities(direct_ancestor_dict, json_data_dict, normalized_entity_type)
        json_data_dict['direct_ancestor_uuid'] = direct_ancestor_dict['uuid']

        check_multiple_organs_constraint(json_data_dict, direct_ancestor_dict)

        # Generate 'before_create_triiger' data and create the entity details in Neo4j
        merged_dict = create_entity_details(request, normalized_entity_type, user_token, json_data_dict)
    elif schema_manager.entity_type_instanceof(normalized_entity_type, 'Dataset'):
        # `direct_ancestor_uuids` is required for creating new Dataset
        # Check existence of those direct ancestors

        direct_ancestor_uuids = []
        for direct_ancestor_uuid in json_data_dict['direct_ancestor_uuids']:
            direct_ancestor_dict = query_target_entity(direct_ancestor_uuid, user_token)
            validate_constraints_by_entities(direct_ancestor_dict, json_data_dict, normalized_entity_type)
            direct_ancestor_uuids.append(direct_ancestor_dict['uuid'])

        json_data_dict['direct_ancestor_uuids'] = direct_ancestor_uuids

        def check_previous_revision(previous_revision_uuid):
            previous_version_dict = query_target_entity(previous_revision_uuid, user_token)

            # Make sure the previous version entity is either a Dataset or Sample
            if previous_version_dict['entity_type'] not in ['Dataset', 'Sample']:
                abort_bad_req(f"The previous_revision_uuid specified for this dataset must be either a Dataset or Sample")

            # Also need to validate if the given 'previous_revision_uuid' has already had
            # an exisiting next revision
            # Only return a list of the uuids, no need to get back the list of dicts
            next_revisions_list = app_neo4j_queries.get_next_revisions(neo4j_driver_instance, previous_version_dict['uuid'], 'uuid')

            # As long as the list is not empty, tell the users to use a different 'previous_revision_uuid'
            if next_revisions_list:
                abort_bad_req(f"The previous_revision_uuid specified for this dataset has already had a next revision")

            # Only published datasets can have revisions made of them. Verify that that status of the Dataset specified
            # by previous_revision_uuid is published. Else, bad request error.
            if 'status' not in previous_version_dict or previous_version_dict['status'].lower() != DATASET_STATUS_PUBLISHED:
                abort_bad_req(f"The previous_revision_uuid specified for this dataset must be 'Published' in order to create a new revision from it")


        # Also check existence of the previous revision dataset if specified
        if 'previous_revision_uuid' in json_data_dict:
            check_previous_revision(json_data_dict['previous_revision_uuid'])

        if 'previous_revision_uuids' in json_data_dict:
            for previous_revision_uuid in json_data_dict['previous_revision_uuids']:
                check_previous_revision(previous_revision_uuid)

        # Generate 'before_create_triiger' data and create the entity details in Neo4j
        merged_dict = create_entity_details(request, normalized_entity_type, user_token, json_data_dict)
    else:
        # Generate 'before_create_triiger' data and create the entity details in Neo4j
        merged_dict = create_entity_details(request, normalized_entity_type, user_token, json_data_dict)

    # For Source: link to parent Lab node
    # For Sample: link to existing direct ancestor
    # For Dataset: link to direct ancestors
    # For Collection: link to member Datasets
    # For Upload: link to parent Lab node
    after_create(normalized_entity_type, user_token, merged_dict)

    # By default we'll return all the properties but skip these time-consuming ones
    # Source doesn't need to skip any
    properties_to_skip = []

    if normalized_entity_type == 'Sample':
        properties_to_skip = [
            'direct_ancestor'
        ]
    elif schema_manager.entity_type_instanceof(normalized_entity_type, 'Dataset'):
        properties_to_skip = [
            'direct_ancestors',
            'collections',
            'upload',
            'title',
            'previous_revision_uuid',
            'next_revision_uuid',
            'next_revision_uuids',
            'previous_revision_uuids'
        ]
    elif normalized_entity_type in ['Upload', 'Collection']:
        properties_to_skip = [
            'datasets',
            'entities'
        ]

    # Result filtering based on query string
    # Will return all properties by running all the read triggers
    # If the reuqest specifies `/entities/<entity_type>?return_all_properties=true`
    if bool(request.args):
        # The parased query string value is a string 'true'
        return_all_properties = request.args.get('return_all_properties')

        if (return_all_properties is not None) and (return_all_properties.lower() == 'true'):
            properties_to_skip = []

    # Generate the filtered or complete entity dict to send back
    complete_dict = schema_manager.get_complete_entity_result(user_token, merged_dict, properties_to_skip)

    # Will also filter the result based on schema
    normalized_complete_dict = schema_manager.normalize_object_result_for_response('ENTITIES', complete_dict)

    # Also index the new entity node in elasticsearch via search-api
    logger.log(logging.INFO
               ,f"Re-indexing for creation of {complete_dict['entity_type']}"
                f" with UUID {complete_dict['uuid']}")
    reindex_entity(complete_dict['uuid'], user_token)

    return jsonify(normalized_complete_dict)

"""
Create multiple samples from the same source entity

Parameters
----------
count : str
    The number of samples to be created

Returns
-------
json
    All the properties of the newly created entity
"""
@app.route('/entities/multiple-samples/<count>', methods = ['POST'])
def create_multiple_samples(count):
    # Get user token from Authorization header
    user_token = get_user_token(request)

    # Normalize user provided entity_type
    normalized_entity_type = 'Sample'

    # Always expect a json body
    require_json(request)

    # Parse incoming json string into json data(python dict object)
    json_data_dict = request.get_json()

    # Validate request json against the yaml schema
    try:
        schema_manager.validate_json_data_against_schema('ENTITIES', json_data_dict, normalized_entity_type)
    except schema_errors.SchemaValidationException as e:
        # No need to log the validation errors
        abort_bad_req(str(e))

    # `direct_ancestor_uuid` is required on create
    # Check existence of the direct ancestor (either another Sample or Source) and get the first 'direct_ancestor_uuid'
    direct_ancestor_uuid_dict = query_target_entity(json_data_dict['direct_ancestor_uuid'][0], user_token)


    # Generate 'before_create_triiger' data and create the entity details in Neo4j
    generated_ids_dict_list = create_multiple_samples_details(request, normalized_entity_type, user_token, json_data_dict, count)

    # Also index the each new Sample node in elasticsearch via search-api
    for id_dict in generated_ids_dict_list:
        reindex_entity(id_dict['uuid'], user_token)

    return jsonify(generated_ids_dict_list)


"""
Update the properties of a given activity, primarily the protocol_url and processing_information

Parameters
----------
id : str
    The SenNet ID (e.g. SNT123.ABCD.456) or UUID of target activity 

Returns
-------
json
    All the updated properties of the target activity
"""


@app.route('/activity/<id>', methods=['PUT'])
def update_activity(id):
    # Get user token from Authorization header
    user_token = get_user_token(request)

    # Always expect a json body
    require_json(request)

    # Parse incoming json string into json data(python dict object)
    json_data_dict = request.get_json()

    # Get target entity and return as a dict if exists
    activity_dict = query_target_activity(id, user_token)

    normalized_dict = schema_manager.normalize_object_result_for_response('ACTIVITIES', json_data_dict)


    # Validate request json against the yaml schema
    # Pass in the entity_dict for missing required key check, this is different from creating new entity
    try:
        schema_manager.validate_json_data_against_schema('ACTIVITIES', normalized_dict, "Activity",
                                                         existing_entity_dict=activity_dict)
    except schema_errors.SchemaValidationException as e:
        # No need to log the validation errors
        abort_bad_req(str(e))

    # Execute property level validators defined in schema yaml before entity property update
    try:
        schema_manager.execute_property_level_validators('ACTIVITIES','before_property_update_validators', "Activity",
                                                         request, activity_dict, normalized_dict)
    except (schema_errors.MissingApplicationHeaderException,
            schema_errors.InvalidApplicationHeaderException,
            KeyError,
            ValueError) as e:
        abort_bad_req(e)

    # Generate 'before_update_trigger' data and update the entity details in Neo4j
    merged_updated_dict = update_object_details('ACTIVITIES', request, "Activity", user_token, normalized_dict,
                                                activity_dict)

    # We'll need to return all the properties including those
    # generated by `on_read_trigger` to have a complete result
    complete_dict = schema_manager.get_complete_entity_result(user_token, merged_updated_dict)

    # Will also filter the result based on schema
    normalized_complete_dict = schema_manager.normalize_object_result_for_response('ACTIVITIES', complete_dict)

    # Also reindex the updated entity node in elasticsearch via search-api
    # reindex_entity(activity_dict['uuid'], user_token)

    return jsonify(normalized_complete_dict)


@app.route('/entities/type/<type_a>/instanceof/<type_b>', methods=['GET'])
def get_entities_type_instanceof(type_a, type_b):
    try:
        instanceof: bool = schema_manager.entity_type_instanceof(type_a, type_b)
    except:
        abort_bad_req('Unable to process request')
    return make_response(jsonify({'instanceof': instanceof}), 200)

"""
Endpoint which sends the "visibility" of an entity using values from DataVisibilityEnum.
Not exposed through the gateway.  Used by services like search-api to, for example, determine if
a Collection can be in a public index while encapsulating the logic to determine that in this service.
Parameters
----------
id : str
    The HuBMAP ID (e.g. HBM123.ABCD.456) or UUID of target collection 
Returns
-------
json
    A value from DataVisibilityEnum
"""
@app.route('/visibility/<id>', methods = ['GET'])
def get_entity_visibility(id):
    # Token is not required, but if an invalid token provided,
    # we need to tell the client with a 401 error
    validate_token_if_auth_header_exists(request)

    # Use the internal token to query the target entity
    # since public entities don't require user token
    token = get_internal_token()

    # Get the entity dict from cache if exists
    # Otherwise query against uuid-api and neo4j to get the entity dict if the id exists
    entity_dict = query_target_entity(id, token)
    normalized_entity_type = entity_dict['entity_type']

    # Get the generated complete entity result from cache if exists
    # Otherwise re-generate on the fly.  To verify if a Collection is public, it is
    # necessary to have its Datasets, which are populated as triggered data, so
    # pull back the complete entity
    complete_dict = schema_manager.get_complete_entity_result(token, entity_dict)

    # Determine if the entity is publicly visible base on its data, only.
    entity_scope = _get_entity_visibility(normalized_entity_type=normalized_entity_type, entity_dict=complete_dict)

    return jsonify(entity_scope.value)

"""
Update the properties of a given entity

Response result filtering is supported based on query string
For example: /entities/<id>?return_all_properties=true
Default to skip those time-consuming properties

Parameters
----------
entity_type : str
    One of the normalized entity types: Dataset, Collection, Sample, Source
id : str
    The SenNet ID (e.g. SNT123.ABCD.456) or UUID of target entity 

Returns
-------
json
    All the updated properties of the target entity
"""
@app.route('/entities/<id>', methods = ['PUT'])
def update_entity(id):
    # Get user token from Authorization header
    user_token = get_user_token(request)

    # Always expect a json body
    require_json(request)

    # Parse incoming json string into json data(python dict object)
    json_data_dict = request.get_json()

    # Normalize user provided status
    if "status" in json_data_dict:
        normalized_status = schema_manager.normalize_status(json_data_dict["status"])
        json_data_dict["status"] = normalized_status

    # Normalize user provided status
    if "sub_status" in json_data_dict:
        normalized_status = schema_manager.normalize_status(json_data_dict["sub_status"])
        json_data_dict["sub_status"] = normalized_status

    # Get target entity and return as a dict if exists
    entity_dict = query_target_entity(id, user_token)

    # Normalize user provided entity_type
    normalized_entity_type = schema_manager.normalize_entity_type(entity_dict['entity_type'])

    json_data_dict = check_for_metadata(normalized_entity_type, user_token)
    verify_ubkg_properties(json_data_dict)

    # Note, we don't support entity level validators on entity update via PUT
    # Only entity create via POST is supported at the entity level

    # Validate request json against the yaml schema
    # Pass in the entity_dict for missing required key check, this is different from creating new entity
    try:
        schema_manager.validate_json_data_against_schema('ENTITIES', json_data_dict, normalized_entity_type, existing_entity_dict = entity_dict)
    except schema_errors.SchemaValidationException as e:
        # No need to log the validation errors
        abort_bad_req(str(e))

    # Execute property level validators defined in schema yaml before entity property update
    try:
        schema_manager.execute_property_level_validators('ENTITIES', 'before_property_update_validators', normalized_entity_type, request, entity_dict, json_data_dict)
    except (schema_errors.MissingApplicationHeaderException,
            schema_errors.InvalidApplicationHeaderException,
            KeyError,
            ValueError) as e:
        abort_bad_req(e)

    # Sample, Dataset, and Upload: additional validation, update entity, after_update_trigger
    # Collection and Source: update entity
    if normalized_entity_type == 'Sample':
        # A bit more validation for updating the sample and the linkage to existing source entity
        has_direct_ancestor_uuid = False
        if ('direct_ancestor_uuid' in json_data_dict) and json_data_dict['direct_ancestor_uuid']:
            has_direct_ancestor_uuid = True

            direct_ancestor_uuid = json_data_dict['direct_ancestor_uuid']
            # Check existence of the source entity
            direct_ancestor_uuid_dict = query_target_entity(direct_ancestor_uuid, user_token)
            validate_constraints_by_entities(direct_ancestor_uuid_dict, json_data_dict, normalized_entity_type)
            # Also make sure it's either another Sample or a Source
            if direct_ancestor_uuid_dict['entity_type'] not in ['Source', 'Sample']:
                abort_bad_req(f"The uuid: {direct_ancestor_uuid} is not a Source neither a Sample, cannot be used as the direct ancestor of this Sample")

            check_multiple_organs_constraint(json_data_dict, direct_ancestor_uuid_dict, entity_dict['uuid'])

        # Generate 'before_update_triiger' data and update the entity details in Neo4j
        merged_updated_dict = update_object_details('ENTITIES', request, normalized_entity_type, user_token, json_data_dict, entity_dict)

        # Handle linkages update via `after_update_trigger` methods 
        if has_direct_ancestor_uuid:
            after_update(normalized_entity_type, user_token, merged_updated_dict)
    elif normalized_entity_type in ['Dataset', 'Publication']:
        # A bit more validation if `direct_ancestor_uuids` provided
        has_direct_ancestor_uuids = False
        if ('direct_ancestor_uuids' in json_data_dict) and (json_data_dict['direct_ancestor_uuids']):
            has_direct_ancestor_uuids = True

            # Check existence of those source entities
            for direct_ancestor_uuids in json_data_dict['direct_ancestor_uuids']:
                direct_ancestor_uuids_dict = query_target_entity(direct_ancestor_uuids, user_token)
                validate_constraints_by_entities(direct_ancestor_uuids_dict, json_data_dict, normalized_entity_type)

        # Generate 'before_update_trigger' data and update the entity details in Neo4j
        merged_updated_dict = update_object_details('ENTITIES', request, normalized_entity_type, user_token, json_data_dict, entity_dict)

        # Handle linkages update via `after_update_trigger` methods
        if has_direct_ancestor_uuids:
            after_update(normalized_entity_type, user_token, merged_updated_dict)
    elif normalized_entity_type == 'Upload':
        has_dataset_uuids_to_link = False
        if ('dataset_uuids_to_link' in json_data_dict) and (json_data_dict['dataset_uuids_to_link']):
            has_dataset_uuids_to_link = True

            # Check existence of those datasets to be linked
            # If one of the datasets to be linked appears to be already linked,
            # neo4j query won't create the new linkage due to the use of `MERGE`
            for dataset_uuid in json_data_dict['dataset_uuids_to_link']:
                dataset_dict = query_target_entity(dataset_uuid, user_token)
                # Also make sure it's a Dataset
                if dataset_dict['entity_type'] not in ['Dataset', 'Publication']:
                    abort_bad_req(f"The uuid: {dataset_uuid} is not a Dataset or Publication, cannot be linked to this Upload")

        has_dataset_uuids_to_unlink = False
        if ('dataset_uuids_to_unlink' in json_data_dict) and (json_data_dict['dataset_uuids_to_unlink']):
            has_dataset_uuids_to_unlink = True

            # Check existence of those datasets to be unlinked
            # If one of the datasets to be unlinked appears to be not linked at all,
            # the neo4j cypher will simply skip it because it won't match the "MATCH" clause
            # So no need to tell the end users that this dataset is not linked
            # Let alone checking the entity type to ensure it's a Dataset
            for dataset_uuid in json_data_dict['dataset_uuids_to_unlink']:
                dataset_dict = query_target_entity(dataset_uuid, user_token)

        # Generate 'before_update_trigger' data and update the entity details in Neo4j
        merged_updated_dict = update_object_details('ENTITIES', request, normalized_entity_type, user_token, json_data_dict, entity_dict)

        # Handle linkages update via `after_update_trigger` methods
        if has_dataset_uuids_to_link or has_dataset_uuids_to_unlink:
            after_update(normalized_entity_type, user_token, merged_updated_dict)
    elif normalized_entity_type == 'Collection':
        entity_visibility = _get_entity_visibility(  normalized_entity_type=normalized_entity_type
                                                    ,entity_dict=entity_dict)
        # Prohibit update of an existing Collection if it meets criteria of being visible to public e.g. has DOI.
        if entity_visibility == DataVisibilityEnum.PUBLIC:
            logger.info(f"Attempt to update {normalized_entity_type} with id={id} which has visibility {entity_visibility}.")
            abort_bad_req(f"Cannot update {normalized_entity_type} due '{entity_visibility.value}' visibility.")

        # Generate 'before_update_trigger' data and update the entity details in Neo4j
        merged_updated_dict = update_object_details('ENTITIES', request, normalized_entity_type, user_token, json_data_dict,
                                                    entity_dict)

        # Handle linkages update via `after_update_trigger` methods
        after_update(normalized_entity_type, user_token, merged_updated_dict)
    else:
        # Generate 'before_update_triiger' data and update the entity details in Neo4j
        merged_updated_dict = update_object_details('ENTITIES', request, normalized_entity_type, user_token, json_data_dict, entity_dict)

    # By default we'll return all the properties but skip these time-consuming ones
    # Source doesn't need to skip any
    properties_to_skip = []

    if normalized_entity_type == 'Sample':
        properties_to_skip = [
            'direct_ancestor'
        ]
    elif schema_manager.entity_type_instanceof(normalized_entity_type, 'Dataset'):
        properties_to_skip = [
            'direct_ancestors',
            'collections',
            'upload',
            'title',
            'previous_revision_uuid',
            'next_revision_uuid',
            'next_revision_uuids',
            'previous_revision_uuids'
        ]
    elif normalized_entity_type in ['Upload', 'Collection']:
        properties_to_skip = [
            'datasets',
            'entities'
        ]

    # Result filtering based on query string
    # Will return all properties by running all the read triggers
    # If the reuqest specifies `/entities/<id>?return_all_properties=true`
    if bool(request.args):
        # The parased query string value is a string 'true'
        return_all_properties = request.args.get('return_all_properties')

        if (return_all_properties is not None) and (return_all_properties.lower() == 'true'):
            properties_to_skip = []

    # Generate the filtered or complete entity dict to send back
    complete_dict = schema_manager.get_complete_entity_result(user_token, merged_updated_dict, properties_to_skip)

    # Will also filter the result based on schema
    normalized_complete_dict = schema_manager.normalize_object_result_for_response('ENTITIES', complete_dict)

    if 'protocol_url' in json_data_dict or (
            'metadata' in json_data_dict and 'dag_provenance_list' in json_data_dict['metadata']):
        # protocol_url = json_data_dict['protocol_url']
        activity_dict = query_activity_was_generated_by(id, user_token)
        # request.json = {'protocol_url': protocol_url}
        update_activity(activity_dict['uuid'])

    # How to handle reindex collection?
    # Also reindex the updated entity node in elasticsearch via search-api
    logger.log(logging.INFO
               ,"Re-indexing for modification of {entity_dict['entity_type']}"
                f" with UUID {entity_dict['uuid']}")
    reindex_entity(entity_dict['uuid'], user_token)

    return jsonify(normalized_complete_dict)

"""
Get all ancestors of the given entity

The gateway treats this endpoint as public accessible

Result filtering based on query string
For example: /ancestors/<id>?property=uuid

Parameters
----------
id : str
    The SenNet ID (e.g. SNT123.ABCD.456) or UUID of given entity 

Returns
-------
json
    A list of all the ancestors of the target entity
"""
@app.route('/ancestors/<id>', methods = ['GET'])
def get_ancestors(id):
    final_result = []

    # Token is not required, but if an invalid token provided,
    # we need to tell the client with a 401 error
    validate_token_if_auth_header_exists(request)

    # Use the internal token to query the target entity
    # since public entities don't require user token
    token = get_internal_token()

    # Make sure the id exists in uuid-api and
    # the corresponding entity also exists in neo4j
    entity_dict = query_target_entity(id, token)
    normalized_entity_type = entity_dict['entity_type']
    uuid = entity_dict['uuid']

    # Collection doesn't have ancestors via Activity nodes
    if normalized_entity_type == 'Collection':
        abort_bad_req(f"Unsupported entity type of id {id}: {normalized_entity_type}")

    if schema_manager.entity_type_instanceof(normalized_entity_type, 'Dataset'):
        # Only published/public datasets don't require token
        if entity_dict['status'].lower() != DATASET_STATUS_PUBLISHED:
            # Token is required and the user must belong to SenNet-READ group
            token = get_user_token(request, non_public_access_required = True)
    elif normalized_entity_type == 'Sample':
        # The `data_access_level` of Sample can only be either 'public' or 'consortium'
        if entity_dict['data_access_level'] == ACCESS_LEVEL_CONSORTIUM:
            token = get_user_token(request, non_public_access_required = True)
    else:
        # Source and Upload will always get back an empty list
        # becuase their direct ancestor is Lab, which is being skipped by Neo4j query
        # So no need to execute the code below
        return jsonify(final_result)

    # By now, either the entity is public accessible or the user token has the correct access level
    # Result filtering based on query string
    if bool(request.args):
        property_key = request.args.get('property')

        if property_key is not None:
            result_filtering_accepted_property_keys = ['uuid']

            # Validate the target property
            if property_key not in result_filtering_accepted_property_keys:
                abort_bad_req(f"Only the following property keys are supported in the query string: {COMMA_SEPARATOR.join(result_filtering_accepted_property_keys)}")

            # Only return a list of the filtered property value of each entity
            property_list = app_neo4j_queries.get_ancestors(neo4j_driver_instance, uuid, property_key)

            # Final result
            final_result = property_list
        else:
            abort_bad_req("The specified query string is not supported. Use '?property=<key>' to filter the result")
    # Return all the details if no property filtering
    else:
        ancestors_list = app_neo4j_queries.get_ancestors(neo4j_driver_instance, uuid)

        # Generate trigger data
        # Skip some of the properties that are time-consuming to generate via triggers
        # Also skip next_revision_uuid and previous_revision_uuid for Dataset to avoid additional
        # checks when the target Dataset is public but the revisions are not public
        properties_to_skip = [
            # Properties to skip for Sample
            'direct_ancestor',
            # Properties to skip for Dataset
            'direct_ancestors',
            'collections',
            'upload',
            'title',
            'next_revision_uuid',
            'previous_revision_uuid',
            'next_revision_uuids',
            'previous_revision_uuids'
        ]

        complete_entities_list = schema_manager.get_complete_entities_list(token, ancestors_list, properties_to_skip)

        # Final result after normalization
        final_result = schema_manager.normalize_entities_list_for_response(complete_entities_list)

    return jsonify(final_result)


"""
Get all descendants of the given entity
Result filtering based on query string
For example: /descendants/<id>?property=uuid

Parameters
----------
id : str
    The SenNet ID (e.g. SNT123.ABCD.456) or UUID of given entity

Returns
-------
json
    A list of all the descendants of the target entity
"""
@app.route('/descendants/<id>', methods = ['GET'])
def get_descendants(id):
    final_result = []

    # Get user token from Authorization header
    user_token = get_user_token(request)

    # Make sure the id exists in uuid-api and
    # the corresponding entity also exists in neo4j
    entity_dict = query_target_entity(id, user_token)
    uuid = entity_dict['uuid']

    # Collection and Upload don't have descendants via Activity nodes
    # No need to check, it'll always return empty list

    # Result filtering based on query string
    if bool(request.args):
        property_key = request.args.get('property')

        if property_key is not None:
            result_filtering_accepted_property_keys = ['uuid']

            # Validate the target property
            if property_key not in result_filtering_accepted_property_keys:
                abort_bad_req(f"Only the following property keys are supported in the query string: {COMMA_SEPARATOR.join(result_filtering_accepted_property_keys)}")

            # Only return a list of the filtered property value of each entity
            property_list = app_neo4j_queries.get_descendants(neo4j_driver_instance, uuid, property_key)

            # Final result
            final_result = property_list
        else:
            abort_bad_req("The specified query string is not supported. Use '?property=<key>' to filter the result")
    # Return all the details if no property filtering
    else:
        descendants_list = app_neo4j_queries.get_descendants(neo4j_driver_instance, uuid)

        # Generate trigger data and merge into a big dict
        # and skip some of the properties that are time-consuming to generate via triggers
        properties_to_skip = [
            # Properties to skip for Sample
            'direct_ancestor',
            # Properties to skip for Dataset
            'direct_ancestors',
            'collections',
            'upload',
            'title',
            'next_revision_uuid',
            'previous_revision_uuid',
            'next_revision_uuids',
            'previous_revision_uuids'
        ]

        complete_entities_list = schema_manager.get_complete_entities_list(user_token, descendants_list, properties_to_skip)

        # Final result after normalization
        final_result = schema_manager.normalize_entities_list_for_response(complete_entities_list)

    return jsonify(final_result)

"""
Get all parents of the given entity

The gateway treats this endpoint as public accessible

Result filtering based on query string
For example: /parents/<id>?property=uuid

Parameters
----------
id : str
    The SenNet ID (e.g. SNT123.ABCD.456) or UUID of given entity

Returns
-------
json
    A list of all the parents of the target entity
"""
@app.route('/parents/<id>', methods = ['GET'])
def get_parents(id):
    final_result = []

    # Token is not required, but if an invalid token provided,
    # we need to tell the client with a 401 error
    validate_token_if_auth_header_exists(request)

    # Use the internal token to query the target entity
    # since public entities don't require user token
    token = get_internal_token()

    # Make sure the id exists in uuid-api and
    # the corresponding entity also exists in neo4j
    entity_dict = query_target_entity(id, token)
    normalized_entity_type = entity_dict['entity_type']
    uuid = entity_dict['uuid']

    # Collection doesn't have ancestors via Activity nodes
    if normalized_entity_type == 'Collection':
        abort_bad_req(f"Unsupported entity type of id {id}: {normalized_entity_type}")

    if schema_manager.entity_type_instanceof(normalized_entity_type, 'Dataset'):
        # Only published/public datasets don't require token
        if entity_dict['status'].lower() != DATASET_STATUS_PUBLISHED:
            # Token is required and the user must belong to SenNet-READ group
            token = get_user_token(request, non_public_access_required = True)
    elif normalized_entity_type == 'Sample':
        # The `data_access_level` of Sample can only be either 'public' or 'consortium'
        if entity_dict['data_access_level'] == ACCESS_LEVEL_CONSORTIUM:
            token = get_user_token(request, non_public_access_required = True)
    else:
        # Source and Upload will always get back an empty list
        # becuase their direct ancestor is Lab, which is being skipped by Neo4j query
        # So no need to execute the code below
        return jsonify(final_result)

    # By now, either the entity is public accessible or the user token has the correct access level
    # Result filtering based on query string
    if bool(request.args):
        property_key = request.args.get('property')

        if property_key is not None:
            result_filtering_accepted_property_keys = ['uuid']

            # Validate the target property
            if property_key not in result_filtering_accepted_property_keys:
                abort_bad_req(f"Only the following property keys are supported in the query string: {COMMA_SEPARATOR.join(result_filtering_accepted_property_keys)}")

            # Only return a list of the filtered property value of each entity
            property_list = app_neo4j_queries.get_parents(neo4j_driver_instance, uuid, property_key)

            # Final result
            final_result = property_list
        else:
            abort_bad_req("The specified query string is not supported. Use '?property=<key>' to filter the result")
    # Return all the details if no property filtering
    else:
        parents_list = app_neo4j_queries.get_parents(neo4j_driver_instance, uuid)

        # Generate trigger data
        # Skip some of the properties that are time-consuming to generate via triggers
        # Also skip next_revision_uuid and previous_revision_uuid for Dataset to avoid additional
        # checks when the target Dataset is public but the revisions are not public
        properties_to_skip = [
            # Properties to skip for Sample
            'direct_ancestor',
            # Properties to skip for Dataset
            'direct_ancestors',
            'collections',
            'upload',
            'title',
            'next_revision_uuid',
            'previous_revision_uuid',
            'next_revision_uuids',
            'previous_revision_uuids'
        ]

        complete_entities_list = schema_manager.get_complete_entities_list(token, parents_list, properties_to_skip)

        # Final result after normalization
        final_result = schema_manager.normalize_entities_list_for_response(complete_entities_list)

    return jsonify(final_result)

"""
Get all chilren of the given entity
Result filtering based on query string
For example: /children/<id>?property=uuid

Parameters
----------
id : str
    The SenNet ID (e.g. SNT123.ABCD.456) or UUID of given entity

Returns
-------
json
    A list of all the children of the target entity
"""
@app.route('/children/<id>', methods = ['GET'])
def get_children(id):
    final_result = []

    # Get user token from Authorization header
    user_token = get_user_token(request)

    # Make sure the id exists in uuid-api and
    # the corresponding entity also exists in neo4j
    entity_dict = query_target_entity(id, user_token)
    uuid = entity_dict['uuid']

    # Collection and Upload don't have children via Activity nodes
    # No need to check, it'll always return empty list

    # Result filtering based on query string
    if bool(request.args):
        property_key = request.args.get('property')

        if property_key is not None:
            result_filtering_accepted_property_keys = ['uuid']

            # Validate the target property
            if property_key not in result_filtering_accepted_property_keys:
                abort_bad_req(f"Only the following property keys are supported in the query string: {COMMA_SEPARATOR.join(result_filtering_accepted_property_keys)}")

            # Only return a list of the filtered property value of each entity
            property_list = app_neo4j_queries.get_children(neo4j_driver_instance, uuid, property_key)

            # Final result
            final_result = property_list
        else:
            abort_bad_req("The specified query string is not supported. Use '?property=<key>' to filter the result")
    # Return all the details if no property filtering
    else:
        children_list = app_neo4j_queries.get_children(neo4j_driver_instance, uuid)

        # Generate trigger data and merge into a big dict
        # and skip some of the properties that are time-consuming to generate via triggers
        properties_to_skip = [
            # Properties to skip for Sample
            'direct_ancestor',
            # Properties to skip for Dataset
            'direct_ancestors',
            'collections',
            'upload',
            'title',
            'next_revision_uuid',
            'previous_revision_uuid',
            'next_revision_uuids',
            'previous_revision_uuids'
        ]

        complete_entities_list = schema_manager.get_complete_entities_list(user_token, children_list, properties_to_skip)

        # Final result after normalization
        final_result = schema_manager.normalize_entities_list_for_response(complete_entities_list)

    return jsonify(final_result)


"""
Get all siblings of the given entity

The gateway treats this endpoint as public accessible

Result filtering based on query string
For example: /entities/<id>/siblings?property=uuid

Parameters
----------
id : str
    The SenNet ID (e.g. SNT123.ABCD.456) or UUID of given entity

Returns
-------
json
    A list of all the siblings of the target entity
"""
@app.route('/entities/<id>/siblings', methods = ['GET'])
def get_siblings(id):
    final_result = []

    # Token is not required, but if an invalid token provided,
    # we need to tell the client with a 401 error
    validate_token_if_auth_header_exists(request)

    # Use the internal token to query the target entity
    # since public entities don't require user token
    token = get_internal_token()

    # Get the entity dict from cache if exists
    # Otherwise query against uuid-api and neo4j to get the entity dict if the id exists
    entity_dict = query_target_entity(id, token)
    normalized_entity_type = entity_dict['entity_type']
    uuid = entity_dict['uuid']

    # Collection doesn't have ancestors via Activity nodes
    if normalized_entity_type == 'Collection':
        abort_bad_req(f"Unsupported entity type of id {id}: {normalized_entity_type}")

    if schema_manager.entity_type_instanceof(normalized_entity_type, 'Dataset'):
        # Only published/public datasets don't require token
        if entity_dict['status'].lower() != DATASET_STATUS_PUBLISHED:
            # Token is required and the user must belong to HuBMAP-READ group
            token = get_user_token(request, non_public_access_required=True)
    elif normalized_entity_type == 'Sample':
        # The `data_access_level` of Sample can only be either 'public' or 'consortium'
        if entity_dict['data_access_level'] == ACCESS_LEVEL_CONSORTIUM:
            token = get_user_token(request, non_public_access_required=True)
    else:
        # Donor and Upload will always get back an empty list
        # becuase their direct ancestor is Lab, which is being skipped by Neo4j query
        # So no need to execute the code below
        return jsonify(final_result)

    # By now, either the entity is public accessible or the user token has the correct access level
    # Result filtering based on query string
    status = None
    property_key = None
    include_revisions = None
    accepted_args = ['property', 'status', 'include-old-revisions']
    if bool(request.args):
        for arg_name in request.args.keys():
            if arg_name not in accepted_args:
                abort_bad_req(f"{arg_name} is an unrecognized argument")
        property_key = request.args.get('property')
        status = request.args.get('status')
        include_revisions = request.args.get('include-old-revisions')
        if status is not None:
            status = status.lower()
            if status not in SchemaConstants.ALLOWED_DATASET_STATUSES:
                abort_bad_req("Invalid Dataset Status. Must be 'new', 'qa', or 'published' Case-Insensitive")
        if property_key is not None:
            property_key = property_key.lower()
            result_filtering_accepted_property_keys = ['uuid']
            if property_key not in result_filtering_accepted_property_keys:
                abort_bad_req(f"Only the following property keys are supported in the query string: {COMMA_SEPARATOR.join(result_filtering_accepted_property_keys)}")
        if include_revisions is not None:
            include_revisions = include_revisions.lower()
            if include_revisions not in ['true', 'false']:
                abort_bad_req("Invalid 'include-old-revisions'. Accepted values are 'true' and 'false' Case-Insensitive")
            if include_revisions == 'true':
                include_revisions = True
            else:
                include_revisions = False
    sibling_list = app_neo4j_queries.get_siblings(neo4j_driver_instance, uuid, status, property_key, include_revisions)
    if property_key is not None:
        return jsonify(sibling_list)
    # Generate trigger data
    # Skip some of the properties that are time-consuming to generate via triggers
    # Also skip next_revision_uuid and previous_revision_uuid for Dataset to avoid additional
    # checks when the target Dataset is public but the revisions are not public
    properties_to_skip = [
        # Properties to skip for Sample
        'direct_ancestor',
        # Properties to skip for Dataset
        'direct_ancestors',
        'collections',
        'upload',
        'title',
        'next_revision_uuid',
        'previous_revision_uuid',
        'associated_collection',
        'creation_action',
        'local_directory_rel_path',
        'previous_revision_uuids',
        'next_revision_uuids'
    ]

    complete_entities_list = schema_manager.get_complete_entities_list(token, sibling_list, properties_to_skip)
    # Final result after normalization
    final_result = schema_manager.normalize_entities_list_for_response(complete_entities_list)

    return jsonify(final_result)


"""
Get all tuplets of the given entity: sibling entities sharing an parent activity

The gateway treats this endpoint as public accessible

Result filtering based on query string
For example: /entities/{id}/tuplets?property=uuid

Parameters
----------
id : str
    The SenNet ID (e.g. SNT123.ABCD.456) or UUID of given entity

Returns
-------
json
    A list of all the tuplets of the target entity
"""
@app.route('/entities/<id>/tuplets', methods = ['GET'])
def get_tuplets(id):
    final_result = []

    # Token is not required, but if an invalid token provided,
    # we need to tell the client with a 401 error
    validate_token_if_auth_header_exists(request)

    # Use the internal token to query the target entity
    # since public entities don't require user token
    token = get_internal_token()

    # Get the entity dict from cache if exists
    # Otherwise query against uuid-api and neo4j to get the entity dict if the id exists
    entity_dict = query_target_entity(id, token)
    normalized_entity_type = entity_dict['entity_type']
    uuid = entity_dict['uuid']

    # Collection doesn't have ancestors via Activity nodes
    if normalized_entity_type == 'Collection':
        abort_bad_req(f"Unsupported entity type of id {id}: {normalized_entity_type}")

    if schema_manager.entity_type_instanceof(normalized_entity_type, 'Dataset'):
        # Only published/public datasets don't require token
        if entity_dict['status'].lower() != DATASET_STATUS_PUBLISHED:
            # Token is required and the user must belong to HuBMAP-READ group
            token = get_user_token(request, non_public_access_required=True)
    elif normalized_entity_type == 'Sample':
        # The `data_access_level` of Sample can only be either 'public' or 'consortium'
        if entity_dict['data_access_level'] == ACCESS_LEVEL_CONSORTIUM:
            token = get_user_token(request, non_public_access_required=True)
    else:
        # Donor and Upload will always get back an empty list
        # becuase their direct ancestor is Lab, which is being skipped by Neo4j query
        # So no need to execute the code below
        return jsonify(final_result)

    # By now, either the entity is public accessible or the user token has the correct access level
    # Result filtering based on query string
    status = None
    property_key = None
    accepted_args = ['property', 'status']
    if bool(request.args):
        for arg_name in request.args.keys():
            if arg_name not in accepted_args:
                abort_bad_req(f"{arg_name} is an unrecognized argument")
        property_key = request.args.get('property')
        status = request.args.get('status')
        if status is not None:
            status = status.lower()
            if status not in SchemaConstants.ALLOWED_DATASET_STATUSES:
                abort_bad_req("Invalid Dataset Status. Must be 'new', 'qa', or 'published' Case-Insensitive")
        if property_key is not None:
            property_key = property_key.lower()
            result_filtering_accepted_property_keys = ['uuid']
            if property_key not in result_filtering_accepted_property_keys:
                abort_bad_req(f"Only the following property keys are supported in the query string: {COMMA_SEPARATOR.join(result_filtering_accepted_property_keys)}")
    tuplet_list = app_neo4j_queries.get_tuplets(neo4j_driver_instance, uuid, status, property_key)
    if property_key is not None:
        return jsonify(tuplet_list)
    # Generate trigger data
    # Skip some of the properties that are time-consuming to generate via triggers
    # Also skip next_revision_uuid and previous_revision_uuid for Dataset to avoid additional
    # checks when the target Dataset is public but the revisions are not public
    properties_to_skip = [
        # Properties to skip for Sample
        'direct_ancestor',
        # Properties to skip for Dataset
        'direct_ancestors',
        'collections',
        'upload',
        'title',
        'next_revision_uuid',
        'previous_revision_uuid',
        'associated_collection',
        'creation_action',
        'local_directory_rel_path',
        'previous_revision_uuids',
        'next_revision-uuids'
    ]

    complete_entities_list = schema_manager.get_complete_entities_list(token, tuplet_list, properties_to_skip)
    # Final result after normalization
    final_result = schema_manager.normalize_entities_list_for_response(complete_entities_list)

    return jsonify(final_result)


"""
Get all previous revisions of the given entity
Result filtering based on query string
For example: /previous_revisions/<id>?property=uuid

Parameters
----------
id : str
    The SenNet ID (e.g. SNT123.ABCD.456) or UUID of given entity

Returns
-------
json
    A list of entities that are the previous revisions of the target entity
"""
@app.route('/previous_revisions/<id>', methods = ['GET'])
def get_previous_revisions(id):
    # Get user token from Authorization header
    user_token = get_user_token(request)

    # Make sure the id exists in uuid-api and
    # the corresponding entity also exists in neo4j
    entity_dict = query_target_entity(id, user_token)
    uuid = entity_dict['uuid']

    # Result filtering based on query string
    if bool(request.args):
        property_key = request.args.get('property')

        if property_key is not None:
            result_filtering_accepted_property_keys = ['uuid']

            # Validate the target property
            if property_key not in result_filtering_accepted_property_keys:
                abort_bad_req(f"Only the following property keys are supported in the query string: {COMMA_SEPARATOR.join(result_filtering_accepted_property_keys)}")

            # Only return a list of the filtered property value of each entity
            # property_list = app_neo4j_queries.get_previous_revisions(neo4j_driver_instance, uuid, property_key)
            property_multi_list = app_neo4j_queries.get_previous_multi_revisions(neo4j_driver_instance, uuid, property_key)

            # Final result
            # final_result = property_list
            final_result = property_multi_list
        else:
            abort_bad_req("The specified query string is not supported. Use '?property=<key>' to filter the result")

        return jsonify(final_result)
    # Return all the details if no property filtering
    else:
        # descendants_list = app_neo4j_queries.get_previous_revisions(neo4j_driver_instance, uuid)
        descendants_multi_list = app_neo4j_queries.get_previous_multi_revisions(neo4j_driver_instance, uuid)

        # Generate trigger data and merge into a big dict
        # and skip some of the properties that are time-consuming to generate via triggers
        properties_to_skip = [
            'collections',
            'upload',
            'title',
            'direct_ancestors'
        ]

        final_results = []
        for multi_list in descendants_multi_list:
            complete_entities_list = schema_manager.get_complete_entities_list(user_token, multi_list, properties_to_skip)
            # Final result after normalization
            final_results.append(schema_manager.normalize_entities_list_for_response(complete_entities_list))

        return jsonify(final_results)


"""
Get all next revisions of the given entity
Result filtering based on query string
For example: /next_revisions/<id>?property=uuid

Parameters
----------
id : str
    The SenNet ID (e.g. SNT123.ABCD.456) or UUID of given entity

Returns
-------
json
    A list of entities that are the next revisions of the target entity
"""
@app.route('/next_revisions/<id>', methods = ['GET'])
def get_next_revisions(id):
    # Get user token from Authorization header
    user_token = get_user_token(request)

    # Make sure the id exists in uuid-api and
    # the corresponding entity also exists in neo4j
    entity_dict = query_target_entity(id, user_token)
    uuid = entity_dict['uuid']

    # Result filtering based on query string
    if bool(request.args):
        property_key = request.args.get('property')

        if property_key is not None:
            result_filtering_accepted_property_keys = ['uuid']

            # Validate the target property
            if property_key not in result_filtering_accepted_property_keys:
                abort_bad_req(f"Only the following property keys are supported in the query string: {COMMA_SEPARATOR.join(result_filtering_accepted_property_keys)}")

            # Only return a list of the filtered property value of each entity
            # property_list = app_neo4j_queries.get_next_revisions(neo4j_driver_instance, uuid, property_key)
            property_multi_list = app_neo4j_queries.get_next_multi_revisions(neo4j_driver_instance, uuid, property_key)

            # Final result
            final_result = property_multi_list
        else:
            abort_bad_req("The specified query string is not supported. Use '?property=<key>' to filter the result")

        return jsonify(final_result)
    # Return all the details if no property filtering
    else:
        # descendants_list = app_neo4j_queries.get_next_revisions(neo4j_driver_instance, uuid)
        descendants_multi_list = app_neo4j_queries.get_next_multi_revisions(neo4j_driver_instance, uuid)

        # Generate trigger data and merge into a big dict
        # and skip some of the properties that are time-consuming to generate via triggers
        properties_to_skip = [
            'collections',
            'upload',
            'title',
            'direct_ancestors'
        ]


        final_results = []
        for multi_list in descendants_multi_list:
            complete_entities_list = schema_manager.get_complete_entities_list(user_token, multi_list, properties_to_skip)
            # Final result after normalization
            final_results.append(schema_manager.normalize_entities_list_for_response(complete_entities_list))

        return jsonify(final_results)


"""
Redirect a request from a doi service for a dataset or collection

The gateway treats this endpoint as public accessible

Parameters
----------
id : str
    The SenNet ID (e.g. SNT123.ABCD.456) or UUID of the target entity
"""
# To continue supporting the already published collection DOIs
@app.route('/collection/redirect/<id>', methods = ['GET'])
# New route
@app.route('/doi/redirect/<id>', methods = ['GET'])
def doi_redirect(id):
    # Use the internal token to query the target entity
    # since public entities don't require user token
    token = get_internal_token()

    # Query target entity against uuid-api and neo4j and return as a dict if exists
    entity_dict = query_target_entity(id, token)

    entity_type = entity_dict['entity_type']

    # Only for collection
    if entity_type not in ['Collection', 'Dataset', 'Publication']:
        abort_bad_req("The target entity of the specified id must be a Collection or Dataset or Publication")

    uuid = entity_dict['uuid']

    # URL template
    redirect_url = app.config['DOI_REDIRECT_URL']

    if (redirect_url.lower().find('<entity_type>') == -1) or (redirect_url.lower().find('<identifier>') == -1):
        # Log the full stack trace, prepend a line with our message
        msg = "Incorrect configuration value for 'DOI_REDIRECT_URL'"
        logger.exception(msg)
        abort_internal_err(msg)

    rep_entity_type_pattern = re.compile(re.escape('<entity_type>'), re.RegexFlag.IGNORECASE)
    redirect_url = rep_entity_type_pattern.sub(entity_type.lower(), redirect_url)

    rep_identifier_pattern = re.compile(re.escape('<identifier>'), re.RegexFlag.IGNORECASE)
    redirect_url = rep_identifier_pattern.sub(uuid, redirect_url)

    resp = Response("Page has moved", 307)
    resp.headers['Location'] = redirect_url

    return resp


"""
Redirection method created for REFERENCE organ DOI redirection, but can be for others if needed

The gateway treats this endpoint as public accessible

Parameters
----------
snid : str
    The SenNet ID (e.g. SNT123.ABCD.456)
"""
# @app.route('/redirect/<snid>', methods = ['GET'])
# def redirect(snid):
#     cid = snid.upper().strip()
#     if cid in reference_redirects:
#         redir_url = reference_redirects[cid]
#         resp = Response("page has moved", 307)
#         resp.headers['Location'] = redir_url
#         return resp
#     else:
#         return Response(f"{snid} not found.", 404)

"""
Get the Globus URL to the given Dataset or Upload

The gateway treats this endpoint as public accessible

It will provide a Globus URL to the dataset/upload directory in of three Globus endpoints based on the access
level of the user (public, consortium or protected), public only, of course, if no token is provided.
If a dataset/upload isn't found a 404 will be returned. There is a chance that a 500 can be returned, but not
likely under normal circumstances, only for a misconfigured or failing in some way endpoint. 

If the Auth token is provided but is expired or invalid a 401 is returned. If access to the dataset/upload 
is not allowed for the user (or lack of user) a 403 is returned.

Parameters
----------
id : str
    The SenNet ID (e.g. SNT123.ABCD.456) or UUID of given entity

Returns
-------
Response
    200 with the Globus Application URL to the directory of dataset/upload
    404 Dataset/Upload not found
    403 Access Forbidden
    401 Unauthorized (bad or expired token)
    500 Unexpected server or other error
"""
# Thd old routes for backward compatibility - will be deprecated eventually
@app.route('/entities/dataset/globus-url/<id>', methods = ['GET'])
@app.route('/dataset/globus-url/<id>', methods = ['GET'])
# New route
@app.route('/entities/<id>/globus-url', methods = ['GET'])
def get_globus_url(id):
    # Token is not required, but if an invalid token provided,
    # we need to tell the client with a 401 error
    validate_token_if_auth_header_exists(request)

    # Use the internal token to query the target entity
    # since public entities don't require user token
    token = get_internal_token()

    # Query target entity against uuid-api and neo4j and return as a dict if exists
    # Then retrieve the allowable data access level (public, protected or consortium)
    # for the dataset and SenNet Component ID that the dataset belongs to
    entity_dict = query_target_entity(id, token)
    uuid = entity_dict['uuid']
    normalized_entity_type = entity_dict['entity_type']

    # Only for Dataset and Upload
    if normalized_entity_type not in ['Dataset', 'Publication', 'Upload']:
        abort_bad_req("The target entity of the specified id is not a Dataset, Publication nor a Upload")

    # Upload doesn't have this 'data_access_level' property, we treat it as 'protected'
    # For Dataset, if no access level is present, default to protected too
    if not 'data_access_level' in entity_dict or string_helper.isBlank(entity_dict['data_access_level']):
        entity_data_access_level = ACCESS_LEVEL_PROTECTED
    else:
        entity_data_access_level = entity_dict['data_access_level']

    # Get the globus groups info based on the groups json file in commons package
    globus_groups_info = auth_helper_instance.get_globus_groups_info()
    groups_by_id_dict = globus_groups_info['by_id']

    if not 'group_uuid' in entity_dict or string_helper.isBlank(entity_dict['group_uuid']):
        msg = f"The 'group_uuid' property is not set for {normalized_entity_type} with uuid: {uuid}"
        logger.exception(msg)
        abort_internal_err(msg)

    group_uuid = entity_dict['group_uuid']

    # Validate the group_uuid
    try:
        schema_manager.validate_entity_group_uuid(group_uuid)
    except schema_errors.NoDataProviderGroupException:
        msg = f"Invalid 'group_uuid': {group_uuid} for {normalized_entity_type} with uuid: {uuid}"
        logger.exception(msg)
        abort_internal_err(msg)

    group_name = groups_by_id_dict[group_uuid]['displayname']

    try:
        # Get user data_access_level based on token if provided
        # If no Authorization header, default user_info['data_access_level'] == 'public'
        # The user_info contains HIGHEST access level of the user based on the token
        # This call raises an HTTPException with a 401 if any auth issues encountered
        user_info = auth_helper_instance.getUserDataAccessLevel(request)
    # If returns HTTPException with a 401, expired/invalid token
    except HTTPException:
        abort_unauthorized("The provided token is invalid or expired")

    # The user is in the Globus group with full access to thie dataset,
    # so they have protected level access to it
    if ('hmgroupids' in user_info) and (group_uuid in user_info['hmgroupids']):
        user_data_access_level = ACCESS_LEVEL_PROTECTED
    else:
        if not 'data_access_level' in user_info:
            msg = f"Unexpected error, data access level could not be found for user trying to access {normalized_entity_type} id: {id}"
            logger.exception(msg)
            return abort_internal_err(msg)

        user_data_access_level = user_info['data_access_level'].lower()

    #construct the Globus URL based on the highest level of access that the user has
    #and the level of access allowed for the dataset
    #the first "if" checks to see if the user is a member of the Consortium group
    #that allows all access to this dataset, if so send them to the "protected"
    #endpoint even if the user doesn't have full access to all protected data
    globus_server_uuid = None
    dir_path = ''

    # Note: `entity_data_access_level` for Upload is always default to 'protected'
    # public access
    if entity_data_access_level == ACCESS_LEVEL_PUBLIC:
        globus_server_uuid = app.config['GLOBUS_PUBLIC_ENDPOINT_UUID']
        access_dir = access_level_prefix_dir(app.config['PUBLIC_DATA_SUBDIR'])
        dir_path = dir_path +  access_dir + "/"
    # consortium access
    elif (entity_data_access_level == ACCESS_LEVEL_CONSORTIUM) and (not user_data_access_level == ACCESS_LEVEL_PUBLIC):
        globus_server_uuid = app.config['GLOBUS_CONSORTIUM_ENDPOINT_UUID']
        access_dir = access_level_prefix_dir(app.config['CONSORTIUM_DATA_SUBDIR'])
        dir_path = dir_path + access_dir + group_name + "/"
    # protected access
    elif (entity_data_access_level == ACCESS_LEVEL_PROTECTED) and (user_data_access_level == ACCESS_LEVEL_PROTECTED):
        globus_server_uuid = app.config['GLOBUS_PROTECTED_ENDPOINT_UUID']
        access_dir = access_level_prefix_dir(app.config['PROTECTED_DATA_SUBDIR'])
        dir_path = dir_path + access_dir + group_name + "/"

    if globus_server_uuid is None:
        abort_forbidden("Access not granted")

    dir_path = dir_path + uuid + "/"
    dir_path = urllib.parse.quote(dir_path, safe='')

    #https://app.globus.org/file-manager?origin_id=28bbb03c-a87d-4dd7-a661-7ea2fb6ea631&origin_path=%2FIEC%20Testing%20Group%2F03584b3d0f8b46de1b629f04be156879%2F
    url = hm_file_helper.ensureTrailingSlashURL(app.config['GLOBUS_APP_BASE_URL']) + "file-manager?origin_id=" + globus_server_uuid + "&origin_path=" + dir_path

    return Response(url, 200)


"""
Retrive the latest (newest) revision of a Dataset

Public/Consortium access rules apply - if no token/consortium access then 
must be for a public dataset and the returned Dataset must be the latest public version.

Parameters
----------
id : str
    The SenNet ID (e.g. SNT123.ABCD.456) or UUID of target entity 

Returns
-------
json
    The detail of the latest revision dataset if exists
    Otherwise an empty JSON object {}
"""
@app.route('/datasets/<id>/latest-revision', methods = ['GET'])
def get_dataset_latest_revision(id):
    # Token is not required, but if an invalid token provided,
    # we need to tell the client with a 401 error
    validate_token_if_auth_header_exists(request)

    # Use the internal token to query the target entity
    # since public entities don't require user token
    token = get_internal_token()

    # Query target entity against uuid-api and neo4j and return as a dict if exists
    entity_dict = query_target_entity(id, token)
    normalized_entity_type = entity_dict['entity_type']
    uuid = entity_dict['uuid']

    # Only for Dataset
    if not schema_manager.entity_type_instanceof(normalized_entity_type, 'Dataset'):
        abort_bad_req("The entity of given id is not a Dataset or Publication")

    latest_revision_dict = {}

    # Only published/public datasets don't require token
    if entity_dict['status'].lower() != DATASET_STATUS_PUBLISHED:
        # Token is required and the user must belong to SenNet-READ group
        token = get_user_token(request, non_public_access_required = True)

        latest_revision_dict = app_neo4j_queries.get_dataset_latest_revision(neo4j_driver_instance, uuid)
    else:
        # Default to the latest "public" revision dataset
        # when no token or not a valid SenNet-Read token
        latest_revision_dict = app_neo4j_queries.get_dataset_latest_revision(neo4j_driver_instance, uuid, public = True)

        # Send back the real latest revision dataset if a valid SenNet-Read token presents
        if user_in_globus_read_group(request):
            latest_revision_dict = app_neo4j_queries.get_dataset_latest_revision(neo4j_driver_instance, uuid)

    # We'll need to return all the properties including those
    # generated by `on_read_trigger` to have a complete result
    # E.g., the 'previous_revision_uuid'
    # Here we skip the 'next_revision_uuid' property becase when the "public" latest revision dataset
    # is not the real latest revision, we don't want the users to see it
    properties_to_skip = [
        'next_revision_uuid',
        'next_revision_uuids'
    ]

    # On entity retrieval, the 'on_read_trigger' doesn't really need a token
    complete_dict = schema_manager.get_complete_entity_result(token, latest_revision_dict, properties_to_skip)

    # Also normalize the result based on schema
    final_result = schema_manager.normalize_object_result_for_response('ENTITIES', complete_dict)

    # Response with the dict
    return jsonify(final_result)


"""
Retrive the calculated revision number of a Dataset

The calculated revision is number is based on the [:REVISION_OF] relationships 
to the oldest dataset in a revision chain. 
Where the oldest dataset = 1 and each newer version is incremented by one (1, 2, 3 ...)

Public/Consortium access rules apply, if is for a non-public dataset 
and no token or a token without membership in SenNet-Read group is sent with the request 
then a 403 response should be returned.

Parameters
----------
id : str
    The SenNet ID (e.g. SNT123.ABCD.456) or UUID of target entity 

Returns
-------
int
    The calculated revision number
"""
@app.route('/datasets/<id>/revision', methods = ['GET'])
def get_dataset_revision_number(id):
    # Token is not required, but if an invalid token provided,
    # we need to tell the client with a 401 error
    validate_token_if_auth_header_exists(request)

    # Use the internal token to query the target entity
    # since public entities don't require user token
    token = get_internal_token()

    # Query target entity against uuid-api and neo4j and return as a dict if exists
    entity_dict = query_target_entity(id, token)
    normalized_entity_type = entity_dict['entity_type']

    # Only for Dataset
    if not schema_manager.entity_type_instanceof(normalized_entity_type, 'Dataset'):
        abort_bad_req("The entity of given id is not a Dataset or Publication")

    # Only published/public datasets don't require token
    if entity_dict['status'].lower() != DATASET_STATUS_PUBLISHED:
        # Token is required and the user must belong to SenNet-READ group
        token = get_user_token(request, non_public_access_required = True)

    # By now, either the entity is public accessible or
    # the user token has the correct access level
    revision_number = app_neo4j_queries.get_dataset_revision_number(neo4j_driver_instance, entity_dict['uuid'])

    # Response with the integer
    return jsonify(revision_number)


"""
Retract a published dataset with a retraction reason and sub status

Takes as input a json body with required fields "retracted_reason" and "sub_status".
Authorization handled by gateway. Only token of SenNet-Data-Admin group can use this call. 

Technically, the same can be achieved by making a PUT call to the generic entity update endpoint
with using a SenNet-Data-Admin group token. But doing this is strongly discouraged because we'll
need to add more validators to ensure when "retracted_reason" is provided, there must be a 
"sub_status" filed and vise versa. So consider this call a special use case of entity update.

Parameters
----------
id : str
    The SenNet ID (e.g. SNT123.ABCD.456) or UUID of target dataset 

Returns
-------
dict
    The updated dataset details
"""
@app.route('/datasets/<id>/retract', methods=['PUT'])
def retract_dataset(id):
    # Always expect a json body
    require_json(request)

    # Parse incoming json string into json data(python dict object)
    json_data_dict = request.get_json()

    # Normalize user provided status
    if "sub_status" in json_data_dict:
        normalized_status = schema_manager.normalize_status(json_data_dict["sub_status"])
        json_data_dict["sub_status"] = normalized_status

    # Use beblow application-level validations to avoid complicating schema validators
    # The 'retraction_reason' and `sub_status` are the only required/allowed fields. No other fields allowed.
    # Must enforce this rule otherwise we'll need to run after update triggers if any other fields
    # get passed in (which should be done using the generic entity update call)
    if 'retraction_reason' not in json_data_dict:
        abort_bad_req("Missing required field: retraction_reason")

    if 'sub_status' not in json_data_dict:
        abort_bad_req("Missing required field: sub_status")

    if len(json_data_dict) > 2:
        abort_bad_req("Only retraction_reason and sub_status are allowed fields")

    # Must be a SenNet-Data-Admin group token
    token = get_user_token(request)

    # Retrieves the neo4j data for a given entity based on the id supplied.
    # The normalized entity-type from this entity is checked to be a dataset
    # If the entity is not a dataset and the dataset is not published, cannot retract
    entity_dict = query_target_entity(id, token)
    normalized_entity_type = entity_dict['entity_type']

    # A bit more application-level validation
    if not schema_manager.entity_type_instanceof(normalized_entity_type, 'Dataset'):
        abort_bad_req("The entity of given id is not a Dataset or Publication")

    # Validate request json against the yaml schema
    # The given value of `sub_status` is being validated at this step
    try:
        schema_manager.validate_json_data_against_schema('ENTITIES', json_data_dict, normalized_entity_type, existing_entity_dict = entity_dict)
    except schema_errors.SchemaValidationException as e:
        # No need to log the validation errors
        abort_bad_req(str(e))

    # Execute property level validators defined in schema yaml before entity property update
    try:
        schema_manager.execute_property_level_validators('ENTITIES', 'before_property_update_validators', normalized_entity_type, request, entity_dict, json_data_dict)
    except (schema_errors.MissingApplicationHeaderException,
            schema_errors.InvalidApplicationHeaderException,
            KeyError,
            ValueError) as e:
        abort_bad_req(e)

    # No need to call after_update() afterwards because retraction doesn't call any after_update_trigger methods
    merged_updated_dict = update_object_details('ENTITIES', request, normalized_entity_type, token, json_data_dict, entity_dict)

    complete_dict = schema_manager.get_complete_entity_result(token, merged_updated_dict)

    # Will also filter the result based on schema
    normalized_complete_dict = schema_manager.normalize_object_result_for_response('ENTITIES', complete_dict)

    # Also reindex the updated entity node in elasticsearch via search-api
    reindex_entity(entity_dict['uuid'], token)

    return jsonify(normalized_complete_dict)

"""
Retrieve a list of all revisions of a dataset from the id of any dataset in the chain. 
E.g: If there are 5 revisions, and the id for revision 4 is given, a list of revisions
1-5 will be returned in reverse order (newest first). Non-public access is only required to 
retrieve information on non-published datasets. Output will be a list of dictionaries. Each dictionary
contains the dataset revision number and its uuid. Optionally, the full dataset can be included for each.

By default, only the revision number and uuid is included. To include the full dataset, the query 
parameter "include_dataset" can be given with the value of "true". If this parameter is not included or 
is set to false, the dataset will not be included. For example, to include the full datasets for each revision,
use '/datasets/<id>/revisions?include_dataset=true'. To omit the datasets, either set include_dataset=false, or
simply do not include this parameter. 

Parameters
----------
id : str
    The SenNet ID (e.g. SNT123.ABCD.456) or UUID of target dataset 

Returns
-------
list
    The list of revision datasets
"""
@app.route('/entities/<id>/revisions', methods=['GET'])
@app.route('/datasets/<id>/revisions', methods=['GET'])
def get_revisions_list(id):
    # By default, do not return dataset. Only return dataset if return_dataset is true
    show_dataset = False
    if bool(request.args):
        include_dataset = request.args.get('include_dataset')
        if (include_dataset is not None) and (include_dataset.lower() == 'true'):
            show_dataset = True
    # Token is not required, but if an invalid token provided,
    # we need to tell the client with a 401 error
    validate_token_if_auth_header_exists(request)

    # Use the internal token to query the target entity
    # since public entities don't require user token
    token = get_internal_token()

    # Query target entity against uuid-api and neo4j and return as a dict if exists
    entity_dict = query_target_entity(id, token)
    normalized_entity_type = entity_dict['entity_type']

    # Only for Dataset
    if not schema_manager.entity_type_instanceof(normalized_entity_type, 'Dataset'):
        abort_bad_req("The entity is not a Dataset. Found entity type:" + normalized_entity_type)

    # Only published/public datasets don't require token
    if entity_dict['status'].lower() != DATASET_STATUS_PUBLISHED:
        # Token is required and the user must belong to SenNet-READ group
        token = get_user_token(request, non_public_access_required=True)

    # By now, either the entity is public accessible or
    # the user token has the correct access level
    # Get the all the sorted (DESC based on creation timestamp) revisions
    sorted_revisions_list = app_neo4j_queries.get_sorted_revisions(neo4j_driver_instance, entity_dict['uuid'])

    # Skip some of the properties that are time-consuming to generate via triggers
    properties_to_skip = [
        'direct_ancestors',
        'collections',
        'upload',
        'title'
    ]
    complete_revisions_list = schema_manager.get_complete_entities_list(token, sorted_revisions_list, properties_to_skip)
    normalized_revisions_list = schema_manager.normalize_entities_list_for_response(complete_revisions_list)

    # Only check the very last revision (the first revision dict since normalized_revisions_list is already sorted DESC)
    # to determine if send it back or not
    if not user_in_globus_read_group(request):
        latest_revision = normalized_revisions_list[0]

        if latest_revision['status'].lower() != DATASET_STATUS_PUBLISHED:
            normalized_revisions_list.pop(0)

            # Also hide the 'next_revision_uuid' of the second last revision from response
            if 'next_revision_uuid' in normalized_revisions_list[0]:
                normalized_revisions_list[0].pop('next_revision_uuid')

    # Now all we need to do is to compose the result list
    results = []
    revision_number = len(normalized_revisions_list)
    for revision in normalized_revisions_list:
        result = {
            'revision_number': revision_number,
            'uuid': revision['uuid']
        }
        if show_dataset:
            result['dataset'] = revision
        results.append(result)
        revision_number -= 1

    return jsonify(results)


"""
Retrieve a list of all multi revisions of a dataset from the id of any dataset in the chain. 
E.g: If there are 5 revisions, and the id for revision 4 is given, a list of revisions
1-5 will be returned in reverse order (newest first). Non-public access is only required to 
retrieve information on non-published datasets. Output will be a list of dictionaries. Each dictionary
contains the dataset revision number and its list of uuids. Optionally, the full dataset can be included for each.

By default, only the revision number and uuids are included. To include the full dataset, the query 
parameter "include_dataset" can be given with the value of "true". If this parameter is not included or 
is set to false, the dataset will not be included. For example, to include the full datasets for each revision,
use '/datasets/<id>/multi-revisions?include_dataset=true'. To omit the datasets, either set include_dataset=false, or
simply do not include this parameter. 

Parameters
----------
id : str
    The SenNet ID (e.g. SNT123.ABCD.456) or UUID of target dataset 

Returns
-------
list
    The list of revision datasets
"""
@app.route('/entities/<id>/multi-revisions', methods=['GET'])
@app.route('/datasets/<id>/multi-revisions', methods=['GET'])
def get_multi_revisions_list(id):
    # By default, do not return dataset. Only return dataset if include_dataset is true
    property_key = 'uuid'
    if bool(request.args):
        include_dataset = request.args.get('include_dataset')
        if (include_dataset is not None) and (include_dataset.lower() == 'true'):
            property_key = None
    # Token is not required, but if an invalid token provided,
    # we need to tell the client with a 401 error
    validate_token_if_auth_header_exists(request)

    # Use the internal token to query the target entity
    # since public entities don't require user token
    token = get_internal_token()

    # Query target entity against uuid-api and neo4j and return as a dict if exists
    entity_dict = query_target_entity(id, token)
    normalized_entity_type = entity_dict['entity_type']

    # Only for Dataset
    if not schema_manager.entity_type_instanceof(normalized_entity_type, 'Dataset'):
        abort_bad_req("The entity is not a Dataset. Found entity type:" + normalized_entity_type)

    # Only published/public datasets don't require token
    if entity_dict['status'].lower() != DATASET_STATUS_PUBLISHED:
        # Token is required and the user must belong to SenNet-READ group
        token = get_user_token(request, non_public_access_required=True)

    # By now, either the entity is public accessible or
    # the user token has the correct access level
    # Get the all the sorted (DESC based on creation timestamp) revisions
    sorted_revisions_list = app_neo4j_queries.get_sorted_multi_revisions(neo4j_driver_instance, entity_dict['uuid'],
                                                                         fetch_all=user_in_globus_read_group(request),
                                                                         property_key=property_key)

    # Skip some of the properties that are time-consuming to generate via triggers
    properties_to_skip = [
        'direct_ancestors',
        'collections',
        'upload',
        'title'
    ]

    normalized_revisions_list = []
    sorted_revisions_list_merged = sorted_revisions_list[0] + sorted_revisions_list[1][::-1]

    if property_key is None:
        for revision in sorted_revisions_list_merged:
            complete_revision_list = schema_manager.get_complete_entities_list(token, revision, properties_to_skip)
            normal = schema_manager.normalize_entities_list_for_response(complete_revision_list)
            normalized_revisions_list.append(normal)
    else:
        normalized_revisions_list = sorted_revisions_list_merged

    # Now all we need to do is to compose the result list
    results = []
    revision_number = len(normalized_revisions_list)
    for revision in normalized_revisions_list:
        result = {
            'revision_number': revision_number,
            'uuids': revision
        }
        results.append(result)
        revision_number -= 1

    return jsonify(results)


"""
Get all organs associated with a given dataset

The gateway treats this endpoint as public accessible

Parameters
----------
id : str
    The SenNet ID (e.g. SNT123.ABCD.456) or UUID of given entity

Returns
-------
json
    a list of all the organs associated with the target dataset
"""
@app.route('/datasets/<id>/organs', methods=['GET'])
def get_associated_organs_from_dataset(id):
    # Token is not required, but if an invalid token provided,
    # we need to tell the client with a 401 error
    validate_token_if_auth_header_exists(request)

    # Use the internal token to query the target entity
    # since public entities don't require user token
    token = get_internal_token()

    # Query target entity against uuid-api and neo4j and return as a dict if exists
    entity_dict = query_target_entity(id, token)
    normalized_entity_type = entity_dict['entity_type']

    # Only for Dataset
    if not schema_manager.entity_type_instanceof(normalized_entity_type, 'Dataset'):
        abort_bad_req("The entity of given id is not a Dataset or Publication")

    # published/public datasets don't require token
    if entity_dict['status'].lower() != DATASET_STATUS_PUBLISHED:
        # Token is required and the user must belong to SenNet-READ group
        token = get_user_token(request, non_public_access_required=True)

    # By now, either the entity is public accessible or
    # the user token has the correct access level
    associated_organs = app_neo4j_queries.get_associated_organs_from_dataset(neo4j_driver_instance, entity_dict['uuid'])

    # If there are zero items in the list associated organs, then there are no associated
    # Organs and a 404 will be returned.
    if len(associated_organs) < 1:
        abort_not_found("the dataset does not have any associated organs")

    complete_entities_list = schema_manager.get_complete_entities_list(token, associated_organs)

    # Final result after normalization
    final_result = schema_manager.normalize_entities_list_for_response(complete_entities_list)

    return jsonify(final_result)


"""
Get all samples associated with a given dataset

The gateway treats this endpoint as public accessible

Parameters
----------
id : str
    The SenNet ID (e.g. SNT123.ABCD.456) or UUID of given entity

Returns
-------
json
    a list of all the samples associated with the target dataset
"""
@app.route('/datasets/<id>/samples', methods=['GET'])
def get_associated_samples_from_dataset(id):
    # Token is not required, but if an invalid token provided,
    # we need to tell the client with a 401 error
    validate_token_if_auth_header_exists(request)

    # Use the internal token to query the target entity
    # since public entities don't require user token
    token = get_internal_token()

    # Query target entity against uuid-api and neo4j and return as a dict if exists
    entity_dict = query_target_entity(id, token)
    normalized_entity_type = entity_dict['entity_type']

    # Only for Dataset
    if not schema_manager.entity_type_instanceof(normalized_entity_type, 'Dataset'):
        abort_bad_req("The entity of given id is not a Dataset")

    # published/public datasets don't require token
    if entity_dict['status'].lower() != DATASET_STATUS_PUBLISHED:
        # Token is required and the user must belong to SenNet-READ group
        token = get_user_token(request, non_public_access_required=True)

    # By now, either the entity is public accessible or the user token has the correct access level
    associated_samples = app_neo4j_queries.get_associated_samples_from_dataset(neo4j_driver_instance, entity_dict['uuid'])

    # If there are zero items in the list associated_samples, then there are no associated
    # samples and a 404 will be returned.
    if len(associated_samples) < 1:
        abort_not_found("the dataset does not have any associated samples")

    complete_entities_list = schema_manager.get_complete_entities_list(token, associated_samples)

    # Final result after normalization
    final_result = schema_manager.normalize_entities_list_for_response(complete_entities_list)

    return jsonify(final_result)


"""
Get all sources associated with a given dataset

The gateway treats this endpoint as public accessible

Parameters
----------
id : str
    The SenNet ID (e.g. SNT123.ABCD.456) or UUID of given entity

Returns
-------
json
    a list of all the sources associated with the target dataset
"""
@app.route('/datasets/<id>/sources', methods=['GET'])
def get_associated_sources_from_dataset(id):
    # Token is not required, but if an invalid token provided,
    # we need to tell the client with a 401 error
    validate_token_if_auth_header_exists(request)

    # Use the internal token to query the target entity
    # since public entities don't require user token
    token = get_internal_token()

    # Query target entity against uuid-api and neo4j and return as a dict if exists
    entity_dict = query_target_entity(id, token)
    normalized_entity_type = entity_dict['entity_type']

    # Only for Dataset
    if not schema_manager.entity_type_instanceof(normalized_entity_type, 'Dataset'):
        abort_bad_req("The entity of given id is not a Dataset")

    # published/public datasets don't require token
    if entity_dict['status'].lower() != DATASET_STATUS_PUBLISHED:
        # Token is required and the user must belong to SenNet-READ group
        token = get_user_token(request, non_public_access_required=True)

    # By now, either the entity is public accessible or the user token has the correct access level
    associated_sources = app_neo4j_queries.get_associated_sources_from_dataset(neo4j_driver_instance, entity_dict['uuid'])

    # If there are zero items in the list associated_sources, then there are no associated
    # sources and a 404 will be returned.
    if len(associated_sources) < 1:
        abort_not_found("the dataset does not have any associated sources")

    complete_entities_list = schema_manager.get_complete_entities_list(token, associated_sources)

    # Final result after normalization
    final_result = schema_manager.normalize_entities_list_for_response(complete_entities_list)

    return jsonify(final_result)


"""
Get the complete provenance info for all datasets

Authentication
-------
No token is required, however if a token is given it must be valid or an error will be raised. If no token with HuBMAP
Read Group access is given, only datasets designated as "published" will be returned

Query Parameters
-------
    format : string
        Designates the output format of the returned data. Accepted values are "json" and "tsv". If none provided, by 
        default will return a tsv.
    group_uuid : string
        Filters returned datasets by a given group uuid. 
    organ : string
        Filters returned datasets related to a samples of the given organ. Accepts 2 character organ codes. These codes
        must match the organ types yaml at https://raw.githubusercontent.com/sennetconsortium/search-api/master/src/search-schema/data/definitions/enums/organ_types.yaml
        or an error will be raised
    has_rui_info : string
        Accepts strings "true" or "false. Any other value will result in an error. If true, only datasets connected to 
        an sample that contain rui info will be returned. If false, only datasets that are NOT connected to samples
        containing rui info will be returned. By default, no filtering is performed. 
    dataset_status : string
        Filters results by dataset status. Accepted values are "Published", "QA", and "NEW". If a user only has access
        to published datasets and enters QA or New, an error will be raised. By default, no filtering is performed 

Returns
-------
json
    an array of each datatset's provenance info
tsv
    a text file of tab separated values where each row is a dataset and the columns include all its prov info
"""
@app.route('/datasets/prov-info', methods=['GET'])
def get_prov_info():
    # String constants
    HEADER_DATASET_UUID = 'dataset_uuid'
    HEADER_DATASET_SENNET_ID = 'dataset_sennet_id'
    HEADER_DATASET_STATUS = 'dataset_status'
    HEADER_DATASET_GROUP_NAME = 'dataset_group_name'
    HEADER_DATASET_GROUP_UUID = 'dataset_group_uuid'
    HEADER_DATASET_DATE_TIME_CREATED = 'dataset_date_time_created'
    HEADER_DATASET_CREATED_BY_EMAIL = 'dataset_created_by_email'
    HEADER_DATASET_DATE_TIME_MODIFIED = 'dataset_date_time_modified'
    HEADER_DATASET_MODIFIED_BY_EMAIL = 'dataset_modified_by_email'
    HEADER_DATASET_LAB_ID = 'lab_id_or_name'
    HEADER_DATASET_DATASET_TYPE = 'dataset_dataset_type'
    HEADER_DATASET_PORTAL_URL = 'dataset_portal_url'
    HEADER_FIRST_SAMPLE_SENNET_ID = 'first_sample_sennet_id'
    HEADER_FIRST_SAMPLE_UUID = 'first_sample_uuid'
    HEADER_FIRST_SAMPLE_CATEGORY = 'first_sample_category'
    HEADER_FIRST_SAMPLE_PORTAL_URL = 'first_sample_portal_url'
    HEADER_ORGAN_SENNET_ID = 'organ_sennet_id'
    HEADER_ORGAN_UUID = 'organ_uuid'
    HEADER_ORGAN_TYPE = 'organ_type'
    HEADER_SOURCE_SENNET_ID = 'source_sennet_id'
    HEADER_SOURCE_UUID = 'source_uuid'
    HEADER_SOURCE_GROUP_NAME = 'source_group_name'
    HEADER_RUI_LOCATION_SENNET_ID = 'rui_location_sennet_id'
    HEADER_RUI_LOCATION_UUID = 'rui_location_uuid'
    HEADER_SAMPLE_METADATA_SENNET_ID = 'sample_metadata_sennet_id'
    HEADER_SAMPLE_METADATA_UUID = 'sample_metadata_uuid'
    HEADER_PROCESSED_DATASET_UUID = 'processed_dataset_uuid'
    HEADER_PROCESSED_DATASET_SENNET_ID = 'processed_dataset_sennet_id'
    HEADER_PROCESSED_DATASET_STATUS = 'processed_dataset_status'
    HEADER_PROCESSED_DATASET_PORTAL_URL = 'processed_dataset_portal_url'
    ORGAN_TYPES = Ontology.ops(as_data_dict=True, data_as_val=True, val_key='rui_code').organ_types()
    HEADER_PREVIOUS_VERSION_SENNET_IDS = 'previous_version_sennet_ids'

    headers = [
        HEADER_DATASET_UUID, HEADER_DATASET_SENNET_ID, HEADER_DATASET_STATUS, HEADER_DATASET_GROUP_NAME,
        HEADER_DATASET_GROUP_UUID, HEADER_DATASET_DATE_TIME_CREATED, HEADER_DATASET_CREATED_BY_EMAIL,
        HEADER_DATASET_DATE_TIME_MODIFIED, HEADER_DATASET_MODIFIED_BY_EMAIL, HEADER_DATASET_LAB_ID,
        HEADER_DATASET_DATASET_TYPE, HEADER_DATASET_PORTAL_URL, HEADER_FIRST_SAMPLE_SENNET_ID,
        HEADER_FIRST_SAMPLE_UUID, HEADER_FIRST_SAMPLE_CATEGORY,
        HEADER_FIRST_SAMPLE_PORTAL_URL, HEADER_ORGAN_SENNET_ID, HEADER_ORGAN_UUID,
        HEADER_ORGAN_TYPE, HEADER_SOURCE_SENNET_ID, HEADER_SOURCE_UUID,
        HEADER_SOURCE_GROUP_NAME, HEADER_RUI_LOCATION_SENNET_ID,
        HEADER_RUI_LOCATION_UUID, HEADER_SAMPLE_METADATA_SENNET_ID,
        HEADER_SAMPLE_METADATA_UUID, HEADER_PROCESSED_DATASET_UUID, HEADER_PROCESSED_DATASET_SENNET_ID,
        HEADER_PROCESSED_DATASET_STATUS, HEADER_PROCESSED_DATASET_PORTAL_URL, HEADER_PREVIOUS_VERSION_SENNET_IDS
    ]
    published_only = True

    # Token is not required, but if an invalid token is provided,
    # we need to tell the client with a 401 error
    validate_token_if_auth_header_exists(request)

    if user_in_globus_read_group(request):
        published_only = False

    # Processing and validating query parameters
    accepted_arguments = ['format', 'organ', 'has_rui_info', 'dataset_status', 'group_uuid']
    return_json = False
    param_dict = {}
    if bool(request.args):
        for argument in request.args:
            if argument not in accepted_arguments:
                abort_bad_req(f"{argument} is an unrecognized argument.")
        return_format = request.args.get('format')
        if return_format is not None:
            if return_format.lower() not in ['json', 'tsv']:
                abort_bad_req(
                    "Invalid Format. Accepted formats are json and tsv. If no format is given, TSV will be the default")
            if return_format.lower() == 'json':
                return_json = True
        group_uuid = request.args.get('group_uuid')
        if group_uuid is not None:
            groups_by_id_dict = auth_helper_instance.get_globus_groups_info()['by_id']
            if group_uuid not in groups_by_id_dict:
                abort_bad_req(
                    f"Invalid Group UUID.")
            if not groups_by_id_dict[group_uuid]['data_provider']:
                abort_bad_req(f"Invalid Group UUID. Group must be a data provider")
            param_dict['group_uuid'] = group_uuid
        organ = request.args.get('organ')
        if organ is not None:
            validate_organ_code(organ)
            param_dict['organ'] = organ
        has_rui_info = request.args.get('has_rui_info')
        if has_rui_info is not None:
            if has_rui_info.lower() not in ['true', 'false']:
                abort_bad_req("Invalid value for 'has_rui_info'. Only values of true or false are acceptable")
            param_dict['has_rui_info'] = has_rui_info
        dataset_status = request.args.get('dataset_status')
        if dataset_status is not None:
            if dataset_status.lower() not in ['new', 'qa', 'published']:
                abort_bad_req("Invalid Dataset Status. Must be 'new', 'qa', or 'published' Case-Insensitive")
            if published_only and dataset_status.lower() != 'published':
                abort_bad_req(f"Invalid Dataset Status. No auth token given or token is not a member of HuBMAP-Read"
                                  " Group. If no token with HuBMAP-Read Group access is given, only datasets marked "
                                  "'Published' are available. Try again with a proper token, or change/remove "
                                  "dataset_status")
            if not published_only:
                param_dict['dataset_status'] = dataset_status

    # Instantiation of the list dataset_prov_list
    dataset_prov_list = []

    # Call to app_neo4j_queries to prepare and execute the database query
    prov_info = app_neo4j_queries.get_prov_info(neo4j_driver_instance, param_dict, published_only)

    # Each dataset's provinence info is placed into a dictionary
    for dataset in prov_info:
        internal_dict = collections.OrderedDict()
        internal_dict[HEADER_DATASET_UUID] = dataset['uuid']
        internal_dict[HEADER_DATASET_SENNET_ID] = dataset['sennet_id']
        internal_dict[HEADER_DATASET_STATUS] = dataset['status']
        internal_dict[HEADER_DATASET_GROUP_NAME] = dataset['group_name']
        internal_dict[HEADER_DATASET_GROUP_UUID] = dataset['group_uuid']
        internal_dict[HEADER_DATASET_DATE_TIME_CREATED] = datetime.fromtimestamp(int(dataset['created_timestamp']/1000.0))
        internal_dict[HEADER_DATASET_CREATED_BY_EMAIL] = dataset['created_by_user_email']
        internal_dict[HEADER_DATASET_DATE_TIME_MODIFIED] = datetime.fromtimestamp(int(dataset['last_modified_timestamp']/1000.0))
        internal_dict[HEADER_DATASET_MODIFIED_BY_EMAIL] = dataset['last_modified_user_email']
        internal_dict[HEADER_DATASET_LAB_ID] = dataset['lab_dataset_id']
        internal_dict[HEADER_DATASET_DATASET_TYPE] = dataset['dataset_type']

        internal_dict[HEADER_DATASET_PORTAL_URL] = app.config['DOI_REDIRECT_URL'].replace('<entity_type>', 'dataset').replace('<identifier>', dataset['uuid'])

        # first_sample properties are retrieved from its own dictionary
        if dataset['first_sample'] is not None:
            first_sample_sennet_id_list = []
            first_sample_uuid_list = []
            first_sample_category_list = []
            first_sample_portal_url_list = []
            for item in dataset['first_sample']:
                first_sample_sennet_id_list.append(item['sennet_id'])
                first_sample_uuid_list.append(item['uuid'])
                first_sample_category_list.append(item['sample_category'])
                first_sample_portal_url_list.append(app.config['DOI_REDIRECT_URL'].replace('<entity_type>', 'sample').replace('<identifier>', item['uuid']))
            internal_dict[HEADER_FIRST_SAMPLE_SENNET_ID] = first_sample_sennet_id_list
            internal_dict[HEADER_FIRST_SAMPLE_UUID] = first_sample_uuid_list
            internal_dict[HEADER_FIRST_SAMPLE_CATEGORY] = first_sample_category_list
            internal_dict[HEADER_FIRST_SAMPLE_PORTAL_URL] = first_sample_portal_url_list
            if return_json is False:
                internal_dict[HEADER_FIRST_SAMPLE_SENNET_ID] = ",".join(first_sample_sennet_id_list)
                internal_dict[HEADER_FIRST_SAMPLE_UUID] = ",".join(first_sample_uuid_list)
                internal_dict[HEADER_FIRST_SAMPLE_CATEGORY] = ",".join(first_sample_category_list)
                internal_dict[HEADER_FIRST_SAMPLE_PORTAL_URL] = ",".join(first_sample_portal_url_list)

        # distinct_organ properties are retrieved from its own dictionary
        if dataset['distinct_organ'] is not None:
            distinct_organ_sennet_id_list = []
            distinct_organ_uuid_list = []
            distinct_organ_type_list = []

            for item in dataset['distinct_organ']:
                distinct_organ_sennet_id_list.append(item['sennet_id'])
                distinct_organ_uuid_list.append(item['uuid'])
                for organ_type in ORGAN_TYPES:
                    if ORGAN_TYPES[organ_type]['rui_code'] == item['organ']:
                        distinct_organ_type_list.append(ORGAN_TYPES[organ_type]['term'])
                        break
            internal_dict[HEADER_ORGAN_SENNET_ID] = distinct_organ_sennet_id_list
            internal_dict[HEADER_ORGAN_UUID] = distinct_organ_uuid_list
            internal_dict[HEADER_ORGAN_TYPE] = distinct_organ_type_list
            if return_json is False:
                internal_dict[HEADER_ORGAN_SENNET_ID] = ",".join(distinct_organ_sennet_id_list)
                internal_dict[HEADER_ORGAN_UUID] = ",".join(distinct_organ_uuid_list)
                internal_dict[HEADER_ORGAN_TYPE] = ",".join(distinct_organ_type_list)

        # distinct_source properties are retrieved from its own dictionary
        if dataset['distinct_source'] is not None:
            distinct_source_sennet_id_list = []
            distinct_source_uuid_list = []
            distinct_source_group_name_list = []
            for item in dataset['distinct_source']:
                distinct_source_sennet_id_list.append(item['sennet_id'])
                distinct_source_uuid_list.append(item['uuid'])
                distinct_source_group_name_list.append(item['group_name'])
            internal_dict[HEADER_SOURCE_SENNET_ID] = distinct_source_sennet_id_list
            internal_dict[HEADER_SOURCE_UUID] = distinct_source_uuid_list
            internal_dict[HEADER_SOURCE_GROUP_NAME] = distinct_source_group_name_list
            if return_json is False:
                internal_dict[HEADER_SOURCE_SENNET_ID] = ",".join(distinct_source_sennet_id_list)
                internal_dict[HEADER_SOURCE_UUID] = ",".join(distinct_source_uuid_list)
                internal_dict[HEADER_SOURCE_GROUP_NAME] = ",".join(distinct_source_group_name_list)

        # distinct_rui_sample properties are retrieved from its own dictionary
        if dataset['distinct_rui_sample'] is not None:
            rui_location_sennet_id_list = []
            rui_location_uuid_list = []
            for item in dataset['distinct_rui_sample']:
                rui_location_sennet_id_list.append(item['sennet_id'])
                rui_location_uuid_list.append(item['uuid'])
            internal_dict[HEADER_RUI_LOCATION_SENNET_ID] = rui_location_sennet_id_list
            internal_dict[HEADER_RUI_LOCATION_UUID] = rui_location_uuid_list
            if return_json is False:
                internal_dict[HEADER_RUI_LOCATION_SENNET_ID] = ",".join(rui_location_sennet_id_list)
                internal_dict[HEADER_RUI_LOCATION_UUID] = ",".join(rui_location_uuid_list)

        # distinct_metasample properties are retrieved from its own dictionary
        if dataset['distinct_metasample'] is not None:
            metasample_sennet_id_list = []
            metasample_uuid_list = []
            for item in dataset['distinct_metasample']:
                metasample_sennet_id_list.append(item['sennet_id'])
                metasample_uuid_list.append(item['uuid'])
            internal_dict[HEADER_SAMPLE_METADATA_SENNET_ID] = metasample_sennet_id_list
            internal_dict[HEADER_SAMPLE_METADATA_UUID] = metasample_uuid_list
            if return_json is False:
                internal_dict[HEADER_SAMPLE_METADATA_SENNET_ID] = ",".join(metasample_sennet_id_list)
                internal_dict[HEADER_SAMPLE_METADATA_UUID] = ",".join(metasample_uuid_list)

        # processed_dataset properties are retrived from its own dictionary
        if dataset['processed_dataset'] is not None:
            processed_dataset_uuid_list = []
            processed_dataset_sennet_id_list = []
            processed_dataset_status_list = []
            processed_dataset_portal_url_list = []
            for item in dataset['processed_dataset']:
                processed_dataset_uuid_list.append(item['uuid'])
                processed_dataset_sennet_id_list.append(item['sennet_id'])
                processed_dataset_status_list.append(item['status'])
                processed_dataset_portal_url_list.append(app.config['DOI_REDIRECT_URL'].replace('<entity_type>', 'dataset').replace('<identifier>', item['uuid']))
            internal_dict[HEADER_PROCESSED_DATASET_UUID] = processed_dataset_uuid_list
            internal_dict[HEADER_PROCESSED_DATASET_SENNET_ID] = processed_dataset_sennet_id_list
            internal_dict[HEADER_PROCESSED_DATASET_STATUS] = processed_dataset_status_list
            internal_dict[HEADER_PROCESSED_DATASET_PORTAL_URL] = processed_dataset_portal_url_list
            if return_json is False:
                internal_dict[HEADER_PROCESSED_DATASET_UUID] = ",".join(processed_dataset_uuid_list)
                internal_dict[HEADER_PROCESSED_DATASET_UUID] = ",".join(processed_dataset_sennet_id_list)
                internal_dict[HEADER_PROCESSED_DATASET_UUID] = ",".join(processed_dataset_status_list)
                internal_dict[HEADER_PROCESSED_DATASET_UUID] = ",".join(processed_dataset_portal_url_list)


        if dataset['previous_version_sennet_ids'] is not None:
            previous_version_sennet_ids_list = []
            for item in dataset['previous_version_sennet_ids']:
                previous_version_sennet_ids_list.append(item)
            internal_dict[HEADER_PREVIOUS_VERSION_SENNET_IDS] = previous_version_sennet_ids_list
            if return_json is False:
                internal_dict[HEADER_PREVIOUS_VERSION_SENNET_IDS] = ",".join(previous_version_sennet_ids_list)

        # Each dataset's dictionary is added to the list to be returned
        dataset_prov_list.append(internal_dict)

    # if return_json is true, this dictionary is ready to be returned already
    if return_json:
        return jsonify(dataset_prov_list)

    # if return_json is false, the data must be converted to be returned as a tsv
    else:
        new_tsv_file = StringIO()
        writer = csv.DictWriter(new_tsv_file, fieldnames=headers, delimiter='\t')
        writer.writeheader()
        writer.writerows(dataset_prov_list)
        new_tsv_file.seek(0)
        output = Response(new_tsv_file, mimetype='text/tsv')
        output.headers['Content-Disposition'] = 'attachment; filename=prov-info.tsv'
        return output


"""
Get the complete provenance info for a given dataset

Authentication
-------
No token is required, however if a token is given it must be valid or an error will be raised. If no token with HuBMAP
Read Group access is given, only datasets designated as "published" will be returned

Query Parameters
-------
format : string
        Designates the output format of the returned data. Accepted values are "json" and "tsv". If none provided, by 
        default will return a tsv.

Path Parameters
-------
id : string
    A HuBMAP_ID or UUID for a dataset. If an invalid dataset id is given, an error will be raised    

Returns
-------
json
    an array of each datatset's provenance info
tsv
    a text file of tab separated values where each row is a dataset and the columns include all its prov info
"""
@app.route('/datasets/<id>/prov-info', methods=['GET'])
def get_prov_info_for_dataset(id):
    # Token is not required, but if an invalid token provided,
    # we need to tell the client with a 401 error
    validate_token_if_auth_header_exists(request)

    # Use the internal token to query the target entity
    # since public entities don't require user token
    token = get_internal_token()

    # Query target entity against uuid-api and neo4j and return as a dict if exists
    entity_dict = query_target_entity(id, token)
    normalized_entity_type = entity_dict['entity_type']

    # Only for Dataset
    if normalized_entity_type != 'Dataset':
        abort_bad_req("The entity of given id is not a Dataset")

    # published/public datasets don't require token
    if entity_dict['status'].lower() != DATASET_STATUS_PUBLISHED:
        # Token is required and the user must belong to HuBMAP-READ group
        token = get_user_token(request, non_public_access_required=True)

    return_json = False
    dataset_prov_list = []
    include_samples = []
    if bool(request.args):
        return_format = request.args.get('format')
        if (return_format is not None) and (return_format.lower() == 'json'):
            return_json = True
        include_samples_req = request.args.get('include_samples')
        if (include_samples_req is not None):
            include_samples = include_samples_req.lower().split(',')

    HEADER_DATASET_UUID = 'dataset_uuid'
    HEADER_DATASET_SENNET_ID = 'dataset_sennet_id'
    HEADER_DATASET_STATUS = 'dataset_status'
    HEADER_DATASET_GROUP_NAME = 'dataset_group_name'
    HEADER_DATASET_GROUP_UUID = 'dataset_group_uuid'
    HEADER_DATASET_DATE_TIME_CREATED = 'dataset_date_time_created'
    HEADER_DATASET_CREATED_BY_EMAIL = 'dataset_created_by_email'
    HEADER_DATASET_DATE_TIME_MODIFIED = 'dataset_date_time_modified'
    HEADER_DATASET_MODIFIED_BY_EMAIL = 'dataset_modified_by_email'
    HEADER_DATASET_LAB_ID = 'lab_id_or_name'
    HEADER_DATASET_DATASET_TYPE = 'dataset_dataset_type'
    HEADER_DATASET_PORTAL_URL = 'dataset_portal_url'
    HEADER_FIRST_SAMPLE_SENNET_ID = 'first_sample_sennet_id'
    HEADER_FIRST_SAMPLE_UUID = 'first_sample_uuid'
    HEADER_FIRST_SAMPLE_CATEGORY = 'first_sample_category'
    HEADER_FIRST_SAMPLE_PORTAL_URL = 'first_sample_portal_url'
    HEADER_ORGAN_SENNET_ID = 'organ_sennet_id'
    HEADER_ORGAN_UUID = 'organ_uuid'
    HEADER_ORGAN_TYPE = 'organ_type'
    HEADER_SOURCE_SENNET_ID = 'source_sennet_id'
    HEADER_SOURCE_UUID = 'source_uuid'
    HEADER_SOURCE_GROUP_NAME = 'source_group_name'
    HEADER_RUI_LOCATION_SENNET_ID = 'rui_location_sennet_id'
    HEADER_RUI_LOCATION_UUID = 'rui_location_uuid'
    HEADER_SAMPLE_METADATA_SENNET_ID = 'sample_metadata_sennet_id'
    HEADER_SAMPLE_METADATA_UUID = 'sample_metadata_uuid'
    HEADER_PROCESSED_DATASET_UUID = 'processed_dataset_uuid'
    HEADER_PROCESSED_DATASET_SENNET_ID = 'processed_dataset_sennet_id'
    HEADER_PROCESSED_DATASET_STATUS = 'processed_dataset_status'
    HEADER_PROCESSED_DATASET_PORTAL_URL = 'processed_dataset_portal_url'
    HEADER_DATASET_SAMPLES = "dataset_samples"
    ORGAN_TYPES = Ontology.ops(as_data_dict=True, data_as_val=True, val_key='rui_code').organ_types()

    headers = [
        HEADER_DATASET_UUID, HEADER_DATASET_SENNET_ID, HEADER_DATASET_STATUS, HEADER_DATASET_GROUP_NAME,
        HEADER_DATASET_GROUP_UUID, HEADER_DATASET_DATE_TIME_CREATED, HEADER_DATASET_CREATED_BY_EMAIL,
        HEADER_DATASET_DATE_TIME_MODIFIED, HEADER_DATASET_MODIFIED_BY_EMAIL, HEADER_DATASET_LAB_ID,
        HEADER_DATASET_DATASET_TYPE, HEADER_DATASET_PORTAL_URL, HEADER_FIRST_SAMPLE_SENNET_ID,
        HEADER_FIRST_SAMPLE_UUID, HEADER_FIRST_SAMPLE_CATEGORY,
        HEADER_FIRST_SAMPLE_PORTAL_URL, HEADER_ORGAN_SENNET_ID, HEADER_ORGAN_UUID,
        HEADER_ORGAN_TYPE, HEADER_SOURCE_SENNET_ID, HEADER_SOURCE_UUID,
        HEADER_SOURCE_GROUP_NAME, HEADER_RUI_LOCATION_SENNET_ID,
        HEADER_RUI_LOCATION_UUID, HEADER_SAMPLE_METADATA_SENNET_ID,
        HEADER_SAMPLE_METADATA_UUID, HEADER_PROCESSED_DATASET_UUID, HEADER_PROCESSED_DATASET_SENNET_ID,
        HEADER_PROCESSED_DATASET_STATUS, HEADER_PROCESSED_DATASET_PORTAL_URL
    ]

    sennet_ids = schema_manager.get_sennet_ids(id)

    # Get the target uuid if all good
    uuid = sennet_ids['hm_uuid']
    dataset = app_neo4j_queries.get_individual_prov_info(neo4j_driver_instance, uuid)
    if dataset is None:
        abort_bad_req("Query For this Dataset Returned no Records. Make sure this is a Primary Dataset")
    internal_dict = collections.OrderedDict()
    internal_dict[HEADER_DATASET_SENNET_ID] = dataset['sennet_id']
    internal_dict[HEADER_DATASET_UUID] = dataset['uuid']
    internal_dict[HEADER_DATASET_STATUS] = dataset['status']
    internal_dict[HEADER_DATASET_GROUP_NAME] = dataset['group_name']
    internal_dict[HEADER_DATASET_GROUP_UUID] = dataset['group_uuid']
    internal_dict[HEADER_DATASET_DATE_TIME_CREATED] = datetime.fromtimestamp(int(dataset['created_timestamp'] / 1000.0))
    internal_dict[HEADER_DATASET_CREATED_BY_EMAIL] = dataset['created_by_user_email']
    internal_dict[HEADER_DATASET_DATE_TIME_MODIFIED] = datetime.fromtimestamp(
        int(dataset['last_modified_timestamp'] / 1000.0))
    internal_dict[HEADER_DATASET_MODIFIED_BY_EMAIL] = dataset['last_modified_user_email']
    internal_dict[HEADER_DATASET_LAB_ID] = dataset['lab_dataset_id']
    internal_dict[HEADER_DATASET_DATASET_TYPE] = dataset['dataset_type']

    internal_dict[HEADER_DATASET_PORTAL_URL] = app.config['DOI_REDIRECT_URL'].replace('<entity_type>', 'dataset').replace(
        '<identifier>', dataset['uuid'])
    if dataset['first_sample'] is not None:
        first_sample_sennet_id_list = []
        first_sample_uuid_list = []
        first_sample_category_list = []
        first_sample_portal_url_list = []
        for item in dataset['first_sample']:
            first_sample_sennet_id_list.append(item['sennet_id'])
            first_sample_uuid_list.append(item['uuid'])
            first_sample_category_list.append(item['sample_category'])
            first_sample_portal_url_list.append(
                app.config['DOI_REDIRECT_URL'].replace('<entity_type>', 'sample').replace('<identifier>', item['uuid']))
        internal_dict[HEADER_FIRST_SAMPLE_SENNET_ID] = first_sample_sennet_id_list
        internal_dict[HEADER_FIRST_SAMPLE_UUID] = first_sample_uuid_list
        internal_dict[HEADER_FIRST_SAMPLE_CATEGORY] = first_sample_category_list
        internal_dict[HEADER_FIRST_SAMPLE_PORTAL_URL] = first_sample_portal_url_list
        if return_json is False:
            internal_dict[HEADER_FIRST_SAMPLE_SENNET_ID] = ",".join(first_sample_sennet_id_list)
            internal_dict[HEADER_FIRST_SAMPLE_UUID] = ",".join(first_sample_uuid_list)
            internal_dict[HEADER_FIRST_SAMPLE_CATEGORY] = ",".join(first_sample_category_list)
            internal_dict[HEADER_FIRST_SAMPLE_PORTAL_URL] = ",".join(first_sample_portal_url_list)
    if dataset['distinct_organ'] is not None:
        distinct_organ_sennet_id_list = []
        distinct_organ_uuid_list = []
        distinct_organ_type_list = []
        for item in dataset['distinct_organ']:
            distinct_organ_sennet_id_list.append(item['sennet_id'])
            distinct_organ_uuid_list.append(item['uuid'])
            for organ_type in ORGAN_TYPES:
                if ORGAN_TYPES[organ_type]['rui_code'] == item['organ']:
                    distinct_organ_type_list.append(ORGAN_TYPES[organ_type]['term'])
                    break
        internal_dict[HEADER_ORGAN_SENNET_ID] = distinct_organ_sennet_id_list
        internal_dict[HEADER_ORGAN_UUID] = distinct_organ_uuid_list
        internal_dict[HEADER_ORGAN_TYPE] = distinct_organ_type_list
        if return_json is False:
            internal_dict[HEADER_ORGAN_SENNET_ID] = ",".join(distinct_organ_sennet_id_list)
            internal_dict[HEADER_ORGAN_UUID] = ",".join(distinct_organ_uuid_list)
            internal_dict[HEADER_ORGAN_TYPE] = ",".join(distinct_organ_type_list)
    if dataset['distinct_source'] is not None:
        distinct_source_sennet_id_list = []
        distinct_source_uuid_list = []
        distinct_source_group_name_list = []
        for item in dataset['distinct_source']:
            distinct_source_sennet_id_list.append(item['sennet_id'])
            distinct_source_uuid_list.append(item['uuid'])
            distinct_source_group_name_list.append(item['group_name'])
        internal_dict[HEADER_SOURCE_SENNET_ID] = distinct_source_sennet_id_list
        internal_dict[HEADER_SOURCE_UUID] = distinct_source_uuid_list
        internal_dict[HEADER_SOURCE_GROUP_NAME] = distinct_source_group_name_list
        if return_json is False:
            internal_dict[HEADER_SOURCE_SENNET_ID] = ",".join(distinct_source_sennet_id_list)
            internal_dict[HEADER_SOURCE_UUID] = ",".join(distinct_source_uuid_list)
            internal_dict[HEADER_SOURCE_GROUP_NAME] = ",".join(distinct_source_group_name_list)
    if dataset['distinct_rui_sample'] is not None:
        rui_location_sennet_id_list = []
        rui_location_uuid_list = []
        for item in dataset['distinct_rui_sample']:
            rui_location_sennet_id_list.append(item['sennet_id'])
            rui_location_uuid_list.append(item['uuid'])
        internal_dict[HEADER_RUI_LOCATION_SENNET_ID] = rui_location_sennet_id_list
        internal_dict[HEADER_RUI_LOCATION_UUID] = rui_location_uuid_list
        if return_json is False:
            internal_dict[HEADER_RUI_LOCATION_SENNET_ID] = ",".join(rui_location_sennet_id_list)
            internal_dict[HEADER_RUI_LOCATION_UUID] = ",".join(rui_location_uuid_list)
    if dataset['distinct_metasample'] is not None:
        metasample_sennet_id_list = []
        metasample_uuid_list = []
        for item in dataset['distinct_metasample']:
            metasample_sennet_id_list.append(item['sennet_id'])
            metasample_uuid_list.append(item['uuid'])
        internal_dict[HEADER_SAMPLE_METADATA_SENNET_ID] = metasample_sennet_id_list
        internal_dict[HEADER_SAMPLE_METADATA_UUID] = metasample_uuid_list
        if return_json is False:
            internal_dict[HEADER_SAMPLE_METADATA_SENNET_ID] = ",".join(metasample_sennet_id_list)
            internal_dict[HEADER_SAMPLE_METADATA_UUID] = ",".join(metasample_uuid_list)

    # processed_dataset properties are retrived from its own dictionary
    if dataset['processed_dataset'] is not None:
        processed_dataset_uuid_list = []
        processed_dataset_sennet_id_list = []
        processed_dataset_status_list = []
        processed_dataset_portal_url_list = []
        for item in dataset['processed_dataset']:
            processed_dataset_uuid_list.append(item['uuid'])
            processed_dataset_sennet_id_list.append(item['sennet_id'])
            processed_dataset_status_list.append(item['status'])
            processed_dataset_portal_url_list.append(
                app.config['DOI_REDIRECT_URL'].replace('<entity_type>', 'dataset').replace('<identifier>',
                                                                                           item['uuid']))
        internal_dict[HEADER_PROCESSED_DATASET_UUID] = processed_dataset_uuid_list
        internal_dict[HEADER_PROCESSED_DATASET_SENNET_ID] = processed_dataset_sennet_id_list
        internal_dict[HEADER_PROCESSED_DATASET_STATUS] = processed_dataset_status_list
        internal_dict[HEADER_PROCESSED_DATASET_PORTAL_URL] = processed_dataset_portal_url_list
        if return_json is False:
            internal_dict[HEADER_PROCESSED_DATASET_UUID] = ",".join(processed_dataset_uuid_list)
            internal_dict[HEADER_PROCESSED_DATASET_UUID] = ",".join(processed_dataset_sennet_id_list)
            internal_dict[HEADER_PROCESSED_DATASET_UUID] = ",".join(processed_dataset_status_list)
            internal_dict[HEADER_PROCESSED_DATASET_UUID] = ",".join(processed_dataset_portal_url_list)

    if include_samples:
        headers.append(HEADER_DATASET_SAMPLES)
        dataset_samples = app_neo4j_queries.get_all_dataset_samples(neo4j_driver_instance, uuid)
        logger.debug(f"dataset_samples={str(dataset_samples)}")
        if 'all' in include_samples:
            internal_dict[HEADER_DATASET_SAMPLES] = dataset_samples
        else:
            requested_samples = {}
            for uuid in dataset_samples.keys():
                if dataset_samples[uuid]['sample_category'] in include_samples:
                    requested_samples[uuid] = dataset_samples[uuid]
            internal_dict[HEADER_DATASET_SAMPLES] = requested_samples

    dataset_prov_list.append(internal_dict)


    if return_json:
        return jsonify(dataset_prov_list[0])
    else:
        new_tsv_file = StringIO()
        writer = csv.DictWriter(new_tsv_file, fieldnames=headers, delimiter='\t')
        writer.writeheader()
        writer.writerows(dataset_prov_list)
        new_tsv_file.seek(0)
        output = Response(new_tsv_file, mimetype='text/tsv')
        output.headers['Content-Disposition'] = 'attachment; filename=prov-info.tsv'
        return output


"""
Get the information needed to generate the sankey on software-docs as a json.

Authentication
-------
No token is required or checked. The information returned is what is displayed in the public sankey

Query Parameters
-------
N/A

Path Parameters
-------
N/A

Returns
-------
json
    a json array. Each item in the array corresponds to a dataset. Each dataset has the values: dataset_group_name, 
    organ_type, dataset_data_types, and dataset_status, each of which is a string. 

"""
@app.route('/datasets/sankey_data', methods=['GET'])
def sankey_data():
    # String constants
    HEADER_DATASET_GROUP_NAME = 'dataset_group_name'
    HEADER_ORGAN_TYPE = 'organ_type'
    HEADER_DATASET_DATASET_TYPE = 'dataset_dataset_type'
    HEADER_DATASET_STATUS = 'dataset_status'
    ORGAN_TYPES = Ontology.ops(as_data_dict=True, data_as_val=True, val_key='rui_code').organ_types()
    with open('sankey_mapping.json') as f:
        mapping_dict = json.load(f)

    # Instantiation of the list dataset_prov_list
    dataset_sankey_list = []

    # Call to app_neo4j_queries to prepare and execute the database query
    sankey_info = app_neo4j_queries.get_sankey_info(neo4j_driver_instance)
    for dataset in sankey_info:
        internal_dict = collections.OrderedDict()
        internal_dict[HEADER_DATASET_GROUP_NAME] = dataset[HEADER_DATASET_GROUP_NAME]
        # TODO: Need to update this code once Ontology Organ Types endpoint is update
        for organ_type in ORGAN_TYPES:
            if ORGAN_TYPES[organ_type]['rui_code'] == dataset[HEADER_ORGAN_TYPE]:
                internal_dict[HEADER_ORGAN_TYPE] = ORGAN_TYPES[organ_type]['term']
                break

        internal_dict[HEADER_DATASET_DATASET_TYPE] = dataset[HEADER_DATASET_DATASET_TYPE]

        # Replace applicable Group Name and Data type with the value needed for the sankey via the mapping_dict
        internal_dict[HEADER_DATASET_STATUS] = dataset['dataset_status']
        if internal_dict[HEADER_DATASET_GROUP_NAME] in mapping_dict.keys():
            internal_dict[HEADER_DATASET_GROUP_NAME] = mapping_dict[internal_dict[HEADER_DATASET_GROUP_NAME]]

        # Each dataset's dictionary is added to the list to be returned
        dataset_sankey_list.append(internal_dict)
    return jsonify(dataset_sankey_list)


"""
Get the complete provenance info for all samples

Authentication
-------
Token that is part of the HuBMAP Read-Group is required.

Query Parameters
-------
    group_uuid : string
        Filters returned samples by a given group uuid. 

Returns
-------
json
    an array of each datatset's provenance info
"""
@app.route('/samples/prov-info', methods=['GET'])
def get_sample_prov_info():
    # String Constants
    HEADER_SAMPLE_UUID = "sample_uuid"
    HEADER_SAMPLE_LAB_ID = "lab_id_or_name"
    HEADER_SAMPLE_GROUP_NAME = "sample_group_name"
    HEADER_SAMPLE_CREATED_BY_EMAIL = "sample_created_by_email"
    HEADER_SAMPLE_HAS_METADATA = "sample_has_metadata"
    HEADER_SAMPLE_HAS_RUI_INFO = "sample_has_rui_info"
    HEADER_SAMPLE_DIRECT_ANCESTOR_ID = "sample_ancestor_id"
    HEADER_SAMPLE_DIRECT_ANCESTOR_ENTITY_TYPE = "sample_ancestor_entity"
    HEADER_SAMPLE_SENNET_ID = "sample_sennet_id"
    HEADER_SAMPLE_CATEGORY = "sample_category"
    HEADER_SOURCE_UUID = "source_uuid"
    HEADER_SOURCE_SENNET_ID = "source_sennet_id"
    HEADER_SOURCE_HAS_METADATA = "source_has_metadata"
    HEADER_ORGAN_UUID = "organ_uuid"
    HEADER_ORGAN_TYPE = "organ_type"
    HEADER_ORGAN_SENNET_ID = "organ_sennet_id"
    ORGAN_TYPES = Ontology.ops(as_data_dict=True, data_as_val=True, val_key='rui_code').organ_types()

    # Processing and validating query parameters
    accepted_arguments = ['group_uuid']
    param_dict = {}  # currently the only filter is group_uuid, but in case this grows, we're using a dictionary
    if bool(request.args):
        for argument in request.args:
            if argument not in accepted_arguments:
                abort_bad_req(f"{argument} is an unrecognized argument.")
        group_uuid = request.args.get('group_uuid')
        if group_uuid is not None:
            groups_by_id_dict = auth_helper_instance.get_globus_groups_info()['by_id']
            if group_uuid not in groups_by_id_dict:
                abort_bad_req(f"Invalid Group UUID.")
            if not groups_by_id_dict[group_uuid]['data_provider']:
                abort_bad_req(f"Invalid Group UUID. Group must be a data provider")
            param_dict['group_uuid'] = group_uuid

    # Instantiation of the list sample_prov_list
    sample_prov_list = []

    # Call to app_neo4j_queries to prepare and execute database query
    prov_info = app_neo4j_queries.get_sample_prov_info(neo4j_driver_instance, param_dict)

    for sample in prov_info:

        # For cases where there is no sample of type organ above a given sample in the provenance, we check to see if
        # the given sample is itself an organ.
        organ_uuid = None
        organ_type = None
        organ_sennet_id = None
        if sample['organ_uuid'] is not None:
            organ_uuid = sample['organ_uuid']
            for organ_type in ORGAN_TYPES:
                if ORGAN_TYPES[organ_type]['rui_code'] == sample['organ_organ_type']:
                    organ_type = ORGAN_TYPES[organ_type]['term']
                    break
            organ_sennet_id = sample['organ_sennet_id']
        else:
            if sample['sample_sample_category'] == Ontology.ops().specimen_categories().ORGAN:
                organ_uuid = sample['sample_uuid']
                for organ_type in ORGAN_TYPES:
                    if ORGAN_TYPES[organ_type]['rui_code'] == sample['sample_organ']:
                        organ_type = ORGAN_TYPES[organ_type]['term']
                        break
                organ_sennet_id = sample['sample_sennet_id']


        sample_has_metadata = False
        if sample['sample_metadata'] is not None:
            sample_has_metadata = True

        sample_has_rui_info = False
        if sample['sample_rui_info'] is not None:
            sample_has_rui_info = True

        source_has_metadata = False
        if sample['source_metadata'] is not None:
            source_has_metadata = True

        internal_dict = collections.OrderedDict()
        internal_dict[HEADER_SAMPLE_UUID] = sample['sample_uuid']
        internal_dict[HEADER_SAMPLE_LAB_ID] = sample['lab_sample_id']
        internal_dict[HEADER_SAMPLE_GROUP_NAME] = sample['sample_group_name']
        internal_dict[HEADER_SAMPLE_CREATED_BY_EMAIL] = sample['sample_created_by_email']
        internal_dict[HEADER_SAMPLE_HAS_METADATA] = sample_has_metadata
        internal_dict[HEADER_SAMPLE_HAS_RUI_INFO] = sample_has_rui_info
        internal_dict[HEADER_SAMPLE_DIRECT_ANCESTOR_ID] = sample['sample_ancestor_id']
        internal_dict[HEADER_SAMPLE_CATEGORY] = sample['sample_sample_category']
        internal_dict[HEADER_SAMPLE_SENNET_ID] = sample['sample_sennet_id']
        internal_dict[HEADER_SAMPLE_DIRECT_ANCESTOR_ENTITY_TYPE] = sample['sample_ancestor_entity']
        internal_dict[HEADER_SOURCE_UUID] = sample['source_uuid']
        internal_dict[HEADER_SOURCE_HAS_METADATA] = source_has_metadata
        internal_dict[HEADER_SOURCE_SENNET_ID] = sample['source_sennet_id']
        internal_dict[HEADER_ORGAN_UUID] = organ_uuid
        internal_dict[HEADER_ORGAN_TYPE] = organ_type
        internal_dict[HEADER_ORGAN_SENNET_ID] = organ_sennet_id

        # Each sample's dictionary is added to the list to be returned
        sample_prov_list.append(internal_dict)
    return jsonify(sample_prov_list)


"""
Retrieves and validates constraints based on definitions within lib.constraints

Authentication
-------
No token is required

Query Paramters
-------
N/A

Request Body
-------
Requires a json list in the request body matching the following example
Example:
            [{
<required>      "ancestors": {
<required>            "entity_type": "sample",
<optional>            "sub_type": ["organ"],
<optional>            "sub_type_val": ["BD"],
                 },
<required>      "descendants": {
<required>           "entity_type": "sample",
<optional>           "sub_type": ["suspension"]
                 }
             }]
Returns
--------
JSON                   
"""
@app.route('/constraints', methods=['POST'])
def validate_constraints():
    # Always expect a json body
    require_json(request)
    is_match = request.values.get('match')
    order = request.values.get('order')
    use_case = request.values.get('filter')
    report_type = request.values.get('report_type')

    entry_json = request.get_json()
    results = []
    final_result = rest_ok({}, True)

    index = 0
    for constraint in entry_json:
        index += 1
        if order == 'descendants':
            result = get_constraints_by_descendant(constraint, bool(is_match), use_case)
        else:
            result = get_constraints_by_ancestor(constraint, bool(is_match), use_case)

        if result.get('code') is not StatusCodes.OK:
            final_result = rest_bad_req({}, True)

        if report_type == 'ln_err':
            if result.get('code') is not StatusCodes.OK:
                results.append(_ln_err({'msg': result.get('name'), 'data': result.get('description')}, index))
        else:
            results.append(result)

    final_result['description'] = results
    return full_response(final_result)


####################################################################################################
## Internal Functions
####################################################################################################

"""
Parase the token from Authorization header

Parameters
----------
request : falsk.request
    The flask http request object
non_public_access_required : bool
    If a non-public access token is required by the request, default to False

Returns
-------
str
    The token string if valid
"""
def get_user_token(request, non_public_access_required = False):
    # Get user token from Authorization header
    # getAuthorizationTokens() also handles MAuthorization header but we are not using that here
    try:
        user_token = auth_helper_instance.getAuthorizationTokens(request.headers)
    except Exception:
        msg = "Failed to parse the Authorization token by calling commons.auth_helper.getAuthorizationTokens()"
        # Log the full stack trace, prepend a line with our message
        logger.exception(msg)
        abort_internal_err(msg)

    # Further check the validity of the token if required non-public access
    if non_public_access_required:
        # When the token is a flask.Response instance,
        # it MUST be a 401 error with message.
        # That's how commons.auth_helper.getAuthorizationTokens() was designed
        if isinstance(user_token, Response):
            # We wrap the message in a json and send back to requester as 401 too
            # The Response.data returns binary string, need to decode
            abort_unauthorized(user_token.get_data().decode())

        # By now the token is already a valid token
        # But we also need to ensure the user belongs to SenNet-Read group
        # in order to access the non-public entity
        # Return a 403 response if the user doesn't belong to SenNet-READ group
        if not user_in_globus_read_group(request):
            abort_forbidden("Access not granted")

    return user_token

"""
Check if the user with token is in the SenNet-READ group

Parameters
----------
request : falsk.request
    The flask http request object that containing the Authorization header
    with a valid Globus groups token for checking group information

Returns
-------
bool
    True if the user belongs to SenNet-READ group, otherwise False
"""
def user_in_globus_read_group(request):
    if 'Authorization' not in request.headers:
        return False

    try:
        user_token = get_user_token(request)
        read_privs = auth_helper_instance.has_read_privs(user_token)
        if isinstance(read_privs, Response):
            msg = read_privs.get_data().decode()
            logger.exception(msg)
            return False

    except Exception as e:
        # Log the full stack trace, prepend a line with our message
        logger.exception(e)

        # If the token is not a groups token, no group information available
        # The commons.sn_auth.AuthCache would return a Response with 500 error message
        # We treat such cases as the user not in the SenNet-READ group
        return False

    return read_privs


"""
Validate the provided token when Authorization header presents

Parameters
----------
request : flask.request object
    The Flask http request object
"""
def validate_token_if_auth_header_exists(request):
    # No matter if token is required or not, when an invalid token provided,
    # we need to tell the client with a 401 error
    # HTTP header names are case-insensitive
    # request.headers.get('Authorization') returns None if the header doesn't exist
    if request.headers.get('Authorization') is not None:
        user_token = get_user_token(request)

        # When the Authoriztion header provided but the user_token is a flask.Response instance,
        # it MUST be a 401 error with message.
        # That's how commons.auth_helper.getAuthorizationTokens() was designed
        if isinstance(user_token, Response):
            # We wrap the message in a json and send back to requester as 401 too
            # The Response.data returns binary string, need to decode
            abort_unauthorized(user_token.get_data().decode())

        # Also check if the parased token is invalid or expired
        # Set the second paremeter as False to skip group check
        user_info = auth_helper_instance.getUserInfo(user_token, False)

        if isinstance(user_info, Response):
            abort_unauthorized(user_info.get_data().decode())


"""
Get the token for internal use only

Returns
-------
str
    The token string 
"""
def get_internal_token():
    return auth_helper_instance.getProcessSecret()

"""
Generate 'before_create_triiger' data and create the entity details in Neo4j

Parameters
----------
request : flask.Request object
    The incoming request
normalized_entity_type : str
    One of the normalized entity types: Dataset, Collection, Sample, Source
user_token: str
    The user's globus groups token
json_data_dict: dict
    The json request dict from user input

Returns
-------
dict
    A dict of all the newly created entity detials
"""
def create_entity_details(request, normalized_entity_type, user_token, json_data_dict):
    # Get user info based on request
    user_info_dict = schema_manager.get_user_info(request)

    # Create new ids for the new entity
    try:
        new_ids_dict_list = schema_manager.create_sennet_ids(normalized_entity_type, json_data_dict, user_token, user_info_dict)
        new_ids_dict = new_ids_dict_list[0]
    # When group_uuid is provided by user, it can be invalid
    except schema_errors.NoDataProviderGroupException:
        # Log the full stack trace, prepend a line with our message
        if 'group_uuid' in json_data_dict:
            msg = "Invalid 'group_uuid' value, can't create the entity"
        else:
            msg = "The user does not have the correct Globus group associated with, can't create the entity"

        logger.exception(msg)
        abort_bad_req(msg)
    except schema_errors.UnmatchedDataProviderGroupException:
        msg = "The user does not belong to the given Globus group, can't create the entity"
        logger.exception(msg)
        abort_forbidden(msg)
    except schema_errors.MultipleDataProviderGroupException:
        msg = "The user has mutiple Globus groups associated with, please specify one using 'group_uuid'"
        logger.exception(msg)
        abort_bad_req(msg)
    except KeyError as e:
        logger.exception(e)
        abort_bad_req(e)
    except requests.exceptions.RequestException as e:
        msg = f"Failed to create new SenNet ids via the uuid-api service"
        logger.exception(msg)

        # Due to the use of response.raise_for_status() in schema_manager.create_sennet_ids()
        # we can access the status codes from the exception
        status_code = e.response.status_code

        if status_code == 400:
            abort_bad_req(e.response.text)
        if status_code == 404:
            abort_not_found(e.response.text)
        else:
            abort_internal_err(e.response.text)

    # Merge all the above dictionaries and pass to the trigger methods
    new_data_dict = {**json_data_dict, **user_info_dict, **new_ids_dict}

    try:
        # Use {} since no existing dict
        generated_before_create_trigger_data_dict = schema_manager.generate_triggered_data('before_create_trigger', normalized_entity_type, user_token, {}, new_data_dict)
    # If one of the before_create_trigger methods fails, we can't create the entity
    except schema_errors.BeforeCreateTriggerException:
        # Log the full stack trace, prepend a line with our message
        msg = "Failed to execute one of the 'before_create_trigger' methods, can't create the entity"
        logger.exception(msg)
        abort_internal_err(msg)
    except schema_errors.NoDataProviderGroupException:
        # Log the full stack trace, prepend a line with our message
        if 'group_uuid' in json_data_dict:
            msg = "Invalid 'group_uuid' value, can't create the entity"
        else:
            msg = "The user does not have the correct Globus group associated with, can't create the entity"

        logger.exception(msg)
        abort_bad_req(msg)
    except schema_errors.UnmatchedDataProviderGroupException:
        # Log the full stack trace, prepend a line with our message
        msg = "The user does not belong to the given Globus group, can't create the entity"
        logger.exception(msg)
        abort_forbidden(msg)
    except schema_errors.MultipleDataProviderGroupException:
        # Log the full stack trace, prepend a line with our message
        msg = "The user has mutiple Globus groups associated with, please specify one using 'group_uuid'"
        logger.exception(msg)
        abort_bad_req(msg)
    # If something wrong with file upload
    except schema_errors.FileUploadException as e:
        logger.exception(e)
        abort_internal_err(e)
    except KeyError as e:
        # Log the full stack trace, prepend a line with our message
        logger.exception(e)
        abort_bad_req(e)
    except Exception as e:
        logger.exception(e)
        abort_internal_err(e)

    # Merge the user json data and generated trigger data into one dictionary
    merged_dict = {**json_data_dict, **generated_before_create_trigger_data_dict}

    # Filter out the merged_dict by getting rid of the transitent properties (not to be stored)
    # and properties with None value
    # Meaning the returned target property key is different from the original key
    # in the trigger method, e.g., Source.image_files_to_add
    filtered_merged_dict = schema_manager.remove_transient_and_none_values('ENTITIES', merged_dict, normalized_entity_type)

    # Create new entity
    try:
        # Important: `entity_dict` is the resulting neo4j dict, Python list and dicts are stored
        # as string expression literals in it. That's why properties like entity_dict['direct_ancestor_uuid']
        # will need to use ast.literal_eval() in the schema_triggers.py
        entity_dict = app_neo4j_queries.create_entity(neo4j_driver_instance, normalized_entity_type, filtered_merged_dict)
    except TransactionError:
        msg = "Failed to create the new " + normalized_entity_type
        # Log the full stack trace, prepend a line with our message
        logger.exception(msg)
        # Terminate and let the users know
        abort_internal_err(msg)


    # Important: use `entity_dict` instead of `filtered_merged_dict` to keep consistent with the stored
    # string expression literals of Python list/dict being used with entity update, e.g., `image_files`
    # Important: the same property keys in entity_dict will overwrite the same key in json_data_dict
    # and this is what we wanted. Adding json_data_dict back is to include those `transient` properties
    # provided in the JSON input but not stored in neo4j, and will be needed for after_create_trigger/after_update_trigger,
    # e.g., `previous_revision_uuid`, `direct_ancestor_uuid`
    # Add user_info_dict because it may be used by after_update_trigger methods
    merged_final_dict = {**json_data_dict, **entity_dict, **user_info_dict}

    # Note: return merged_final_dict instead of entity_dict because
    # it contains all the user json data that the generated that entity_dict may not have
    return merged_final_dict


"""
Create multiple sample nodes and relationships with the source entity node

Parameters
----------
request : flask.Request object
    The incoming request
normalized_entity_type : str
    One of the normalized entity types: Dataset, Collection, Sample, Source
user_token: str
    The user's globus groups token
json_data_dict: dict
    The json request dict from user input
count : int
    The number of samples to create

Returns
-------
list
    A list of all the newly generated ids via uuid-api
"""
def create_multiple_samples_details(request, normalized_entity_type, user_token, json_data_dict, count):
    # Get user info based on request
    user_info_dict = schema_manager.get_user_info(request)

    # Create new ids for the new entity
    try:
        new_ids_dict_list = schema_manager.create_sennet_ids(normalized_entity_type, json_data_dict, user_token, user_info_dict, count)
    # When group_uuid is provided by user, it can be invalid
    except schema_errors.NoDataProviderGroupException:
        # Log the full stack trace, prepend a line with our message
        if 'group_uuid' in json_data_dict:
            msg = "Invalid 'group_uuid' value, can't create the entity"
        else:
            msg = "The user does not have the correct Globus group associated with, can't create the entity"

        logger.exception(msg)
        abort_bad_req(msg)
    except schema_errors.UnmatchedDataProviderGroupException:
        # Log the full stack trace, prepend a line with our message
        msg = "The user does not belong to the given Globus group, can't create the entity"
        logger.exception(msg)
        abort_forbidden(msg)
    except schema_errors.MultipleDataProviderGroupException:
        # Log the full stack trace, prepend a line with our message
        msg = "The user has mutiple Globus groups associated with, please specify one using 'group_uuid'"
        logger.exception(msg)
        abort_bad_req(msg)
    except KeyError as e:
        # Log the full stack trace, prepend a line with our message
        logger.exception(e)
        abort_bad_req(e)
    except requests.exceptions.RequestException as e:
        msg = f"Failed to create new SenNet ids via the uuid-api service"
        logger.exception(msg)

        # Due to the use of response.raise_for_status() in schema_manager.create_sennet_ids()
        # we can access the status codes from the exception
        status_code = e.response.status_code

        if status_code == 400:
            abort_bad_req(e.response.text)
        if status_code == 404:
            abort_not_found(e.response.text)
        else:
            abort_internal_err(e.response.text)

    # Use the same json_data_dict and user_info_dict for each sample
    # Only difference is the `uuid` and `sennet_id` that are generated
    # Merge all the dictionaries and pass to the trigger methods
    new_data_dict = {**json_data_dict, **user_info_dict, **new_ids_dict_list[0]}

    # Instead of calling generate_triggered_data() for each sample, we'll just call it on the first sample
    # since all other samples will share the same generated data except `uuid` and `sennet_id`
    # A bit performance improvement
    try:
        # Use {} since no existing dict
        generated_before_create_trigger_data_dict = schema_manager.generate_triggered_data('before_create_trigger', normalized_entity_type, user_token, {}, new_data_dict)
    # If one of the before_create_trigger methods fails, we can't create the entity
    except schema_errors.BeforeCreateTriggerException:
        # Log the full stack trace, prepend a line with our message
        msg = "Failed to execute one of the 'before_create_trigger' methods, can't create the entity"
        logger.exception(msg)
        abort_internal_err(msg)
    except schema_errors.NoDataProviderGroupException:
        # Log the full stack trace, prepend a line with our message
        if 'group_uuid' in json_data_dict:
            msg = "Invalid 'group_uuid' value, can't create the entity"
        else:
            msg = "The user does not have the correct Globus group associated with, can't create the entity"

        logger.exception(msg)
        abort_bad_req(msg)
    except schema_errors.UnmatchedDataProviderGroupException:
        # Log the full stack trace, prepend a line with our message
        msg = "The user does not belong to the given Globus group, can't create the entity"
        logger.exception(msg)
        abort_forbidden(msg)
    except schema_errors.MultipleDataProviderGroupException:
        # Log the full stack trace, prepend a line with our message
        msg = "The user has mutiple Globus groups associated with, please specify one using 'group_uuid'"
        logger.exception(msg)
        abort_bad_req(msg)
    except KeyError as e:
        # Log the full stack trace, prepend a line with our message
        logger.exception(e)
        abort_bad_req(e)
    except Exception as e:
        logger.exception(e)
        abort_internal_err(e)

    # Merge the user json data and generated trigger data into one dictionary
    merged_dict = {**json_data_dict, **generated_before_create_trigger_data_dict}

    # Filter out the merged_dict by getting rid of the transitent properties (not to be stored)
    # and properties with None value
    # Meaning the returned target property key is different from the original key
    # in the trigger method, e.g., Source.image_files_to_add
    filtered_merged_dict = schema_manager.remove_transient_and_none_values('ENTITIES', merged_dict, normalized_entity_type)

    samples_dict_list = []
    for new_ids_dict in new_ids_dict_list:
        # Just overwrite the `uuid` and `sennet_id` that are generated
        # All other generated properties will stay the same across all samples
        sample_dict = {**filtered_merged_dict, **new_ids_dict}
        # Add to the list
        samples_dict_list.append(sample_dict)

    # Generate property values for the only one Activity node
    activity_data_dict = schema_manager.generate_activity_data(normalized_entity_type, user_token, user_info_dict)

    # Create new sample nodes and needed relationships as well as activity node in one transaction
    try:
        # No return value
        app_neo4j_queries.create_multiple_samples(neo4j_driver_instance, samples_dict_list, activity_data_dict, json_data_dict['direct_ancestor_uuid'][0])
    except TransactionError:
        msg = "Failed to create multiple samples"
        # Log the full stack trace, prepend a line with our message
        logger.exception(msg)
        # Terminate and let the users know
        abort_internal_err(msg)

    # Return the generated ids for UI
    return new_ids_dict_list


"""
Create multiple component datasets from a single Multi-Assay ancestor

Input
-----
json
    A json object with the fields: 
        creation_action
         - type: str
         - description: the action event that will describe the activity node. Allowed valuese are: "Multi-Assay Split"
        group_uuid
         - type: str
         - description: the group uuid for the new component datasets
        direct_ancestor_uuid
         - type: str
         - description: the uuid for the parent multi assay dataset
        datasets
         - type: dict
         - description: the datasets to be created. Only difference between these and normal datasets are the field "dataset_link_abs_dir"

Returns
--------
json array
    List of the newly created datasets represented as dictionaries. 
"""
@app.route('/datasets/components', methods=['POST'])
def multiple_components():
    if READ_ONLY_MODE:
        abort_forbidden("Access not granted when entity-api in READ-ONLY mode")
    # If an invalid token provided, we need to tell the client with a 401 error, rather
    # than a 500 error later if the token is not good.
    validate_token_if_auth_header_exists(request)
    # Get user token from Authorization header
    user_token = get_user_token(request)
    try:
        schema_validators.validate_application_header_before_entity_create("Dataset", request)
    except Exception as e:
        abort_bad_req(str(e))
    require_json(request)

    ######### validate top level properties ########

    # Verify that each required field is in the json_data_dict, and that there are no other fields
    json_data_dict = request.get_json()
    required_fields = ['creation_action', 'group_uuid', 'direct_ancestor_uuids', 'datasets']
    for field in required_fields:
        if field not in json_data_dict:
            raise abort_bad_req(f"Missing required field {field}")
    for field in json_data_dict:
        if field not in required_fields:
            raise abort_bad_req(f"Request body contained unexpected field {field}")

    # validate creation_action
    allowable_creation_actions = ['Multi-Assay Split']
    if json_data_dict.get('creation_action') not in allowable_creation_actions:
        abort_bad_req(f"creation_action {json_data_dict.get('creation_action')} not recognized. Allowed values are: {COMMA_SEPARATOR.join(allowable_creation_actions)}")

    # While we accept a list of direct_ancestor_uuids, we currently only allow a single direct ancestor so verify that there is only 1
    direct_ancestor_uuids = json_data_dict.get('direct_ancestor_uuids')
    if direct_ancestor_uuids is None or not isinstance(direct_ancestor_uuids, list) or len(direct_ancestor_uuids) !=1:
        abort_bad_req(f"Required field 'direct_ancestor_uuids' must be a list. This list may only contain 1 item: a string representing the uuid of the direct ancestor")

    # validate existence of direct ancestors.
    for direct_ancestor_uuid in direct_ancestor_uuids:
        direct_ancestor_dict = query_target_entity(direct_ancestor_uuid, user_token)
        if direct_ancestor_dict.get('entity_type').lower() != "dataset":
            abort_bad_req(f"Direct ancestor is of type: {direct_ancestor_dict.get('entity_type')}. Must be of type 'dataset'.")

    # validate that there are 2 and only 2 datasets in the dataset list
    if len(json_data_dict.get('datasets')) != 2:
        abort_bad_req(f"'datasets' field must contain 2 component datasets.")

    # Validate all datasets using existing schema with triggers and validators
    for dataset in json_data_dict.get('datasets'):
        # dataset_link_abs_dir is not part of the entity creation, will not be stored in neo4j and does not require
        # validation. Remove it here and add it back after validation. We do the same for creating the entities. Doing
        # this makes it easier to keep the dataset_link_abs_dir with the associated dataset instead of adding additional lists and keeping track of which value is tied to which dataset
        dataset_link_abs_dir = dataset.pop('dataset_link_abs_dir', None)
        if not dataset_link_abs_dir:
            abort_bad_req(f"Missing required field in datasets: dataset_link_abs_dir")
        dataset['group_uuid'] = json_data_dict.get('group_uuid')
        dataset['direct_ancestor_uuids'] = direct_ancestor_uuids
        try:
            schema_manager.validate_json_data_against_schema('ENTITIES', dataset, 'Dataset')
        except schema_errors.SchemaValidationException as e:
            # No need to log validation errors
            abort_bad_req(str(e))
        # Execute property level validators defined in the schema yaml before entity property creation
        # Use empty dict {} to indicate there's no existing_data_dict
        try:
            schema_manager.execute_property_level_validators('ENTITIES', 'before_property_create_validators', "Dataset", request, {}, dataset)
        # Currently only ValueError
        except ValueError as e:
            abort_bad_req(e)

        # Add back in dataset_link_abs_dir
        dataset['dataset_link_abs_dir'] = dataset_link_abs_dir

    dataset_list = create_multiple_component_details(request, "Dataset", user_token, json_data_dict.get('datasets'), json_data_dict.get('creation_action'))

    # We wait until after the new datasets are linked to their ancestor before performing the remaining post-creation
    # linkeages. This way, in the event of unforseen errors, we don't have orphaned nodes.
    for dataset in dataset_list:
        schema_triggers.set_status_history('status', 'Dataset', user_token, dataset, {})

    properties_to_skip = [
        'direct_ancestors',
        'collections',
        'upload',
        'title',
        'previous_revision_uuids',
        'next_revision_uuids',
        'previous_revision_uuid',
        'next_revision_uuid'
    ]

    if bool(request.args):
        # The parsed query string value is a string 'true'
        return_all_properties = request.args.get('return_all_properties')

        if (return_all_properties is not None) and (return_all_properties.lower() == 'true'):
            properties_to_skip = []

    normalized_complete_entity_list = []
    for dataset in dataset_list:
        # Remove dataset_link_abs_dir once more before entity creation
        dataset_link_abs_dir = dataset.pop('dataset_link_abs_dir', None)
        # Generate the filtered or complete entity dict to send back
        complete_dict = schema_manager.get_complete_entity_result(user_token, dataset, properties_to_skip)

        # Will also filter the result based on schema
        normalized_complete_dict = schema_manager.normalize_object_result_for_response(provenance_type='ENTITIES', entity_dict=complete_dict)


        # Also index the new entity node in elasticsearch via search-api
        logger.log(logging.INFO
                   ,f"Re-indexing for creation of {complete_dict['entity_type']}"
                    f" with UUID {complete_dict['uuid']}")
        reindex_entity(complete_dict['uuid'], user_token)
        # Add back in dataset_link_abs_dir one last time
        normalized_complete_dict['dataset_link_abs_dir'] = dataset_link_abs_dir
        normalized_complete_entity_list.append(normalized_complete_dict)

    return jsonify(normalized_complete_entity_list)



"""
Create multiple dataset nodes and relationships with the source entity node

Parameters
----------
request : flask.Request object
    The incoming request
normalized_entity_type : str
    One of the normalized entity types: Dataset, Collection, Sample, Donor
user_token: str
    The user's globus groups token
json_data_dict_list: list
    List of datasets objects as dictionaries
creation_action : str
    The creation action for the new activity node.

Returns
-------
list
    A list of all the newly created datasets with generated fields represented as dictionaries
"""
def create_multiple_component_details(request, normalized_entity_type, user_token, json_data_dict_list, creation_action):
    # Get user info based on request
    user_info_dict = schema_manager.get_user_info(request)
    direct_ancestor = json_data_dict_list[0].get('direct_ancestor_uuids')[0]
    # Create new ids for the new entity
    try:
        # we only need the json data from one of the datasets. The info will be the same for both, so we just grab the first in the list
        new_ids_dict_list = schema_manager.create_sennet_ids(normalized_entity_type, json_data_dict_list[0], user_token, user_info_dict, len(json_data_dict_list))
    # When group_uuid is provided by user, it can be invalid
    except KeyError as e:
        # Log the full stack trace, prepend a line with our message
        logger.exception(e)
        abort_bad_req(e)
    except requests.exceptions.RequestException as e:
        msg = f"Failed to create new SenNet ids via the uuid-api service"
        logger.exception(msg)

        # Due to the use of response.raise_for_status() in schema_manager.create_sennet_ids()
        # we can access the status codes from the exception
        status_code = e.response.status_code

        if status_code == 400:
            abort_bad_req(e.response.text)
        if status_code == 404:
            abort_not_found(e.response.text)
        else:
            abort_internal_err(e.response.text)
    datasets_dict_list = []
    for i in range(len(json_data_dict_list)):
        # Remove dataset_link_abs_dir once more before entity creation
        dataset_link_abs_dir = json_data_dict_list[i].pop('dataset_link_abs_dir', None)
        # Combine each id dict into each dataset in json_data_dict_list
        new_data_dict = {**json_data_dict_list[i], **user_info_dict, **new_ids_dict_list[i]}
        try:
            # Use {} since no existing dict
            generated_before_create_trigger_data_dict = schema_manager.generate_triggered_data('before_create_trigger', normalized_entity_type, user_token, {}, new_data_dict)
            # If one of the before_create_trigger methods fails, we can't create the entity
        except schema_errors.BeforeCreateTriggerException:
            # Log the full stack trace, prepend a line with our message
            msg = "Failed to execute one of the 'before_create_trigger' methods, can't create the entity"
            logger.exception(msg)
            abort_internal_err(msg)
        except schema_errors.NoDataProviderGroupException:
            # Log the full stack trace, prepend a line with our message
            if 'group_uuid' in json_data_dict_list[i]:
                msg = "Invalid 'group_uuid' value, can't create the entity"
            else:
                msg = "The user does not have the correct Globus group associated with, can't create the entity"

            logger.exception(msg)
            abort_bad_req(msg)
        except schema_errors.UnmatchedDataProviderGroupException:
            # Log the full stack trace, prepend a line with our message
            msg = "The user does not belong to the given Globus group, can't create the entity"
            logger.exception(msg)
            abort_forbidden(msg)
        except schema_errors.MultipleDataProviderGroupException:
            # Log the full stack trace, prepend a line with our message
            msg = "The user has mutiple Globus groups associated with, please specify one using 'group_uuid'"
            logger.exception(msg)
            abort_bad_req(msg)
        except KeyError as e:
            # Log the full stack trace, prepend a line with our message
            logger.exception(e)
            abort_bad_req(e)
        except Exception as e:
            logger.exception(e)
            abort_internal_err(e)
        merged_dict = {**json_data_dict_list[i], **generated_before_create_trigger_data_dict}

        # Filter out the merged_dict by getting rid of the transitent properties (not to be stored)
        # and properties with None value
        # Meaning the returned target property key is different from the original key
        # in the trigger method, e.g., Donor.image_files_to_add
        filtered_merged_dict = schema_manager.remove_transient_and_none_values('ENTITIES', merged_dict, normalized_entity_type)
        dataset_dict = {**filtered_merged_dict, **new_ids_dict_list[i]}
        dataset_dict['dataset_link_abs_dir'] = dataset_link_abs_dir
        datasets_dict_list.append(dataset_dict)

    activity_data_dict = schema_manager.generate_activity_data(normalized_entity_type, user_token, user_info_dict, creation_action)
    # activity_data_dict['creation_action'] = creation_action
    try:
        created_datasets = app_neo4j_queries.create_multiple_datasets(neo4j_driver_instance, datasets_dict_list, activity_data_dict, direct_ancestor)
    except TransactionError:
        msg = "Failed to create multiple samples"
        # Log the full stack trace, prepend a line with our message
        logger.exception(msg)
        # Terminate and let the users know
        abort_internal_err(msg)


    return created_datasets


"""
Execute 'after_create_triiger' methods

Parameters
----------
normalized_entity_type : str
    One of the normalized entity types: Dataset, Collection, Sample, Source
user_token: str
    The user's globus groups token
merged_data_dict: dict
    The merged dict that contains the entity dict newly created and 
    information from user request json that are not stored in Neo4j
"""
def after_create(normalized_entity_type, user_token, merged_data_dict):
    try:
        # 'after_create_trigger' and 'after_update_trigger' don't generate property values
        # It just returns the empty dict, no need to assign value
        # Use {} since no new dict
        schema_manager.generate_triggered_data('after_create_trigger', normalized_entity_type, user_token, merged_data_dict, {})
    except schema_errors.AfterCreateTriggerException:
        # Log the full stack trace, prepend a line with our message
        msg = "The entity has been created, but failed to execute one of the 'after_create_trigger' methods"
        logger.exception(msg)
        abort_internal_err(msg)
    except Exception as e:
        logger.exception(e)
        abort_internal_err(e)


"""
Generate 'before_create_triiger' data and create the entity details in Neo4j

Parameters
----------
request : flask.Request object
    The incoming request
normalized_entity_type : str
    One of the normalized entity types: Dataset, Collection, Sample, Source
user_token: str
    The user's globus groups token
json_data_dict: dict
    The json request dict
existing_entity_dict: dict
    Dict of the exiting entity information

Returns
-------
dict
    A dict of all the updated entity detials
"""
def update_object_details(provenance_type, request, normalized_entity_type, user_token, json_data_dict, existing_entity_dict):
    # Get user info based on request
    user_info_dict = schema_manager.get_user_info(request)

    # Merge user_info_dict and the json_data_dict for passing to the trigger methods
    new_data_dict = {**user_info_dict, **json_data_dict}

    try:
        generated_before_update_trigger_data_dict = schema_manager.generate_triggered_data('before_update_trigger', normalized_entity_type, user_token, existing_entity_dict, new_data_dict)
    # If something wrong with file upload
    except schema_errors.FileUploadException as e:
        logger.exception(e)
        abort_internal_err(e)
    # If one of the before_update_trigger methods fails, we can't update the entity
    except schema_errors.BeforeUpdateTriggerException:
        # Log the full stack trace, prepend a line with our message
        msg = "Failed to execute one of the 'before_update_trigger' methods, can't update the entity"
        logger.exception(msg)
        abort_internal_err(msg)
    except Exception as e:
        logger.exception(e)
        abort_internal_err(e)

    # Merge dictionaries
    merged_dict = {**json_data_dict, **generated_before_update_trigger_data_dict}

    # Filter out the merged_dict by getting rid of the transitent properties (not to be stored)
    # and properties with None value
    # Meaning the returned target property key is different from the original key 
    # in the trigger method, e.g., Source.image_files_to_add
    filtered_merged_dict = schema_manager.remove_transient_and_none_values(provenance_type, merged_dict, normalized_entity_type)

    # By now the filtered_merged_dict contains all user updates and all triggered data to be added to the entity node
    # Any properties in filtered_merged_dict that are not on the node will be added.
    # Any properties not in filtered_merged_dict that are on the node will be left as is.
    # Any properties that are in both filtered_merged_dict and the node will be replaced in the node. However, if any property in the map is null, it will be removed from the node.

    # Update the exisiting entity
    try:
        updated_entity_dict = app_neo4j_queries.update_entity(neo4j_driver_instance, normalized_entity_type, filtered_merged_dict, existing_entity_dict['uuid'])
    except TransactionError:
        msg = "Failed to update the entity with id " + id
        # Log the full stack trace, prepend a line with our message
        logger.exception(msg)
        # Terminate and let the users know
        abort_internal_err(msg)

    # Important: use `updated_entity_dict` instead of `filtered_merged_dict` to keep consistent with the stored
    # string expression literals of Python list/dict being used with entity update, e.g., `image_files`
    # Important: the same property keys in entity_dict will overwrite the same key in json_data_dict
    # and this is what we wanted. Adding json_data_dict back is to include those `transient` properties
    # provided in the JSON input but not stored in neo4j, and will be needed for after_create_trigger/after_update_trigger,
    # e.g., `previous_revision_uuid`, `direct_ancestor_uuid`
    # Add user_info_dict because it may be used by after_update_trigger methods
    merged_final_dict = {**json_data_dict, **updated_entity_dict, **user_info_dict}

    # Use merged_final_dict instead of merged_dict because
    # merged_dict only contains properties to be updated, not all properties
    return merged_final_dict

"""
Execute 'after_update_triiger' methods

Parameters
----------
normalized_entity_type : str
    One of the normalized entity types: Dataset, Collection, Sample, Source
user_token: str
    The user's globus groups token
entity_dict: dict
    The entity dict newly updated
"""
def after_update(normalized_entity_type, user_token, entity_dict):
    try:
        # 'after_create_trigger' and 'after_update_trigger' don't generate property values
        # It just returns the empty dict, no need to assign value
        # Use {} sicne no new dict
        schema_manager.generate_triggered_data('after_update_trigger', normalized_entity_type, user_token, entity_dict, {})
    except schema_errors.AfterUpdateTriggerException:
        # Log the full stack trace, prepend a line with our message
        msg = "The entity information has been updated, but failed to execute one of the 'after_update_trigger' methods"
        logger.exception(msg)
        abort_internal_err(msg)
    except Exception as e:
        logger.exception(e)
        abort_internal_err(e)


"""
Get target entity dict

Parameters
----------
id : str
    The uuid or sennet_id of target activity
user_token: str
    The user's globus groups token from the incoming request

Returns
-------
dict
    A dictionary of activity details returned from neo4j
"""
def query_target_activity(id, user_token):
    try:
        """
        The dict returned by uuid-api that contains all the associated ids, e.g.:
        {
            "ancestor_id": "23c0ffa90648358e06b7ac0c5673ccd2",
            "ancestor_ids":[
                "23c0ffa90648358e06b7ac0c5673ccd2"
            ],
            "email": "marda@ufl.edu",
            "uuid": "1785aae4f0fb8f13a56d79957d1cbedf",
            "sennet_id": "SNT966.VNKN.965",
            "time_generated": "2020-10-19 15:52:02",
            "type": "SOURCE",
            "user_id": "694c6f6a-1deb-41a6-880f-d1ad8af3705f"
        }
        """
        sennet_ids = schema_manager.get_sennet_ids(id)

        # Get the target uuid if all good
        uuid = sennet_ids['uuid']
        entity_dict = app_neo4j_queries.get_activity(neo4j_driver_instance, uuid)

        # The uuid exists via uuid-api doesn't mean it's also in Neo4j
        if not entity_dict:
            abort_not_found(f"Activity of id: {id} not found in Neo4j")

        return entity_dict
    except requests.exceptions.RequestException as e:
        # Due to the use of response.raise_for_status() in schema_manager.get_sennet_ids()
        # we can access the status codes from the exception
        status_code = e.response.status_code

        if status_code == 400:
            abort_bad_req(e.response.text)
        if status_code == 404:
            abort_not_found(e.response.text)
        else:
            abort_internal_err(e.response.text)


"""
Get target entity dict

Parameters
----------
id : str
    The uuid or sennet_id of target entity
user_token: str
    The user's globus nexus token from the incoming request

Returns
-------
dict
    A dictionary of entity details returned from neo4j
"""


def query_target_entity(id, user_token):
    entity_dict = None
    current_datetime = datetime.now()

    # Use the cached data if found and still valid
    # Otherwise, make a fresh query and add to cache
    if entity_dict is None:
        try:
            """
            The dict returned by uuid-api that contains all the associated ids, e.g.:
            {
                "ancestor_id": "940f409ea5b96ff8d98a87d185cc28e2",
                "ancestor_ids": [
                    "940f409ea5b96ff8d98a87d185cc28e2"
                ],
                "email": "jamie.l.allen@vanderbilt.edu",
                "sn_uuid": "be5a8f1654364c9ea0ca3071ba48f260",
                "sennet_id": "SN272.FXQF.697",
                "submission_id": "VAN0032-RK-2-43",
                "time_generated": "2020-11-09 19:55:09",
                "type": "SAMPLE",
                "user_id": "83ae233d-6d1d-40eb-baa7-b6f636ab579a"
            }
            """
            # Get cached ids if exist otherwise retrieve from UUID-API
            sennet_ids = schema_manager.get_sennet_ids(id)

            # Get the target uuid if all good
            uuid = sennet_ids['uuid']
            entity_dict = app_neo4j_queries.get_entity(neo4j_driver_instance, uuid)

            # The uuid exists via uuid-api doesn't mean it's also in Neo4j
            if not entity_dict:
                abort_not_found(f"Entity of id: {id} not found in Neo4j")

        except requests.exceptions.RequestException as e:
            # Due to the use of response.raise_for_status() in schema_manager.get_sennet_ids()
            # we can access the status codes from the exception
            status_code = e.response.status_code

            if status_code == 400:
                abort_bad_req(e.response.text)
            if status_code == 404:
                abort_not_found(e.response.text)
            else:
                abort_internal_err(e.response.text)
    else:
        logger.info(f'Using the cache data of entity {id} at time {current_datetime}')

    # Final return
    return entity_dict

"""
Get target entity dict

Parameters
----------
id : str
    The uuid or sennet_id of target entity
user_token: str
    The user's globus nexus token from the incoming request

Returns
-------
dict
    A dictionary of activity details returned from neo4j
"""
def query_activity_was_generated_by(id, user_token):
    try:
        sennet_ids = schema_manager.get_sennet_ids(id)

        # Get the target uuid if all good
        uuid = sennet_ids['uuid']
        activity_dict = app_neo4j_queries.get_activity_was_generated_by(neo4j_driver_instance, uuid)

        # The uuid exists via uuid-api doesn't mean it's also in Neo4j
        if not activity_dict:
            abort_not_found(f"Activity connected to id: {id} not found in Neo4j")

        return activity_dict
    except requests.exceptions.RequestException as e:
        # Due to the use of response.raise_for_status() in schema_manager.get_sennet_ids()
        # we can access the status codes from the exception
        status_code = e.response.status_code

        if status_code == 400:
            abort_bad_req(e.response.text)
        if status_code == 404:
            abort_not_found(e.response.text)
        else:
            abort_internal_err(e.response.text)

"""
Always expect a json body from user request

request : Flask request object
    The Flask request passed from the API endpoint
"""
def require_json(request):
    if not request.is_json:
        abort_bad_req("A json body and appropriate Content-Type header are required")


"""
Make a call to search-api to reindex this entity node in elasticsearch

Parameters
----------
uuid : str
    The uuid of the target entity
user_token: str
    The user's globus groups token
"""
def reindex_entity(uuid, user_token):
    try:
        logger.info(f"Making a call to search-api to reindex uuid: {uuid}")

        headers = create_request_headers(user_token)

        response = requests.put(app.config['SEARCH_API_URL'] + "/reindex/" + uuid, headers = headers)
        # The reindex takes time, so 202 Accepted response status code indicates that
        # the request has been accepted for processing, but the processing has not been completed
        if response.status_code == 202:
            logger.info(f"The search-api has accepted the reindex request for uuid: {uuid}")
        else:
            logger.error(f"The search-api failed to initialize the reindex for uuid: {uuid}")
    except Exception:
        msg = f"Failed to send the reindex request to search-api for entity with uuid: {uuid}"
        # Log the full stack trace, prepend a line with our message
        logger.exception(msg)
        # Terminate and let the users know
        abort_internal_err(msg)

"""
Create a dict of HTTP Authorization header with Bearer token for making calls to uuid-api

Parameters
----------
user_token: str
    The user's globus groups token

Returns
-------
dict
    The headers dict to be used by requests
"""
def create_request_headers(user_token):
    auth_header_name = 'Authorization'
    auth_scheme = 'Bearer'

    headers_dict = {
        # Don't forget the space between scheme and the token value
        auth_header_name: auth_scheme + ' ' + user_token
    }

    return headers_dict

"""
Ensure the access level dir with leading and trailing slashes

Parameters
----------
dir_name : str
    The name of the sub directory corresponding to each access level

Returns
-------
str 
    One of the formatted dir path string: /public/, /protected/, /consortium/
"""
def access_level_prefix_dir(dir_name):
    if string_helper.isBlank(dir_name):
        return ''

    return hm_file_helper.ensureTrailingSlashURL(hm_file_helper.ensureBeginningSlashURL(dir_name))


"""
Formats error into dict

error : str
    the detail of the error
    
row : int
    the row number where the error occurred
    
column : str
    the column in the csv/tsv where the error occurred

Returns
-------
 dict 
"""
def _ln_err(error, row: int = None, column: str = None):
    return {
        'column': column,
        'error': error,
        'row': row
    }

"""
Ensures that two given entity dicts as ancestor and descendant pass constraint validation.

ancestor: dict
descendant: dict
descendant_entity_type: str (dicts sometimes do not include immutable keys like entity_type, pass it here.)

Returns constraint test full matches if successful. Raises abort_bad_req if failed.
"""
def validate_constraints_by_entities(ancestor, descendant, descendant_entity_type=None):

    def get_sub_type(obj):
        sub_type = obj.get('sample_category') if obj.get('sample_category') is not None else obj.get('source_type')
        try:
            sub_type = [obj.get('dataset_type')] if sub_type is None else [sub_type]
            if type(sub_type) is not list:
                sub_type = ast.literal_eval(sub_type)
        except Exception as ec:
            logger.error(str(ec))
        return sub_type

    def get_sub_type_val(obj):
        sub_type_val = obj.get('organ')
        return [sub_type_val] if sub_type_val is not None else None

    def get_entity_type(obj, default_type):
        return obj.get('entity_type') if obj.get('entity_type') is not None else default_type

    constraint = build_constraint(
        build_constraint_unit(ancestor.get('entity_type'),
                              sub_type=get_sub_type(ancestor), sub_type_val=get_sub_type_val(ancestor)),
        [build_constraint_unit(get_entity_type(descendant, descendant_entity_type),
                               sub_type=get_sub_type(descendant), sub_type_val=get_sub_type_val(descendant))]
    )

    result = get_constraints_by_ancestor(constraint, True)
    if result.get('code') is not StatusCodes.OK:
        abort_bad_req(f"Invalid entity constraints for ancestor of type {ancestor.get('entity_type')}. Valid descendants include: {result.get('description')}")
    return result

"""
Ensures that a given organ code matches what is found on the organ_types yaml document

organ_code : str

Returns nothing. Raises abort_bad_req is organ code not found on organ_types.yaml 
"""


def validate_organ_code(organ_code):
    ORGAN_TYPES = Ontology.ops(as_data_dict=True, data_as_val=True, val_key='rui_code').organ_types()

    for organ_type in ORGAN_TYPES:
        if equals(ORGAN_TYPES[organ_type]['rui_code'], organ_code):
            return

    abort_bad_req(f"Invalid Organ. Organ must be 2 digit, case-insensitive code")


def verify_ubkg_properties(json_data_dict):
    SOURCE_TYPES = Ontology.ops(as_data_dict=True).source_types()
    SAMPLE_CATEGORIES = Ontology.ops(as_data_dict=True).specimen_categories()
    ORGAN_TYPES = Ontology.ops(as_data_dict=True, key='rui_code').organ_types()
    DATASET_TYPE = Ontology.ops(as_data_dict=True).dataset_types()

    if 'source_type' in json_data_dict:
        compare_property_against_ubkg(SOURCE_TYPES, json_data_dict, 'source_type')

    if 'sample_category' in json_data_dict:
        compare_property_against_ubkg(SAMPLE_CATEGORIES, json_data_dict, 'sample_category')

    if 'organ' in json_data_dict:
        compare_property_against_ubkg(ORGAN_TYPES, json_data_dict, 'organ')

    # If the proposed Dataset dataset_type ends with something in square brackets, anything inside
    # those square brackets are acceptable at the end of the string.  Simply validate the start.
    if 'dataset_type' in json_data_dict:
        dataset_type_dict = {'dataset_type': re.sub(pattern='(\S)\s\[.*\]$', repl=r'\1',
                                                    string=json_data_dict['dataset_type'])}
        compare_property_against_ubkg(DATASET_TYPE, dataset_type_dict, 'dataset_type')


def compare_property_list_against_ubkg(ubkg_dict, json_data_dict, field):
    good_fields = []
    passes_ubkg_validation = True
    for ubkg_field in ubkg_dict:
        for item in json_data_dict[field]:
            if equals(item, ubkg_dict[ubkg_field]):
                good_fields.append(ubkg_dict[ubkg_field])

    if len(good_fields) != len(json_data_dict[field]):
        match_note = f"Mathing include: {', '.join(good_fields)}. " if len(good_fields) > 0 else ''
        ubkg_validation_message = f"Some or all values in '{field}' does not match any allowable property. " \
                                  f"{match_note}" \
                                  "Please check proper spelling."
        abort_unacceptable(ubkg_validation_message)

    json_data_dict[field] = good_fields


def compare_property_against_ubkg(ubkg_dict, json_data_dict, field):
    passes_ubkg_validation = False

    for ubkg_field in ubkg_dict:
        if equals(json_data_dict[field], ubkg_dict[ubkg_field]):
            json_data_dict[field] = ubkg_dict[ubkg_field]
            passes_ubkg_validation = True
            break

    if not passes_ubkg_validation:
        ubkg_validation_message = f"Value listed in '{field}' does not match any allowable property. " \
                                  "Please check proper spelling."
        abort_unacceptable(ubkg_validation_message)


def check_multiple_organs_constraint(current_entity: dict, ancestor_entity: dict, case_uuid: str = None):
    """
    Validates that the Organ of the Sample (to be POST or PUT) does not violate allowable multiple organs constraints.

    Parameters
    ----------
    current_entity: the Sample entity to validate
    ancestor_entity: the ancestor Source
    case_uuid: an uuid to exclude from the count on check of ancestor given the organ
    :return:
    """
    if equals(ancestor_entity['entity_type'], Ontology.ops().entities().SOURCE):
        if equals(current_entity['sample_category'], Ontology.ops().specimen_categories().ORGAN):
            organ_code = current_entity['organ']
            if organ_code not in app.config['MULTIPLE_ALLOWED_ORGANS']:
                count = app_neo4j_queries.get_source_organ_count(neo4j_driver_instance, ancestor_entity['uuid'],
                                                                 organ_code, case_uuid=case_uuid)
                if count >= 1:
                    organ_codes = Ontology.ops(as_data_dict=True, val_key='term', key='rui_code').organ_types()
                    organ = organ_codes[organ_code]
                    abort_bad_req(f"Cannot add another organ of type {organ} ({organ_code}) to Source {ancestor_entity['sennet_id']}. "
                                  f"A {organ} Sample exists already on this Source.")


def check_for_metadata(entity_type, user_token):
    # Always expect a json body
    require_json(request)

    # Parse incoming json string into json data(python dict object)
    json_data_dict = request.get_json()

    # ingest_metadata only exists on Datasets and we do not currently validate that
    if 'ingest_metadata' in json_data_dict:
        return json_data_dict

    if 'metadata' in json_data_dict:
        # If metadata is empty then just proceed. The portal is more than likely trying to reset this intentionally
        if json_data_dict['metadata'] == {}:
            return json_data_dict

        if isinstance(json_data_dict['metadata'], list):
            json_data_dict['metadata'] = json_data_dict['metadata'][0]

        if json_data_dict['metadata']:
            file_row = json_data_dict['metadata'].get('file_row')
            if 'pathname' in json_data_dict['metadata']:
                data = {
                    'pathname': json_data_dict['metadata']['pathname'],
                    'entity_type': entity_type,
                    'sub_type': json_data_dict.get('sample_category'),
                    'tsv_row': file_row
                }
                valid_metadata = validate_metadata(data, user_token)
                if not valid_metadata:
                    abort_bad_req("Metadata did not pass validation.")
                if valid_metadata is True:
                    # The source/sample_id are being removed as for 1. they are irrelevant within the context of the full json entity
                    # 2. a user could include an invalid id in the tsv during single registration
                    # which would then get stored in neo4j. We don't want this.
                    cols_to_del = ['sample_id', 'source_id']
                    for col in cols_to_del:
                        if json_data_dict['metadata'].get(col) is not None:
                            del json_data_dict['metadata'][col]
            else:
                abort_bad_req("Missing `pathname` in metadata. (Metadata must be added via the Data Sharing Portal.)")

    return json_data_dict

"""
Validates the given metadata via the pathname returned by the Ingest API

pathname : str

Returns Boolean whether validation was passed or not. 
"""


def validate_metadata(data, user_token):
    try:
        logger.info(f"Making a call to ingest-api to validate metadata")

        headers = create_request_headers(user_token)

        response = requests.post(app.config['INGEST_API_URL'] + "/metadata/validate", headers=headers, data=data)
        if response.status_code == 200:
            # compare the two metadata
            json_data_dict = request.get_json()
            request_metadata = json_data_dict['metadata']

            response_dict = response.json()
            response_metadata = response_dict['metadata'][0]

            # Delete these because they would have been appended during the Portal-UI processe ...
            # So remove before comparing.
            del request_metadata['pathname']
            if request_metadata.get('file_row') is not None:
                del request_metadata['file_row']

            return request_metadata.items() == response_metadata.items()

        else:
            logger.error(response.text)

    except Exception:
        msg = f"Failed to send the validate metadata request to ingest-api"
        # Log the full stack trace, prepend a line with our message
        logger.exception(msg)
        # Terminate and let the users know
        abort_internal_err(msg)

    return False


"""
Delete the cached data of all possible keys used for the given entity id

Parameters
----------
id : str
    The HuBMAP ID (e.g. HBM123.ABCD.456) or UUID of target entity (Donor/Dataset/Sample/Upload/Collection/Publication)
"""
def delete_cache(id):
    if MEMCACHED_MODE:
        # First delete the target entity cache
        entity_dict = query_target_entity(id, get_internal_token())
        entity_uuid = entity_dict['uuid']

        # If the target entity is Sample (`direct_ancestor`) or Dataset/Publication (`direct_ancestors`)
        # Delete the cache of all the direct descendants (children)
        child_uuids = schema_neo4j_queries.get_children(neo4j_driver_instance, entity_uuid , 'uuid')

        # If the target entity is Collection, delete the cache for each of its associated
        # Datasets and Publications (via [:IN_COLLECTION] relationship) as well as just Publications (via [:USES_DATA] relationship)
        collection_dataset_uuids = schema_neo4j_queries.get_collection_associated_datasets(neo4j_driver_instance, entity_uuid , 'uuid')

        # If the target entity is Upload, delete the cache for each of its associated Datasets (via [:IN_UPLOAD] relationship)
        upload_dataset_uuids = schema_neo4j_queries.get_upload_datasets(neo4j_driver_instance, entity_uuid , 'uuid')

        # If the target entity is Datasets/Publication, delete the associated Collections cache, Upload cache
        collection_uuids = schema_neo4j_queries.get_dataset_collections(neo4j_driver_instance, entity_uuid , 'uuid')
        collection_dict = schema_neo4j_queries.get_publication_associated_collection(neo4j_driver_instance, entity_uuid)
        upload_dict = schema_neo4j_queries.get_dataset_upload(neo4j_driver_instance, entity_uuid)

        # We only use uuid in the cache key acorss all the cache types
        uuids_list = [entity_uuid] + child_uuids + collection_dataset_uuids + upload_dataset_uuids + collection_uuids

        # It's possible no linked collection or upload
        if collection_dict:
            uuids_list.append(collection_dict['uuid'])

        if upload_dict:
            uuids_list.append(upload_dict['uuid'])

        schema_manager.delete_memcached_cache(uuids_list)

####################################################################################################
## For local development/testing
####################################################################################################

if __name__ == "__main__":
    try:
        app.run(host='0.0.0.0', port="5002")
        print(f"Flask app.run() done")
    except Exception as e:
        print("Error during starting debug server.")
        print(str(e))
        logger.error(e, exc_info=True)
        print("Error during startup check the log file for further information")
    except SystemExit as se:
        logger.exception(se,stack_info=True)
        print(f"SystemExit exception with code {se.code}.")<|MERGE_RESOLUTION|>--- conflicted
+++ resolved
@@ -42,11 +42,7 @@
 # Atlas Consortia commons
 from atlas_consortia_commons.ubkg import initialize_ubkg
 from atlas_consortia_commons.rest import *
-<<<<<<< HEAD
-from atlas_consortia_commons.rest import abort_bad_req
-=======
 from atlas_consortia_commons.rest import abort_bad_req, abort_not_found
->>>>>>> 04fce75b
 from atlas_consortia_commons.string import equals
 from atlas_consortia_commons.ubkg.ubkg_sdk import init_ontology
 from lib.ontology import Ontology
@@ -2815,6 +2811,8 @@
 json
     a list of all the samples associated with the target dataset
 """
+
+
 @app.route('/datasets/<id>/samples', methods=['GET'])
 def get_associated_samples_from_dataset(id):
     # Token is not required, but if an invalid token provided,
@@ -2869,6 +2867,8 @@
 json
     a list of all the sources associated with the target dataset
 """
+
+
 @app.route('/datasets/<id>/sources', methods=['GET'])
 def get_associated_sources_from_dataset(id):
     # Token is not required, but if an invalid token provided,
