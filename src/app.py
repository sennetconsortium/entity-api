--- conflicted
+++ resolved
@@ -5061,13 +5061,9 @@
                 segregated_properties = schema_manager.group_verify_properties_list(Ontology.ops().entities().DATASET, properties_to_filter)
                 properties_action = filtering_dict.get('is_include', True)
                 datasets_list = schema_neo4j_queries.get_upload_datasets(neo4j_driver_instance, uuid=uuid, properties=segregated_properties, is_include_action=properties_action)
-<<<<<<< HEAD
                 complete_list = schema_manager.get_complete_entities_list(token, datasets_list, properties_to_filter=segregated_properties.trigger, is_include_action=properties_action, use_memcache=False)
-                _final_result = schema_manager.normalize_filtered_properties_response(complete_list, segregated_properties, is_include_action=properties_action)
-=======
-                complete_list = schema_manager.get_complete_entities_list(token, datasets_list, properties_to_skip=segregated_properties.trigger, is_include_action=properties_action, use_memcache=False)
                 _final_result = schema_manager.normalize_entities_list_for_response(complete_list, segregated_properties, is_include_action=properties_action, is_strict=True)
->>>>>>> 25070dca
+
     else:
         _final_result = schema_triggers.get_normalized_upload_datasets(uuid, token, properties_to_exclude)
     final_result = schema_manager.remove_unauthorized_fields_from_response(_final_result, unauthorized=not user_in_sennet_read_group(request))
@@ -5149,13 +5145,8 @@
                 segregated_properties = schema_manager.group_verify_properties_list(properties=properties_to_filter)
                 properties_action = filtering_dict.get('is_include', True)
                 entities_list = schema_neo4j_queries.get_collection_entities(neo4j_driver_instance, uuid=uuid, properties=segregated_properties, is_include_action=properties_action)
-<<<<<<< HEAD
                 complete_list = schema_manager.get_complete_entities_list(token, entities_list, properties_to_filter=segregated_properties.trigger, is_include_action=properties_action, use_memcache=False)
-                _final_result = schema_manager.normalize_filtered_properties_response(complete_list, segregated_properties, is_include_action=properties_action)
-=======
-                complete_list = schema_manager.get_complete_entities_list(token, entities_list, properties_to_skip=segregated_properties.trigger, is_include_action=properties_action, use_memcache=False)
                 _final_result = schema_manager.normalize_entities_list_for_response(complete_list, segregated_properties, is_include_action=properties_action, is_strict=True)
->>>>>>> 25070dca
     else:
         # Get the entities associated with the collection
         _final_result = schema_triggers.get_normalized_collection_entities(
