--- conflicted
+++ resolved
@@ -1100,12 +1100,9 @@
 @require_valid_token(param='user_token')
 @require_json(param='json_data_dict')
 def create_multiple_samples(count: int, user_token: str, json_data_dict: dict):
-<<<<<<< HEAD
-=======
     if READ_ONLY_MODE:
         abort_forbidden("Access not granted when entity-api in READ-ONLY mode")
 
->>>>>>> bb155abc
     # Normalize user provided entity_type
     normalized_entity_type = 'Sample'
 
@@ -1119,7 +1116,6 @@
     # `direct_ancestor_uuid` is required on create
     # Check existence of the direct ancestor (either another Sample or Source)
     direct_ancestor_dict = query_target_entity(json_data_dict['direct_ancestor_uuid'])
-<<<<<<< HEAD
 
     # Creating the ids require organ code to be specified for the samples to be created when the
     # sample's direct ancestor is a Source.
@@ -1128,16 +1124,6 @@
         if json_data_dict['sample_category'].lower() != 'organ':
             abort_bad_req("The sample_category must be organ since the direct ancestor is a Source")
 
-=======
-
-    # Creating the ids require organ code to be specified for the samples to be created when the
-    # sample's direct ancestor is a Source.
-    if direct_ancestor_dict['entity_type'] == 'Source':
-        # `sample_category` is required on create
-        if json_data_dict['sample_category'].lower() != 'organ':
-            abort_bad_req("The sample_category must be organ since the direct ancestor is a Source")
-
->>>>>>> bb155abc
         # Currently we don't validate the provided organ code though
         if 'organ' not in json_data_dict or not json_data_dict['organ']:
             abort_bad_req("A valid organ code is required since the direct ancestor is a Source")
@@ -1289,12 +1275,9 @@
 @require_valid_token(param='user_token')
 @require_json(param='json_data_dict')
 def update_entity(id: str, user_token: str, json_data_dict: dict):
-<<<<<<< HEAD
-=======
     if READ_ONLY_MODE:
         abort_forbidden("Access not granted when entity-api in READ-ONLY mode")
 
->>>>>>> bb155abc
     # Establish what the default response will be
     return_dict = False
 
@@ -2590,12 +2573,9 @@
 @require_data_admin()
 @require_json(param='json_data_dict')
 def retract_dataset(id: str, token: str, json_data_dict: dict):
-<<<<<<< HEAD
-=======
     if READ_ONLY_MODE:
         abort_forbidden("Access not granted when entity-api in READ-ONLY mode")
 
->>>>>>> bb155abc
     # Normalize user provided status
     if "sub_status" in json_data_dict:
         normalized_status = schema_manager.normalize_status(json_data_dict["sub_status"])
