import ast
import collections
from datetime import datetime
from typing import List

from flask import Flask, Response, abort, g, jsonify, make_response, request
from neo4j.exceptions import TransactionError
import os
import re
import csv
import requests
import urllib.request
from io import StringIO
# Don't confuse urllib (Python native library) with urllib3 (3rd-party library, requests also uses urllib3)
from urllib3.exceptions import InsecureRequestWarning
from pathlib import Path
import logging
import json
from lib.constraints import get_constraints_by_ancestor, get_constraints_by_descendant, build_constraint, \
    build_constraint_unit

# pymemcache.client.base.PooledClient is a thread-safe client pool
# that provides the same API as pymemcache.client.base.Client
from pymemcache.client.base import PooledClient
from pymemcache import serde

# Local modules
import app_neo4j_queries
import provenance
from schema import schema_manager, schema_validators, schema_triggers
from schema import schema_errors
from schema import schema_neo4j_queries
from schema.schema_constants import SchemaConstants
from schema.schema_constants import DataVisibilityEnum

# HuBMAP commons
from hubmap_commons import string_helper
from hubmap_commons import file_helper as hm_file_helper
from hubmap_commons import neo4j_driver
from hubmap_commons.hm_auth import AuthHelper
from hubmap_commons.exceptions import HTTPException

# Atlas Consortia commons
from atlas_consortia_commons.ubkg import initialize_ubkg
from atlas_consortia_commons.rest import (
    StatusCodes, abort_bad_req, abort_err_handler, abort_forbidden,
    abort_internal_err, abort_not_found, abort_unauthorized, abort_unacceptable,
    full_response, get_http_exceptions_classes, rest_bad_req, rest_ok
)
from atlas_consortia_commons.string import equals
from atlas_consortia_commons.ubkg.ubkg_sdk import init_ontology
from atlas_consortia_commons.decorator import require_data_admin, require_json, require_valid_token
from lib.ontology import Ontology

# Root logger configuration
global logger

# Set logging format and level (default is warning)
logging.basicConfig(format='[%(asctime)s] %(levelname)s in %(module)s: %(message)s', level=logging.DEBUG, datefmt='%Y-%m-%d %H:%M:%S')

# Use `getLogger()` instead of `getLogger(__name__)` to apply the config to the root logger
# will be inherited by the sub-module loggers
logger = logging.getLogger()

# Specify the absolute path of the instance folder and use the config file relative to the instance path
app = Flask(__name__, instance_path=os.path.join(os.path.abspath(os.path.dirname(__file__)), 'instance'), instance_relative_config=True)
app.config.from_pyfile('app.cfg')

# Remove trailing slash / from URL base to avoid "//" caused by config with trailing slash
app.config['UUID_API_URL'] = app.config['UUID_API_URL'].strip('/')
app.config['INGEST_API_URL'] = app.config['INGEST_API_URL'].strip('/')
app.config['SEARCH_API_URL'] = app.config['SEARCH_API_URL'].strip('/')

# This mode when set True disables the PUT and POST calls, used on STAGE to make entity-api READ-ONLY
# to prevent developers from creating new UUIDs and new entities or updating existing entities
READ_ONLY_MODE = app.config['READ_ONLY_MODE']

# Whether Memcached is being used or not
# Default to false if the property is missing in the configuration file

if 'MEMCACHED_MODE' in app.config:
    MEMCACHED_MODE = app.config['MEMCACHED_MODE']
    # Use prefix to distinguish the cached data of same source across different deployments
    MEMCACHED_PREFIX = app.config['MEMCACHED_PREFIX']
else:
    MEMCACHED_MODE = False
    MEMCACHED_PREFIX = 'NONE'

# Suppress InsecureRequestWarning warning when requesting status on https with ssl cert verify disabled
requests.packages.urllib3.disable_warnings(category=InsecureRequestWarning)

####################################################################################################
## UBKG Ontology and REST initialization
####################################################################################################

try:
    for exception in get_http_exceptions_classes():
        app.register_error_handler(exception, abort_err_handler)
    app.ubkg = initialize_ubkg(app.config)
    with app.app_context():
        init_ontology()
        Ontology.modify_entities_cache()

    logger.info("Initialized ubkg module successfully :)")
# Use a broad catch-all here
except Exception:
    msg = "Failed to initialize the ubkg module"
    # Log the full stack trace, prepend a line with our message
    logger.exception(msg)


####################################################################################################
## AuthHelper initialization
####################################################################################################

# Initialize AuthHelper class and ensure singleton
try:
    if AuthHelper.isInitialized() is False:
        auth_helper_instance = AuthHelper.create(app.config['APP_CLIENT_ID'], app.config['APP_CLIENT_SECRET'])

        logger.info("Initialized AuthHelper class successfully :)")
    else:
        auth_helper_instance = AuthHelper.instance()
except Exception:
    msg = "Failed to initialize the AuthHelper class"
    # Log the full stack trace, prepend a line with our message
    logger.exception(msg)


####################################################################################################
## Neo4j connection initialization
####################################################################################################

# The neo4j_driver (from commons package) is a singleton module
# This neo4j_driver_instance will be used for application-specifc neo4j queries
# as well as being passed to the schema_manager
try:
    neo4j_driver_instance = neo4j_driver.instance(app.config['NEO4J_URI'],
                                                  app.config['NEO4J_USERNAME'],
                                                  app.config['NEO4J_PASSWORD'])
    logger.info("Initialized neo4j_driver module successfully :)")
except Exception:
    msg = "Failed to initialize the neo4j_driver module"
    # Log the full stack trace, prepend a line with our message
    logger.exception(msg)


####################################################################################################
## Memcached client initialization
####################################################################################################

memcached_client_instance = None

if MEMCACHED_MODE:
    try:
        # Use client pool to maintain a pool of already-connected clients for improved performance
        # The uwsgi config launches the app across multiple threads (8) inside each process (32), making essentially 256 processes
        # Set the connect_timeout and timeout to avoid blocking the process when memcached is slow, defaults to "forever"
        # connect_timeout: seconds to wait for a connection to the memcached server
        # timeout: seconds to wait for send or reveive calls on the socket connected to memcached
        # Use the ignore_exc flag to treat memcache/network errors as cache misses on calls to the get* methods
        # Set the no_delay flag to sent TCP_NODELAY (disable Nagle's algorithm to improve TCP/IP networks and decrease the number of packets)
        # If you intend to use anything but str as a value, it is a good idea to use a serializer
        memcached_client_instance = PooledClient(app.config['MEMCACHED_SERVER'],
                                                 max_pool_size=256,
                                                 connect_timeout=1,
                                                 timeout=30,
                                                 ignore_exc=True,
                                                 no_delay=True,
                                                 serde=serde.pickle_serde)

        # memcached_client_instance can be instantiated without connecting to the Memcached server
        # A version() call will throw error (e.g., timeout) when failed to connect to server
        # Need to convert the version in bytes to string
        logger.info(f'Connected to Memcached server {memcached_client_instance.version().decode()} successfully :)')
    except Exception:
        msg = 'Failed to connect to the Memcached server :('
        # Log the full stack trace, prepend a line with our message
        logger.exception(msg)

        # Turn off the caching
        MEMCACHED_MODE = False


"""
Close the current neo4j connection at the end of every request
"""
@app.teardown_appcontext
def close_neo4j_driver(error):
    if hasattr(g, 'neo4j_driver_instance'):
        # Close the driver instance
        neo4j_driver.close()
        # Also remove neo4j_driver_instance from Flask's application context
        g.neo4j_driver_instance = None


####################################################################################################
## Schema initialization
####################################################################################################

try:
    # The schema_manager is a singleton module
    # Pass in auth_helper_instance, neo4j_driver instance, and file_upload_helper instance
    schema_manager.initialize(
        valid_yaml_file=app.config['SCHEMA_YAML_FILE'],
        uuid_api_url=app.config['UUID_API_URL'],
        entity_api_url=app.config['ENTITY_API_URL'],
        ingest_api_url=app.config['INGEST_API_URL'],
        search_api_url=app.config['SEARCH_API_URL'],
        auth_helper_instance=auth_helper_instance,
        neo4j_driver_instance=neo4j_driver_instance,
        ubkg_instance=app.ubkg,
        memcached_client_instance=memcached_client_instance,
        memcached_prefix=app.config['MEMCACHED_PREFIX']
    )

    logger.info("Initialized schema_manager module successfully :)")
# Use a broad catch-all here
except Exception as e:
    # Log the full stack trace, prepend a line with our message and Exception
    logger.exception(f"Failed to initialize the schema_manager module - {str(e)}")


####################################################################################################
## REFERENCE DOI Redirection
####################################################################################################

# Read tsv file with the REFERENCE entity redirects
# sets the reference_redirects dict which is used
# by the /redirect method below
# try:
#     # TODO: Need to get updated redirection info for sennet
#     reference_redirects = {}
#     url = app.config['REDIRECTION_INFO_URL']
#     response = requests.get(url)
#     resp_txt = response.content.decode('utf-8')
#     cr = csv.reader(resp_txt.splitlines(), delimiter='\t')

#     first = True
#     id_column = None
#     redir_url_column = None
#     for row in cr:
#         if first:
#             first = False
#             header = row
#             column = 0
#             for label in header:
#                 if label == 'sennet_id': id_column = column
#                 if label == 'data_information_page': redir_url_column = column
#                 column = column + 1
#             if id_column is None: raise Exception(f"Column sennet_id not found in {url}")
#             if redir_url_column is None: raise Exception (f"Column data_information_page not found in {url}")
#         else:
#             reference_redirects[row[id_column].upper().strip()] = row[redir_url_column]
#     rr = redirect('abc', code = 307)
#     print(rr)
# except Exception:
#     logger.exception("Failed to read tsv file with REFERENCE redirect information")


####################################################################################################
## Constants
####################################################################################################

# For now, don't use the constants from commons
# All lowercase for easy comparision
#
# Places where these constants are used should be evaluated for refactoring to directly reference the
# constants in SchemaConstants.  Constants defined here should be evaluated to move to SchemaConstants.
# All this should be done when the endpoints with changed code can be verified with solid tests.
ACCESS_LEVEL_PUBLIC = SchemaConstants.ACCESS_LEVEL_PUBLIC
ACCESS_LEVEL_CONSORTIUM = SchemaConstants.ACCESS_LEVEL_CONSORTIUM
ACCESS_LEVEL_PROTECTED = SchemaConstants.ACCESS_LEVEL_PROTECTED
DATASET_STATUS_PUBLISHED = SchemaConstants.DATASET_STATUS_PUBLISHED
COMMA_SEPARATOR = ','


####################################################################################################
## API Endpoints
####################################################################################################


"""
The default route

Returns
-------
str
    A welcome message
"""
@app.route('/', methods=['GET'])
def index():
    return "Hello! This is SenNet Entity API service :)"


"""
Delete ALL the following cached data from Memcached, Data Admin access is required in AWS API Gateway:
    - cached individual entity dict
    - cached IDs dict from uuid-api
    - cached yaml content from github raw URLs
    - cached TSV file content for reference DOIs redirect


Returns
-------
str
    A confirmation message
"""
@app.route('/flush-all-cache', methods=['DELETE'])
@require_data_admin()
def flush_all_cache():
    msg = ''

    if MEMCACHED_MODE:
        memcached_client_instance.flush_all()
        msg = 'All cached data (entities, IDs, yamls, tsv) has been deleted from Memcached'
    else:
        msg = 'No caching is being used because Memcached mode is not enabled at all'

    return msg


"""
Delete the cached data from Memcached for a given entity, Data Admin access is required in AWS API Gateway

Parameters
----------
id : str
    The SenNet ID (e.g. SNT123.ABCD.456) or UUID of target entity (Source/Dataset/Sample/Upload/Collection/Publication)

Returns
-------
str
    A confirmation message
"""
@app.route('/flush-cache/<id>', methods=['DELETE'])
@require_data_admin()
def flush_cache(id):
    msg = ''

    if MEMCACHED_MODE:
        delete_cache(id)
        msg = f'The cached data has been deleted from Memcached for entity {id}'
    else:
        msg = 'No caching is being used because Memcached mode is not enabled at all'

    return msg


"""
Show status of neo4j connection with the current VERSION and BUILD

Returns
-------
json
    A json containing the status details
"""
@app.route('/status', methods=['GET'])
def get_status():
    try:
        file_version_content = (Path(__file__).absolute().parent.parent / 'VERSION').read_text().strip()
    except Exception as e:
        file_version_content = str(e)

    try:
        file_build_content = (Path(__file__).absolute().parent.parent / 'BUILD').read_text().strip()
    except Exception as e:
        file_build_content = str(e)

    status_data = {
        # Use strip() to remove leading and trailing spaces, newlines, and tabs
        'version': file_version_content,
        'build': file_build_content,
        'neo4j_connection': False
    }

    # Don't use try/except here
    is_connected = app_neo4j_queries.check_connection(neo4j_driver_instance)

    if is_connected:
        status_data['neo4j_connection'] = True

    return jsonify(status_data)


"""
Currently for debugging purpose
Essentially does the same as ingest-api's `/metadata/usergroups` using the deprecated commons method
Globus groups token is required by AWS API Gateway lambda authorizer

Returns
-------
json
    A json list of globus groups this user belongs to
"""
@app.route('/usergroups', methods=['GET'])
@require_valid_token()
def get_user_groups(token: str):
    groups_list = auth_helper_instance.get_user_groups_deprecated(token)
    return jsonify(groups_list)


"""
Retrieve the ancestor organ(s) of a given entity

The gateway treats this endpoint as public accessible

Parameters
----------
id : str
    The SenNet ID (e.g. SNT123.ABCD.456) or UUID of target entity (Dataset/Sample)

Returns
-------
json
    List of organs that are ancestors of the given entity
    - Only dataset entities can return multiple ancestor organs
      as Samples can only have one parent.
    - If no organ ancestors are found an empty list is returned
    - If requesting the ancestor organ of a Sample of type Organ or Source/Collection/Upload
      a 400 response is returned.
"""
@app.route('/entities/<id>/ancestor-organs', methods=['GET'])
def get_ancestor_organs(id):
    # Token is not required, but if an invalid token provided,
    # we need to tell the client with a 401 error
    validate_token_if_auth_header_exists(request)

    # Query target entity against uuid-api and neo4j and return as a dict if exists
    entity_dict = query_target_entity(id)
    normalized_entity_type = entity_dict['entity_type']

    # A bit validation
    supported_entity_types = ['Sample']
    if normalized_entity_type not in supported_entity_types and \
            not schema_manager.entity_type_instanceof(normalized_entity_type, 'Dataset'):
        abort_bad_req(f"Unable to get the ancestor organs for this: {normalized_entity_type}, "
                      "supported entity types: Sample, Dataset, Publication")

    if normalized_entity_type == 'Sample' and entity_dict['sample_category'].lower() == 'organ':
        abort_bad_req("Unable to get the ancestor organ of an organ.")

    # Use the internal token to query the target entity
    # since public entities don't require user token
    token = get_internal_token()

    if schema_manager.entity_type_instanceof(normalized_entity_type, 'Dataset'):
        # Only published/public datasets don't require token
        if entity_dict['status'].lower() != DATASET_STATUS_PUBLISHED:
            # Token is required and the user must belong to SenNet-READ group
            token = get_user_token(request, non_public_access_required=True)
    else:
        # The `data_access_level` of Sample can only be either 'public' or 'consortium'
        if entity_dict['data_access_level'] == ACCESS_LEVEL_CONSORTIUM:
            token = get_user_token(request, non_public_access_required=True)

    # By now, either the entity is public accessible or the user token has the correct access level
    organs = app_neo4j_queries.get_ancestor_organs(neo4j_driver_instance, entity_dict['uuid'])

    # Skip executing the trigger method to get Sample.direct_ancestor
    properties_to_skip = ['direct_ancestor']
    complete_entities_list = schema_manager.get_complete_entities_list(token, organs, properties_to_skip)

    # Final result after normalization
    final_result = schema_manager.normalize_entities_list_for_response(complete_entities_list)

    return jsonify(final_result)


def _get_entity_visibility(normalized_entity_type, entity_dict):
    if normalized_entity_type not in schema_manager.get_all_entity_types():
        logger.log(logging.ERROR,
                   f"normalized_entity_type={normalized_entity_type} "
                   "not recognized by schema_manager.get_all_entity_types().")
        abort_bad_req(f"'{normalized_entity_type}' is not a recognized entity type.")

    # Use the characteristics of the entity's data to classify the entity's visibility, so
    # it can be used along with the user's authorization to determine access.
    entity_visibility = DataVisibilityEnum.NONPUBLIC

    if normalized_entity_type == 'Dataset' and \
            entity_dict['status'].lower() == DATASET_STATUS_PUBLISHED:
        entity_visibility = DataVisibilityEnum.PUBLIC

    elif normalized_entity_type == 'Collection' and \
            'registered_doi' in entity_dict and \
            'doi_url' in entity_dict and \
            'contacts' in entity_dict and \
            'creators' in entity_dict and \
            len(entity_dict['contacts']) > 0 and \
            len(entity_dict['creators']) > 0:

        # Get the data_access_level for each Dataset in the Collection from Neo4j
        collection_dataset_statuses = schema_neo4j_queries.get_collection_datasets_statuses(neo4j_driver_instance,
                                                                                            entity_dict['uuid'])
        # If the list of distinct statuses for Datasets in the Collection only has one entry, and
        # it is 'published', the Collection is public
        if len(collection_dataset_statuses) == 1 and \
                collection_dataset_statuses[0].lower() == SchemaConstants.DATASET_STATUS_PUBLISHED:
            entity_visibility = DataVisibilityEnum.PUBLIC

    elif normalized_entity_type == 'Upload':
        # Upload entities require authorization to access, so keep the
        # entity_visibility as non-public, as initialized outside block.
        pass

    elif normalized_entity_type in ['Source', 'Sample'] and \
            entity_dict['data_access_level'] == ACCESS_LEVEL_PUBLIC:
        entity_visibility = DataVisibilityEnum.PUBLIC

    return entity_visibility


"""
Retrieve the metadata information of a given entity by id

The gateway treats this endpoint as public accessible

Result filtering is supported based on query string
For example: /entities/<id>?property=data_access_level

Parameters
----------
id : str
    The SenNet ID (e.g. SNT123.ABCD.456) or UUID of target entity

Returns
-------
json
    All the properties or filtered property of the target entity
"""
@app.route('/entities/<id>', methods=['GET'])
def get_entity_by_id(id):
    # Token is not required, but if an invalid token provided,
    # we need to tell the client with a 401 error
    validate_token_if_auth_header_exists(request)

    # Query target entity against uuid-api and neo4j and return as a dict if exists
    entity_dict = query_target_entity(id)
    normalized_entity_type = entity_dict['entity_type']

    # Use the internal token to query the target entity
    # since public entities don't require user token
    token = get_internal_token()

    # To verify if a Collection is public, it is necessary to have its Datasets, which
    # are populated as triggered data.  So pull back the complete entity for
    # _get_entity_visibility() to check.
    complete_dict = schema_manager.get_complete_entity_result(token, entity_dict)

    # Determine if the entity is publicly visible base on its data, only.
    entity_scope = _get_entity_visibility(normalized_entity_type=normalized_entity_type,
                                          entity_dict=complete_dict)

    # Initialize the user as authorized if the data is public.  Otherwise, the
    # user is not authorized and credentials must be checked.
    if entity_scope == DataVisibilityEnum.PUBLIC:
        user_authorized = True
    else:
        # It's highly possible that there's no token provided
        user_token = get_user_token(request)

        # The user_token is flask.Response on error
        # Without token, the user can only access public collections, modify the collection result
        # by only returning public datasets attached to this collection
        if isinstance(user_token, Response):
            abort_forbidden(f"{normalized_entity_type} for {id} is not accessible without presenting a token.")
        else:
            # When the groups token is valid, but the user doesn't belong to SenNet-READ group
            # Or the token is valid but doesn't contain group information (auth token or transfer token)
            user_authorized = user_in_globus_read_group(request)

    # We'll need to return all the properties including those generated by
    # `on_read_trigger` to have a complete result e.g., the 'next_revision_uuid' and
    # 'previous_revision_uuid' being used below.
    if not user_authorized:
        abort_forbidden(f"The requested {normalized_entity_type} has non-public data. "
                        "A Globus token with access permission is required.")

    # Also normalize the result based on schema
    final_result = schema_manager.normalize_object_result_for_response(provenance_type='ENTITIES',
                                                                       entity_dict=complete_dict,
                                                                       properties_to_include=['protocol_url'])

    # Result filtering based on query string
    # The `data_access_level` property is available in all entities Source/Sample/Dataset
    # and this filter is being used by gateway to check the data_access_level for file assets
    # The `status` property is only available in Dataset and being used by search-api for revision
    result_filtering_accepted_property_keys = ['data_access_level', 'status']

    if bool(request.args):
        property_key = request.args.get('property')

        if property_key is not None:
            # Validate the target property
            if property_key not in result_filtering_accepted_property_keys:
                abort_bad_req(f"Only the following property keys are supported in the query string: {COMMA_SEPARATOR.join(result_filtering_accepted_property_keys)}")

            if property_key == 'status' and \
                    not schema_manager.entity_type_instanceof(normalized_entity_type, 'Dataset'):
                abort_bad_req("Only Dataset supports 'status' property key in the query string")

            # Response with the property value directly
            # Don't use jsonify() on string value
            return complete_dict[property_key]
        else:
            abort_bad_req("The specified query string is not supported. Use '?property=<key>' to filter the result")
    else:
        # Response with the dict
        return jsonify(final_result)


"""
Retrieve handful of information to be display in the Data Sharing Portal job dashboard.

Takes as input a json body with required field "entity_uuids", which is an array of entity UUIDs

Parameters
----------
entity_type : str
    One of the normalized entity types: Sample or Source

Returns
-------
json
    Select properties of the requested entities
"""
@app.route('/entities/dashboard/<entity_type>', methods=['PUT'])
@require_valid_token()
@require_json(param='json_data_dict')
def get_entities_by_ids_for_dashboard(entity_type: str, json_data_dict: dict):
    if 'entity_uuids' not in json_data_dict:
        abort_bad_req("Missing required field: entity_uuids")

    entity_type = schema_manager.normalize_entity_type(entity_type)

    # Check that only Source or Sample is passed
    supported_entity_types = ['Source', 'Sample']
    if entity_type not in supported_entity_types:
        abort_bad_req(f"Unable to get properties for this entity type: {entity_type}, "
                      f"supported entity types: {', '.join(supported_entity_types)}")

    try:
        entity_uuids = json_data_dict['entity_uuids']

        neo4j_result = app_neo4j_queries.get_entities_for_dashboard(neo4j_driver_instance, entity_uuids, entity_type)
        return jsonify(neo4j_result)
    except requests.exceptions.RequestException as e:
        # Due to the use of response.raise_for_status() in schema_manager.get_sennet_ids()
        # we can access the status codes from the exception
        status_code = e.response.status_code

        if status_code == 400:
            abort_bad_req(e.response.text)
        if status_code == 404:
            abort_not_found(e.response.text)
        else:
            abort_internal_err(e.response.text)


"""
Retrieve the full tree above the referenced entity and build the provenance document

The gateway treats this endpoint as public accessible

Parameters
----------
id : str
    The SenNet ID (e.g. SNT123.ABCD.456) or UUID of target entity

Returns
-------
json
    All the provenance details associated with this entity
"""
@app.route('/entities/<id>/provenance', methods=['GET'])
def get_entity_provenance(id):
    # Token is not required, but if an invalid token provided,
    # we need to tell the client with a 401 error
    validate_token_if_auth_header_exists(request)

    # Query target entity against uuid-api and neo4j and return as a dict if exists
    entity_dict = query_target_entity(id)
    uuid = entity_dict['uuid']
    normalized_entity_type = entity_dict['entity_type']

    # A bit validation to prevent Lab or Collection being queried
    supported_entity_types = ['Source', 'Sample']
    if normalized_entity_type not in supported_entity_types and \
            not schema_manager.entity_type_instanceof(normalized_entity_type, 'Dataset'):
        abort_bad_req(f"Unable to get the provenance for this {normalized_entity_type}, "
                      f"supported entity types: {COMMA_SEPARATOR.join(supported_entity_types)}, Dataset, Publication")

    # Use the internal token to query the target entity
    # since public entities don't require user token
    token = get_internal_token()

    if schema_manager.entity_type_instanceof(normalized_entity_type, 'Dataset'):
        # Only published/public datasets don't require token
        if entity_dict['status'].lower() != DATASET_STATUS_PUBLISHED:
            # Token is required and the user must belong to SenNet-READ group
            token = get_user_token(request, non_public_access_required=True)
    else:
        # The `data_access_level` of Source/Sample can only be either 'public' or 'consortium'
        if entity_dict['data_access_level'] == ACCESS_LEVEL_CONSORTIUM:
            token = get_user_token(request, non_public_access_required=True)

    # By now, either the entity is public accessible or the user token has the correct access level
    # Will just proceed to get the provenance information
    # Get the `depth` from query string if present and it's used by neo4j query
    # to set the maximum number of hops in the traversal
    depth = None
    if 'depth' in request.args:
        depth = int(request.args.get('depth'))

    # Convert neo4j json to dict
    neo4j_result = app_neo4j_queries.get_provenance(neo4j_driver_instance, uuid, depth)
    raw_provenance_dict = dict(neo4j_result['json'])

    raw_descendants_dict = None
    if bool(request.args):
        # The parsed query string value is a string 'true'
        return_descendants = request.args.get('return_descendants')

        if (return_descendants is not None) and (return_descendants.lower() == 'true'):
            neo4j_result_descendants = app_neo4j_queries.get_provenance(neo4j_driver_instance, uuid, depth, True)
            raw_descendants_dict = dict(neo4j_result_descendants['json'])

    # Normalize the raw provenance nodes based on the yaml schema
    normalized_provenance_dict = {
        'relationships': raw_provenance_dict['relationships'],
        'nodes': []
    }

    build_nodes(raw_provenance_dict, normalized_provenance_dict, token)
    provenance_json = provenance.get_provenance_history(uuid, normalized_provenance_dict, auth_helper_instance)

    if raw_descendants_dict:
        normalized_provenance_descendants_dict = {
            'relationships': raw_descendants_dict['relationships'],
            'nodes': []
        }

        build_nodes(raw_descendants_dict, normalized_provenance_descendants_dict, token)
        provenance_json_descendants = provenance.get_provenance_history(uuid, normalized_provenance_descendants_dict,
                                                                        auth_helper_instance)

        provenance_json = json.loads(provenance_json)
        provenance_json['descendants'] = json.loads(provenance_json_descendants)
        provenance_json = json.dumps(provenance_json)

    # Response with the provenance details
    return Response(response=provenance_json, mimetype="application/json")


def build_nodes(raw_provenance_dict, normalized_provenance_dict, token):
    for node_dict in raw_provenance_dict['nodes']:
        # The schema yaml doesn't handle Lab nodes, just leave it as is
        if (node_dict['label'] == 'Entity') and (node_dict['entity_type'] != 'Lab'):
            # Generate trigger data
            # Skip some of the properties that are time-consuming to generate via triggers:
            # director_ancestor for Sample, and direct_ancestors for Dataset
            # Also skip next_revision_uuid and previous_revision_uuid for Dataset to avoid additional
            # checks when the target Dataset is public but the revisions are not public
            properties_to_skip = [
                'direct_ancestors',
                'direct_ancestor',
                'next_revision_uuid',
                'previous_revision_uuid',
                'next_revision_uuids',
                'previous_revision_uuids'
            ]

            # We'll need to return all the properties (except the ones to skip from above list)
            # including those generated by `on_read_trigger` to have a complete result
            # The 'on_read_trigger' doesn't really need a token
            complete_entity_dict = schema_manager.get_complete_entity_result(token, node_dict, properties_to_skip)

            # Filter out properties not defined or not to be exposed in the schema yaml
            normalized_entity_dict = schema_manager.normalize_object_result_for_response('ENTITIES', complete_entity_dict)

            # Now the node to be used by provenance is all regulated by the schema
            normalized_provenance_dict['nodes'].append(normalized_entity_dict)
        elif node_dict['label'] == 'Activity':
            # Normalize Activity nodes too
            normalized_activity_dict = schema_manager.normalize_activity_result_for_response(node_dict)
            normalized_provenance_dict['nodes'].append(normalized_activity_dict)
        else:
            # Skip Entity Lab nodes
            normalized_provenance_dict['nodes'].append(node_dict)


"""
Show all the supported entity types

The gateway treats this endpoint as public accessible

Returns
-------
json
    A list of all the available entity types defined in the schema yaml
"""
@app.route('/entity-types', methods=['GET'])
def get_entity_types():
    # Token is not required, but if an invalid token provided,
    # we need to tell the client with a 401 error
    validate_token_if_auth_header_exists(request)

    return jsonify(schema_manager.get_all_entity_types())


"""
Retrieve all the entity nodes for a given entity type
Result filtering is supported based on query string
For example: /<entity_type>/entities?property=uuid

NOTE: this endpoint is NOT exposed via AWS API Gateway due to performance consideration
It's only used by search-api with making internal calls during index/reindex time bypassing AWS API Gateway

Parameters
----------
entity_type : str
    One of the supported entity types: Dataset, Collection, Sample, Source

Returns
-------
json
    All the entity nodes in a list of the target entity type
"""
@app.route('/<entity_type>/entities', methods=['GET'])
def get_entities_by_type(entity_type):
    final_result = []

    # Normalize user provided entity_type
    normalized_entity_type = schema_manager.normalize_entity_type(entity_type)

    # Validate the normalized_entity_type to ensure it's one of the accepted types
    try:
        schema_manager.validate_normalized_entity_type(normalized_entity_type)
    except schema_errors.InvalidNormalizedEntityTypeException:
        abort_bad_req("Invalid entity type provided: " + entity_type)

    # Result filtering based on query string
    if bool(request.args):
        property_key = request.args.get('property')

        if property_key is not None:
            result_filtering_accepted_property_keys = ['uuid']

            # Validate the target property
            if property_key not in result_filtering_accepted_property_keys:
                abort_bad_req("Only the following property keys are supported in the query string: "
                              f"{COMMA_SEPARATOR.join(result_filtering_accepted_property_keys)}")

            # Only return a list of the filtered property value of each entity
            property_list = app_neo4j_queries.get_entities_by_type(neo4j_driver_instance,
                                                                   normalized_entity_type,
                                                                   property_key)
            # Final result
            final_result = property_list
        else:
            abort_bad_req("The specified query string is not supported. Use '?property=<key>' to filter the result")
    # Return all the details if no property filtering
    else:
        # Get back a list of entity dicts for the given entity type
        entities_list = app_neo4j_queries.get_entities_by_type(neo4j_driver_instance, normalized_entity_type)

        # We'll return all the properties but skip these time-consuming ones
        # Source doesn't need to skip any
        # Collection is not handled by this call
        properties_to_skip = [
            # Properties to skip for Sample
            'direct_ancestor',
            # Properties to skip for Upload
            'datasets',
            # Properties to skip for Dataset
            'direct_ancestors',
            'collections',
            'upload',
            'title',
            'previous_revision_uuid',
            'next_revision_uuid',
            'next_revision_uuids',
            'previous_revision_uuids'
        ]
        # Get user token from Authorization header.  Since this endpoint is not exposed through the AWS Gateway
        token = get_user_token(request)

        # Get back a list of entity dicts for the given entity type
        entities_list = app_neo4j_queries.get_entities_by_type(neo4j_driver_instance, normalized_entity_type)

        complete_entities_list = schema_manager.get_complete_entities_list(token, entities_list, properties_to_skip)

        # Final result after normalization
        final_result = schema_manager.normalize_entities_list_for_response(complete_entities_list,
                                                                           properties_to_include=['protocol_url'])

    # Response with the final result
    return jsonify(final_result)


"""
Create an entity of the target type in neo4j

Response result filtering is supported based on query string
For example: /entities/<entity_type>?return_all_properties=true
Default to skip those time-consuming properties

Parameters
----------
entity_type : str
    One of the target entity types (case-insensitive since will be normalized): Dataset, Source, Sample, Upload, Collection

Returns
-------
json
    All the properties of the newly created entity
"""
@app.route('/entities/<entity_type>', methods=['POST'])
@require_valid_token(param='user_token')
@require_json(param='json_data_dict')
def create_entity(entity_type: str, user_token: str, json_data_dict: dict):
    # Normalize user provided entity_type
    normalized_entity_type = schema_manager.normalize_entity_type(entity_type)

    # Validate the normalized_entity_type to make sure it's one of the accepted types
    try:
        schema_manager.validate_normalized_entity_type(normalized_entity_type)
    except schema_errors.InvalidNormalizedEntityTypeException:
        abort_bad_req(f"Invalid entity type provided: {entity_type}")

    # Execute entity level validator defined in schema yaml before entity creation
    # Currently on Dataset and Upload creation require application header
    try:
        schema_manager.execute_entity_level_validator('before_entity_create_validator', normalized_entity_type, request)
    except schema_errors.MissingApplicationHeaderException as e:
        abort_bad_req(e)
    except schema_errors.InvalidApplicationHeaderException as e:
        abort_bad_req(e)

    verify_ubkg_properties(json_data_dict)

    # Validate request json against the yaml schema
    try:
        schema_manager.validate_json_data_against_schema('ENTITIES', json_data_dict, normalized_entity_type)
    except schema_errors.SchemaValidationException as e:
        # No need to log the validation errors
        abort_bad_req(str(e))

    # Execute property level validators defined in schema yaml before entity property creation
    # Use empty dict {} to indicate there's no existing_data_dict
    try:
        schema_manager.execute_property_level_validators('ENTITIES', 'before_property_create_validators', normalized_entity_type, request, {}, json_data_dict)
    # Currently only ValueError
    except ValueError as e:
        abort_bad_req(e)

    # Sample and Dataset: additional validation, create entity, after_create_trigger
    # Collection and Source: create entity
    if normalized_entity_type == 'Sample':
        # A bit more validation to ensure if `organ` code is set, the `sample_category` must be set to "organ"
        # Vise versa, if `sample_category` is set to "organ", `organ` code is required
        if ('sample_category' in json_data_dict) and (json_data_dict['sample_category'].lower() == 'organ'):
            if ('organ' not in json_data_dict) or (json_data_dict['organ'].strip() == ''):
                abort_bad_req("A valid organ code is required when the sample_category is organ")
        else:
            if 'organ' in json_data_dict:
                abort_bad_req("The sample_category must be organ when an organ code is provided")

        # A bit more validation for new sample to be linked to existing source entity
        direct_ancestor_uuid = json_data_dict['direct_ancestor_uuid']
        # Check existence of the direct ancestor (either another Sample or Source)
        direct_ancestor_dict = query_target_entity(direct_ancestor_uuid)
        validate_constraints_by_entities(direct_ancestor_dict, json_data_dict, normalized_entity_type)
        json_data_dict['direct_ancestor_uuid'] = direct_ancestor_dict['uuid']

        check_multiple_organs_constraint(json_data_dict, direct_ancestor_dict)

        # Generate 'before_create_triiger' data and create the entity details in Neo4j
        merged_dict = create_entity_details(request, normalized_entity_type, user_token, json_data_dict)
    elif schema_manager.entity_type_instanceof(normalized_entity_type, 'Dataset'):
        # `direct_ancestor_uuids` is required for creating new Dataset
        # Check existence of those direct ancestors

        direct_ancestor_uuids = []
        for direct_ancestor_uuid in json_data_dict['direct_ancestor_uuids']:
            direct_ancestor_dict = query_target_entity(direct_ancestor_uuid)
            validate_constraints_by_entities(direct_ancestor_dict, json_data_dict, normalized_entity_type)
            direct_ancestor_uuids.append(direct_ancestor_dict['uuid'])

        json_data_dict['direct_ancestor_uuids'] = direct_ancestor_uuids

        def check_previous_revision(previous_revision_uuid):
            previous_version_dict = query_target_entity(previous_revision_uuid)

            # Make sure the previous version entity is either a Dataset or Sample
            if previous_version_dict['entity_type'] not in ['Dataset', 'Sample']:
                abort_bad_req("The previous_revision_uuid specified for this dataset must be either a Dataset or Sample")

            # Also need to validate if the given 'previous_revision_uuid' has already had
            # an exisiting next revision
            # Only return a list of the uuids, no need to get back the list of dicts
            next_revisions_list = app_neo4j_queries.get_next_revisions(neo4j_driver_instance, previous_version_dict['uuid'], 'uuid')

            # As long as the list is not empty, tell the users to use a different 'previous_revision_uuid'
            if next_revisions_list:
                abort_bad_req("The previous_revision_uuid specified for this dataset has already had a next revision")

            # Only published datasets can have revisions made of them. Verify that that status of the Dataset specified
            # by previous_revision_uuid is published. Else, bad request error.
            if 'status' not in previous_version_dict or previous_version_dict['status'].lower() != DATASET_STATUS_PUBLISHED:
                abort_bad_req("The previous_revision_uuid specified for this dataset must be 'Published' in order to create a new revision from it")

        # Also check existence of the previous revision dataset if specified
        if 'previous_revision_uuid' in json_data_dict:
            check_previous_revision(json_data_dict['previous_revision_uuid'])

        # Disable for now until further notice #346
        # if 'previous_revision_uuids' in json_data_dict:
        #     for previous_revision_uuid in json_data_dict['previous_revision_uuids']:
        #         check_previous_revision(previous_revision_uuid)

        # Generate 'before_create_triiger' data and create the entity details in Neo4j
        merged_dict = create_entity_details(request, normalized_entity_type, user_token, json_data_dict)
    else:
        # Generate 'before_create_triiger' data and create the entity details in Neo4j
        merged_dict = create_entity_details(request, normalized_entity_type, user_token, json_data_dict)

    # For Source: link to parent Lab node
    # For Sample: link to existing direct ancestor
    # For Dataset: link to direct ancestors
    # For Collection: link to member Datasets
    # For Upload: link to parent Lab node
    after_create(normalized_entity_type, user_token, merged_dict)

    # By default we'll return all the properties but skip these time-consuming ones
    # Source doesn't need to skip any
    properties_to_skip = []

    if normalized_entity_type == 'Sample':
        properties_to_skip = [
            'direct_ancestor'
        ]
    elif schema_manager.entity_type_instanceof(normalized_entity_type, 'Dataset'):
        properties_to_skip = [
            'direct_ancestors',
            'collections',
            'upload',
            'title',
            'previous_revision_uuid',
            'next_revision_uuid',
            'next_revision_uuids',
            'previous_revision_uuids'
        ]
    elif normalized_entity_type in ['Upload', 'Collection']:
        properties_to_skip = [
            'datasets',
            'entities'
        ]

    # Result filtering based on query string
    # Will return all properties by running all the read triggers
    # If the reuqest specifies `/entities/<entity_type>?return_all_properties=true`
    if bool(request.args):
        # The parased query string value is a string 'true'
        return_all_properties = request.args.get('return_all_properties')

        if (return_all_properties is not None) and (return_all_properties.lower() == 'true'):
            properties_to_skip = []

    # Generate the filtered or complete entity dict to send back
    complete_dict = schema_manager.get_complete_entity_result(user_token, merged_dict, properties_to_skip)

    # Will also filter the result based on schema
    normalized_complete_dict = schema_manager.normalize_object_result_for_response('ENTITIES', complete_dict)

    # Also index the new entity node in elasticsearch via search-api
    logger.log(logging.INFO,
               f"Re-indexing for creation of {complete_dict['entity_type']}"
               f" with UUID {complete_dict['uuid']}")
    reindex_entity(complete_dict['uuid'], user_token)

    return jsonify(normalized_complete_dict)


"""
Create multiple samples from the same source entity

Parameters
----------
count : str
    The number of samples to be created

Returns
-------
json
    All the properties of the newly created entity
"""
@app.route('/entities/multiple-samples/<int:count>', methods=['POST'])
@require_valid_token(param='user_token')
@require_json(param='json_data_dict')
def create_multiple_samples(count: int, user_token: str, json_data_dict: dict):
    # Normalize user provided entity_type
    normalized_entity_type = 'Sample'

    # Validate request json against the yaml schema
    try:
        schema_manager.validate_json_data_against_schema('ENTITIES', json_data_dict, normalized_entity_type)
    except schema_errors.SchemaValidationException as e:
        # No need to log the validation errors
        abort_bad_req(str(e))

    # `direct_ancestor_uuid` is required on create
    # Check existence of the direct ancestor (either another Sample or Source)
    direct_ancestor_dict = query_target_entity(json_data_dict['direct_ancestor_uuid'])

    # Creating the ids require organ code to be specified for the samples to be created when the
    # sample's direct ancestor is a Source.
    if direct_ancestor_dict['entity_type'] == 'Source':
        # `sample_category` is required on create
        if json_data_dict['sample_category'].lower() != 'organ':
            abort_bad_req("The sample_category must be organ since the direct ancestor is a Source")

        # Currently we don't validate the provided organ code though
        if 'organ' not in json_data_dict or not json_data_dict['organ']:
            abort_bad_req("A valid organ code is required since the direct ancestor is a Source")

    # Generate 'before_create_triiger' data and create the entity details in Neo4j
    generated_ids_dict_list = create_multiple_samples_details(request, normalized_entity_type, user_token, json_data_dict, count)

    # Also index the each new Sample node in elasticsearch via search-api
    for id_dict in generated_ids_dict_list:
        reindex_entity(id_dict['uuid'], user_token)

    return jsonify(generated_ids_dict_list)


"""
Update the properties of a given activity, primarily the protocol_url and processing_information

Parameters
----------
id : str
    The SenNet ID (e.g. SNT123.ABCD.456) or UUID of target activity

Returns
-------
json
    All the updated properties of the target activity
"""
@app.route('/activity/<id>', methods=['PUT'])
@require_valid_token(param='user_token')
@require_json(param='json_data_dict')
def update_activity(id: str, user_token: str, json_data_dict: dict):
    # Get target entity and return as a dict if exists
    activity_dict = query_target_activity(id)

    normalized_dict = schema_manager.normalize_object_result_for_response('ACTIVITIES', json_data_dict)

    # Validate request json against the yaml schema
    # Pass in the entity_dict for missing required key check, this is different from creating new entity
    try:
        schema_manager.validate_json_data_against_schema('ACTIVITIES', normalized_dict, "Activity",
                                                         existing_entity_dict=activity_dict)
    except schema_errors.SchemaValidationException as e:
        # No need to log the validation errors
        abort_bad_req(str(e))

    # Execute property level validators defined in schema yaml before entity property update
    try:
        schema_manager.execute_property_level_validators('ACTIVITIES', 'before_property_update_validators', "Activity",
                                                         request, activity_dict, normalized_dict)
    except (schema_errors.MissingApplicationHeaderException,
            schema_errors.InvalidApplicationHeaderException,
            KeyError,
            ValueError) as e:
        abort_bad_req(e)

    # Generate 'before_update_trigger' data and update the entity details in Neo4j
    merged_updated_dict = update_object_details('ACTIVITIES', request, "Activity", user_token, normalized_dict,
                                                activity_dict)

    # We'll need to return all the properties including those
    # generated by `on_read_trigger` to have a complete result
    complete_dict = schema_manager.get_complete_entity_result(user_token, merged_updated_dict)

    # Will also filter the result based on schema
    normalized_complete_dict = schema_manager.normalize_object_result_for_response('ACTIVITIES', complete_dict)

    # Also reindex the updated entity node in elasticsearch via search-api
    # reindex_entity(activity_dict['uuid'], user_token)

    return jsonify(normalized_complete_dict)


@app.route('/entities/type/<type_a>/instanceof/<type_b>', methods=['GET'])
def get_entities_type_instanceof(type_a, type_b):
    try:
        instanceof: bool = schema_manager.entity_type_instanceof(type_a, type_b)
    except Exception:
        abort_bad_req('Unable to process request')
    return make_response(jsonify({'instanceof': instanceof}), 200)


"""
Endpoint which sends the "visibility" of an entity using values from DataVisibilityEnum.
Not exposed through the gateway.  Used by services like search-api to, for example, determine if
a Collection can be in a public index while encapsulating the logic to determine that in this service.

Parameters
----------
id : str
    The SenNet ID (e.g. SNT123.ABCD.456) or UUID of target collection

Returns
-------
json
    A value from DataVisibilityEnum
"""
@app.route('/visibility/<id>', methods=['GET'])
def get_entity_visibility(id):
    # Token is not required, but if an invalid token provided,
    # we need to tell the client with a 401 error
    validate_token_if_auth_header_exists(request)

    # Use the internal token to query the target entity
    # since public entities don't require user token
    token = get_internal_token()

    # Get the entity dict from cache if exists
    # Otherwise query against uuid-api and neo4j to get the entity dict if the id exists
    entity_dict = query_target_entity(id)
    normalized_entity_type = entity_dict['entity_type']

    # Get the generated complete entity result from cache if exists
    # Otherwise re-generate on the fly.  To verify if a Collection is public, it is
    # necessary to have its Datasets, which are populated as triggered data, so
    # pull back the complete entity
    complete_dict = schema_manager.get_complete_entity_result(token, entity_dict)

    # Determine if the entity is publicly visible base on its data, only.
    entity_scope = _get_entity_visibility(normalized_entity_type=normalized_entity_type, entity_dict=complete_dict)

    return jsonify(entity_scope.value)


"""
Update the properties of a given entity

Defaults to return a simple message that the entity with ID was updated.

Full dictionary response is support based on query string
For example: /entities/<id>?return_dict=true

Response result filtering is supported based on query string
For example: /entities/<id>?return_all_properties=true
Default to skip those time-consuming properties

Parameters
----------
entity_type : str
    One of the normalized entity types: Dataset, Collection, Sample, Source
id : str
    The SenNet ID (e.g. SNT123.ABCD.456) or UUID of target entity

Returns
-------
json
    All the updated properties of the target entity
"""
<<<<<<< HEAD
@app.route('/entities/<id>', methods=['PUT'])
@require_valid_token(param='user_token')
@require_json(param='json_data_dict')
def update_entity(id: str, user_token: str, json_data_dict: dict):
=======
@app.route('/entities/<id>', methods = ['PUT'])
def update_entity(id):
    # Get user token from Authorization header
    user_token = get_user_token(request)

    # Always expect a json body
    require_json(request)

    # Parse incoming json string into json data(python dict object)
    json_data_dict = request.get_json()

    # Establish what the default response will be
    return_dict = False

>>>>>>> 6ac96c1a
    # Normalize user provided status
    if "status" in json_data_dict:
        normalized_status = schema_manager.normalize_status(json_data_dict["status"])
        json_data_dict["status"] = normalized_status

    has_updated_status = False
    if 'status' in json_data_dict and json_data_dict['status']:
        has_updated_status = True

    # Normalize user provided status
    if "sub_status" in json_data_dict:
        normalized_status = schema_manager.normalize_status(json_data_dict["sub_status"])
        json_data_dict["sub_status"] = normalized_status

    # Get target entity and return as a dict if exists
    entity_dict = query_target_entity(id)

    # Check that the user has the correct access to modify this entity
    validate_user_update_privilege(entity_dict, user_token)

    # Normalize user provided entity_type
    normalized_entity_type = schema_manager.normalize_entity_type(entity_dict['entity_type'])

    verify_ubkg_properties(json_data_dict)

    # Note, we don't support entity level validators on entity update via PUT
    # Only entity create via POST is supported at the entity level

    # Validate request json against the yaml schema
    # Pass in the entity_dict for missing required key check, this is different from creating new entity
    try:
        schema_manager.validate_json_data_against_schema('ENTITIES', json_data_dict, normalized_entity_type, existing_entity_dict=entity_dict)
    except schema_errors.SchemaValidationException as e:
        # No need to log the validation errors
        abort_bad_req(str(e))

    # Execute property level validators defined in schema yaml before entity property update
    try:
        schema_manager.execute_property_level_validators('ENTITIES', 'before_property_update_validators', normalized_entity_type, request, entity_dict, json_data_dict)
    except (schema_errors.MissingApplicationHeaderException,
            schema_errors.InvalidApplicationHeaderException,
            KeyError,
            ValueError) as e:
        abort_bad_req(e)

    # Sample, Dataset, and Upload: additional validation, update entity, after_update_trigger
    # Collection and Source: update entity
    if normalized_entity_type == 'Sample':
        # A bit more validation for updating the sample and the linkage to existing source entity
        has_direct_ancestor_uuid = False
        if ('direct_ancestor_uuid' in json_data_dict) and json_data_dict['direct_ancestor_uuid']:
            has_direct_ancestor_uuid = True

            direct_ancestor_uuid = json_data_dict['direct_ancestor_uuid']
            # Check existence of the source entity
            direct_ancestor_uuid_dict = query_target_entity(direct_ancestor_uuid)
            validate_constraints_by_entities(direct_ancestor_uuid_dict, json_data_dict, normalized_entity_type)
            # Also make sure it's either another Sample or a Source
            if direct_ancestor_uuid_dict['entity_type'] not in ['Source', 'Sample']:
                abort_bad_req(f"The uuid: {direct_ancestor_uuid} is not a Source neither a Sample, cannot be used as the direct ancestor of this Sample")

            check_multiple_organs_constraint(json_data_dict, direct_ancestor_uuid_dict, entity_dict['uuid'])

        # Generate 'before_update_triiger' data and update the entity details in Neo4j
        merged_updated_dict = update_object_details('ENTITIES', request, normalized_entity_type, user_token, json_data_dict, entity_dict)

        # Handle linkages update via `after_update_trigger` methods
        if has_direct_ancestor_uuid:
            after_update(normalized_entity_type, user_token, merged_updated_dict)

    elif normalized_entity_type in ['Dataset', 'Publication']:
        # A bit more validation if `direct_ancestor_uuids` provided
        has_direct_ancestor_uuids = False
        if ('direct_ancestor_uuids' in json_data_dict) and (json_data_dict['direct_ancestor_uuids']):
            has_direct_ancestor_uuids = True

            # Check existence of those source entities
            for direct_ancestor_uuids in json_data_dict['direct_ancestor_uuids']:
                direct_ancestor_uuids_dict = query_target_entity(direct_ancestor_uuids)
                validate_constraints_by_entities(direct_ancestor_uuids_dict, json_data_dict, normalized_entity_type)

        # Generate 'before_update_trigger' data and update the entity details in Neo4j
        merged_updated_dict = update_object_details('ENTITIES', request, normalized_entity_type, user_token, json_data_dict, entity_dict)

        # Handle linkages update via `after_update_trigger` methods
        if has_direct_ancestor_uuids or has_updated_status:
            after_update(normalized_entity_type, user_token, merged_updated_dict)

    elif normalized_entity_type == 'Upload':
        has_dataset_uuids_to_link = False
        if ('dataset_uuids_to_link' in json_data_dict) and (json_data_dict['dataset_uuids_to_link']):
            has_dataset_uuids_to_link = True

            # Check existence of those datasets to be linked
            # If one of the datasets to be linked appears to be already linked,
            # neo4j query won't create the new linkage due to the use of `MERGE`
            for dataset_uuid in json_data_dict['dataset_uuids_to_link']:
                dataset_dict = query_target_entity(dataset_uuid)
                # Also make sure it's a Dataset
                if dataset_dict['entity_type'] not in ['Dataset', 'Publication']:
                    abort_bad_req(f"The uuid: {dataset_uuid} is not a Dataset or Publication, cannot be linked to this Upload")

        has_dataset_uuids_to_unlink = False
        if ('dataset_uuids_to_unlink' in json_data_dict) and (json_data_dict['dataset_uuids_to_unlink']):
            has_dataset_uuids_to_unlink = True

            # Check existence of those datasets to be unlinked
            # If one of the datasets to be unlinked appears to be not linked at all,
            # the neo4j cypher will simply skip it because it won't match the "MATCH" clause
            # So no need to tell the end users that this dataset is not linked
            # Let alone checking the entity type to ensure it's a Dataset
            for dataset_uuid in json_data_dict['dataset_uuids_to_unlink']:
                dataset_dict = query_target_entity(dataset_uuid)

        # Generate 'before_update_trigger' data and update the entity details in Neo4j
        merged_updated_dict = update_object_details('ENTITIES', request, normalized_entity_type, user_token, json_data_dict, entity_dict)

        # Handle linkages update via `after_update_trigger` methods
        if has_dataset_uuids_to_link or has_updated_status:
            after_update(normalized_entity_type, user_token, merged_updated_dict)

    elif normalized_entity_type == 'Collection':
        entity_visibility = _get_entity_visibility(normalized_entity_type=normalized_entity_type, entity_dict=entity_dict)

        # Prohibit update of an existing Collection if it meets criteria of being visible to public e.g. has DOI.
        if entity_visibility == DataVisibilityEnum.PUBLIC:
            logger.info(f"Attempt to update {normalized_entity_type} with id={id} which has visibility {entity_visibility}.")
            abort_bad_req(f"Cannot update {normalized_entity_type} due '{entity_visibility.value}' visibility.")

        # Generate 'before_update_trigger' data and update the entity details in Neo4j
        merged_updated_dict = update_object_details('ENTITIES', request, normalized_entity_type, user_token, json_data_dict,
                                                    entity_dict)

        # Handle linkages update via `after_update_trigger` methods
        after_update(normalized_entity_type, user_token, merged_updated_dict)

    else:
        # Generate 'before_update_triiger' data and update the entity details in Neo4j
        merged_updated_dict = update_object_details('ENTITIES', request, normalized_entity_type, user_token, json_data_dict, entity_dict)

    # By default we'll return all the properties but skip these time-consuming ones
    # Source doesn't need to skip any
    properties_to_skip = []

    if normalized_entity_type == 'Sample':
        properties_to_skip = [
            'direct_ancestor'
        ]
    elif schema_manager.entity_type_instanceof(normalized_entity_type, 'Dataset'):
        properties_to_skip = [
            'direct_ancestors',
            'collections',
            'upload',
            'title',
            'previous_revision_uuid',
            'next_revision_uuid',
            'next_revision_uuids',
            'previous_revision_uuids'
        ]
    elif normalized_entity_type in ['Upload', 'Collection']:
        properties_to_skip = [
            'datasets',
            'entities'
        ]

    # Result filtering based on query string
    # Will return all properties by running all the read triggers
    # If the reuqest specifies `/entities/<id>?return_all_properties=true` or `?return_dict=true`
    if bool(request.args):
        if 'return_all_properties' in request.args:
            # The parased query string value is a string 'true'
            return_all_properties = request.args.get('return_all_properties')

            if (return_all_properties is not None) and (return_all_properties.lower() == 'true'):
                properties_to_skip = []
                return_dict = True

        if 'return_dict' in request.args:
            return_dict_check = request.args.get('return_dict')

            if (return_dict_check is not None) and (return_dict_check.lower() == 'true'):
                return_dict = True


    # Generate the filtered or complete entity dict to send back
    complete_dict = schema_manager.get_complete_entity_result(user_token, merged_updated_dict, properties_to_skip)

    # Will also filter the result based on schema
    normalized_complete_dict = schema_manager.normalize_object_result_for_response('ENTITIES', complete_dict)

    if 'protocol_url' in json_data_dict or (
            'ingest_metadata' in json_data_dict and 'dag_provenance_list' in json_data_dict['ingest_metadata']):
        # protocol_url = json_data_dict['protocol_url']
        activity_dict = query_activity_was_generated_by(id)
        # request.json = {'protocol_url': protocol_url}
        update_activity(activity_dict['uuid'])

    # How to handle reindex collection?
    # Also reindex the updated entity node in elasticsearch via search-api
    logger.log(logging.INFO,
               "Re-indexing for modification of {entity_dict['entity_type']}"
               f" with UUID {entity_dict['uuid']}")
    reindex_entity(entity_dict['uuid'], user_token)

    if return_dict:
        return jsonify(normalized_complete_dict)
    else:
        return jsonify({'message': f"{normalized_entity_type} of {id} has been updated"})


"""
Get all ancestors of the given entity

The gateway treats this endpoint as public accessible

Result filtering based on query string
For example: /ancestors/<id>?property=uuid

Parameters
----------
id : str
    The SenNet ID (e.g. SNT123.ABCD.456) or UUID of given entity

Returns
-------
json
    A list of all the ancestors of the target entity
"""
@app.route('/ancestors/<id>', methods=['GET'])
def get_ancestors(id):
    final_result = []

    # Token is not required, but if an invalid token provided,
    # we need to tell the client with a 401 error
    validate_token_if_auth_header_exists(request)

    # Use the internal token to query the target entity
    # since public entities don't require user token
    token = get_internal_token()

    # Make sure the id exists in uuid-api and
    # the corresponding entity also exists in neo4j
    entity_dict = query_target_entity(id)
    normalized_entity_type = entity_dict['entity_type']
    uuid = entity_dict['uuid']

    # Collection doesn't have ancestors via Activity nodes
    if normalized_entity_type == 'Collection':
        abort_bad_req(f"Unsupported entity type of id {id}: {normalized_entity_type}")

    if schema_manager.entity_type_instanceof(normalized_entity_type, 'Dataset'):
        # Only published/public datasets don't require token
        if entity_dict['status'].lower() != DATASET_STATUS_PUBLISHED:
            # Token is required and the user must belong to SenNet-READ group
            token = get_user_token(request, non_public_access_required=True)
    elif normalized_entity_type == 'Sample':
        # The `data_access_level` of Sample can only be either 'public' or 'consortium'
        if entity_dict['data_access_level'] == ACCESS_LEVEL_CONSORTIUM:
            token = get_user_token(request, non_public_access_required=True)
    else:
        # Source and Upload will always get back an empty list
        # becuase their direct ancestor is Lab, which is being skipped by Neo4j query
        # So no need to execute the code below
        return jsonify(final_result)

    # By now, either the entity is public accessible or the user token has the correct access level
    # Result filtering based on query string
    if bool(request.args):
        property_key = request.args.get('property')

        if property_key is not None:
            result_filtering_accepted_property_keys = ['uuid']

            # Validate the target property
            if property_key not in result_filtering_accepted_property_keys:
                abort_bad_req(f"Only the following property keys are supported in the query string: {COMMA_SEPARATOR.join(result_filtering_accepted_property_keys)}")

            # Only return a list of the filtered property value of each entity
            property_list = app_neo4j_queries.get_ancestors(neo4j_driver_instance, uuid, property_key)

            # Final result
            final_result = property_list
        else:
            abort_bad_req("The specified query string is not supported. Use '?property=<key>' to filter the result")
    # Return all the details if no property filtering
    else:
        ancestors_list = app_neo4j_queries.get_ancestors(neo4j_driver_instance, uuid)

        # Generate trigger data
        # Skip some of the properties that are time-consuming to generate via triggers
        # Also skip next_revision_uuid and previous_revision_uuid for Dataset to avoid additional
        # checks when the target Dataset is public but the revisions are not public
        properties_to_skip = [
            # Properties to skip for Sample
            'direct_ancestor',
            # Properties to skip for Dataset
            'direct_ancestors',
            'collections',
            'upload',
            'title',
            'next_revision_uuid',
            'previous_revision_uuid',
            'next_revision_uuids',
            'previous_revision_uuids'
        ]

        complete_entities_list = schema_manager.get_complete_entities_list(token, ancestors_list, properties_to_skip)

        # Final result after normalization
        final_result = schema_manager.normalize_entities_list_for_response(complete_entities_list)

    return jsonify(final_result)


"""
Get all descendants of the given entity
Result filtering based on query string
For example: /descendants/<id>?property=uuid

Parameters
----------
id : str
    The SenNet ID (e.g. SNT123.ABCD.456) or UUID of given entity

Returns
-------
json
    A list of all the descendants of the target entity
"""
@app.route('/descendants/<id>', methods=['GET'])
def get_descendants(id):
    final_result = []

    # Get user token from Authorization header
    user_token = get_user_token(request)

    # Make sure the id exists in uuid-api and
    # the corresponding entity also exists in neo4j
    entity_dict = query_target_entity(id)
    uuid = entity_dict['uuid']

    # Collection and Upload don't have descendants via Activity nodes
    # No need to check, it'll always return empty list

    # Result filtering based on query string
    if bool(request.args):
        property_key = request.args.get('property')

        if property_key is not None:
            result_filtering_accepted_property_keys = ['uuid']

            # Validate the target property
            if property_key not in result_filtering_accepted_property_keys:
                abort_bad_req(f"Only the following property keys are supported in the query string: {COMMA_SEPARATOR.join(result_filtering_accepted_property_keys)}")

            # Only return a list of the filtered property value of each entity
            property_list = app_neo4j_queries.get_descendants(neo4j_driver_instance, uuid, property_key)

            # Final result
            final_result = property_list
        else:
            abort_bad_req("The specified query string is not supported. Use '?property=<key>' to filter the result")
    # Return all the details if no property filtering
    else:
        descendants_list = app_neo4j_queries.get_descendants(neo4j_driver_instance, uuid)

        # Generate trigger data and merge into a big dict
        # and skip some of the properties that are time-consuming to generate via triggers
        properties_to_skip = [
            # Properties to skip for Sample
            'direct_ancestor',
            # Properties to skip for Dataset
            'direct_ancestors',
            'collections',
            'upload',
            'title',
            'next_revision_uuid',
            'previous_revision_uuid',
            'next_revision_uuids',
            'previous_revision_uuids'
        ]

        complete_entities_list = schema_manager.get_complete_entities_list(user_token, descendants_list, properties_to_skip)

        # Final result after normalization
        final_result = schema_manager.normalize_entities_list_for_response(complete_entities_list)

    return jsonify(final_result)


"""
Get all parents of the given entity

The gateway treats this endpoint as public accessible

Result filtering based on query string
For example: /parents/<id>?property=uuid

Parameters
----------
id : str
    The SenNet ID (e.g. SNT123.ABCD.456) or UUID of given entity

Returns
-------
json
    A list of all the parents of the target entity
"""
@app.route('/parents/<id>', methods=['GET'])
def get_parents(id):
    final_result = []

    # Token is not required, but if an invalid token provided,
    # we need to tell the client with a 401 error
    validate_token_if_auth_header_exists(request)

    # Use the internal token to query the target entity
    # since public entities don't require user token
    token = get_internal_token()

    # Make sure the id exists in uuid-api and
    # the corresponding entity also exists in neo4j
    entity_dict = query_target_entity(id)
    normalized_entity_type = entity_dict['entity_type']
    uuid = entity_dict['uuid']

    # Collection doesn't have ancestors via Activity nodes
    if normalized_entity_type == 'Collection':
        abort_bad_req(f"Unsupported entity type of id {id}: {normalized_entity_type}")

    if schema_manager.entity_type_instanceof(normalized_entity_type, 'Dataset'):
        # Only published/public datasets don't require token
        if entity_dict['status'].lower() != DATASET_STATUS_PUBLISHED:
            # Token is required and the user must belong to SenNet-READ group
            token = get_user_token(request, non_public_access_required=True)
    elif normalized_entity_type == 'Sample':
        # The `data_access_level` of Sample can only be either 'public' or 'consortium'
        if entity_dict['data_access_level'] == ACCESS_LEVEL_CONSORTIUM:
            token = get_user_token(request, non_public_access_required=True)
    else:
        # Source and Upload will always get back an empty list
        # becuase their direct ancestor is Lab, which is being skipped by Neo4j query
        # So no need to execute the code below
        return jsonify(final_result)

    # By now, either the entity is public accessible or the user token has the correct access level
    # Result filtering based on query string
    if bool(request.args):
        property_key = request.args.get('property')

        if property_key is not None:
            result_filtering_accepted_property_keys = ['uuid']

            # Validate the target property
            if property_key not in result_filtering_accepted_property_keys:
                abort_bad_req(f"Only the following property keys are supported in the query string: {COMMA_SEPARATOR.join(result_filtering_accepted_property_keys)}")

            # Only return a list of the filtered property value of each entity
            property_list = app_neo4j_queries.get_parents(neo4j_driver_instance, uuid, property_key)

            # Final result
            final_result = property_list
        else:
            abort_bad_req("The specified query string is not supported. Use '?property=<key>' to filter the result")
    # Return all the details if no property filtering
    else:
        parents_list = app_neo4j_queries.get_parents(neo4j_driver_instance, uuid)

        # Generate trigger data
        # Skip some of the properties that are time-consuming to generate via triggers
        # Also skip next_revision_uuid and previous_revision_uuid for Dataset to avoid additional
        # checks when the target Dataset is public but the revisions are not public
        properties_to_skip = [
            # Properties to skip for Sample
            'direct_ancestor',
            # Properties to skip for Dataset
            'direct_ancestors',
            'collections',
            'upload',
            'title',
            'next_revision_uuid',
            'previous_revision_uuid',
            'next_revision_uuids',
            'previous_revision_uuids'
        ]

        complete_entities_list = schema_manager.get_complete_entities_list(token, parents_list, properties_to_skip)

        # Final result after normalization
        final_result = schema_manager.normalize_entities_list_for_response(complete_entities_list)

    return jsonify(final_result)


"""
Get all chilren of the given entity
Result filtering based on query string
For example: /children/<id>?property=uuid

Parameters
----------
id : str
    The SenNet ID (e.g. SNT123.ABCD.456) or UUID of given entity

Returns
-------
json
    A list of all the children of the target entity
"""
@app.route('/children/<id>', methods=['GET'])
def get_children(id):
    final_result = []

    # Get user token from Authorization header
    user_token = get_user_token(request)

    # Make sure the id exists in uuid-api and
    # the corresponding entity also exists in neo4j
    entity_dict = query_target_entity(id)
    uuid = entity_dict['uuid']

    # Collection and Upload don't have children via Activity nodes
    # No need to check, it'll always return empty list

    # Result filtering based on query string
    if bool(request.args):
        property_key = request.args.get('property')

        if property_key is not None:
            result_filtering_accepted_property_keys = ['uuid']

            # Validate the target property
            if property_key not in result_filtering_accepted_property_keys:
                abort_bad_req(f"Only the following property keys are supported in the query string: {COMMA_SEPARATOR.join(result_filtering_accepted_property_keys)}")

            # Only return a list of the filtered property value of each entity
            property_list = app_neo4j_queries.get_children(neo4j_driver_instance, uuid, property_key)

            # Final result
            final_result = property_list
        else:
            abort_bad_req("The specified query string is not supported. Use '?property=<key>' to filter the result")
    # Return all the details if no property filtering
    else:
        children_list = app_neo4j_queries.get_children(neo4j_driver_instance, uuid)

        # Generate trigger data and merge into a big dict
        # and skip some of the properties that are time-consuming to generate via triggers
        properties_to_skip = [
            # Properties to skip for Sample
            'direct_ancestor',
            # Properties to skip for Dataset
            'direct_ancestors',
            'collections',
            'upload',
            'title',
            'next_revision_uuid',
            'previous_revision_uuid',
            'next_revision_uuids',
            'previous_revision_uuids'
        ]

        complete_entities_list = schema_manager.get_complete_entities_list(user_token, children_list, properties_to_skip)

        # Final result after normalization
        final_result = schema_manager.normalize_entities_list_for_response(complete_entities_list)

    return jsonify(final_result)


"""
Get all siblings of the given entity

The gateway treats this endpoint as public accessible

Result filtering based on query string
For example: /entities/<id>/siblings?property=uuid

Parameters
----------
id : str
    The SenNet ID (e.g. SNT123.ABCD.456) or UUID of given entity

Returns
-------
json
    A list of all the siblings of the target entity
"""
@app.route('/entities/<id>/siblings', methods=['GET'])
def get_siblings(id):
    final_result = []

    # Token is not required, but if an invalid token provided,
    # we need to tell the client with a 401 error
    validate_token_if_auth_header_exists(request)

    # Use the internal token to query the target entity
    # since public entities don't require user token
    token = get_internal_token()

    # Get the entity dict from cache if exists
    # Otherwise query against uuid-api and neo4j to get the entity dict if the id exists
    entity_dict = query_target_entity(id)
    normalized_entity_type = entity_dict['entity_type']
    uuid = entity_dict['uuid']

    # Collection doesn't have ancestors via Activity nodes
    if normalized_entity_type == 'Collection':
        abort_bad_req(f"Unsupported entity type of id {id}: {normalized_entity_type}")

    if schema_manager.entity_type_instanceof(normalized_entity_type, 'Dataset'):
        # Only published/public datasets don't require token
        if entity_dict['status'].lower() != DATASET_STATUS_PUBLISHED:
            # Token is required and the user must belong to SenNet-READ group
            token = get_user_token(request, non_public_access_required=True)
    elif normalized_entity_type == 'Sample':
        # The `data_access_level` of Sample can only be either 'public' or 'consortium'
        if entity_dict['data_access_level'] == ACCESS_LEVEL_CONSORTIUM:
            token = get_user_token(request, non_public_access_required=True)
    else:
        # Source and Upload will always get back an empty list
        # becuase their direct ancestor is Lab, which is being skipped by Neo4j query
        # So no need to execute the code below
        return jsonify(final_result)

    # By now, either the entity is public accessible or the user token has the correct access level
    # Result filtering based on query string
    status = None
    property_key = None
    include_revisions = None
    accepted_args = ['property', 'status', 'include-old-revisions']
    if bool(request.args):
        for arg_name in request.args.keys():
            if arg_name not in accepted_args:
                abort_bad_req(f"{arg_name} is an unrecognized argument")
        property_key = request.args.get('property')
        status = request.args.get('status')
        include_revisions = request.args.get('include-old-revisions')
        if status is not None:
            status = status.lower()
            if status not in SchemaConstants.ALLOWED_DATASET_STATUSES:
                abort_bad_req("Invalid Dataset Status. Must be 'new', 'qa', or 'published' Case-Insensitive")
        if property_key is not None:
            property_key = property_key.lower()
            result_filtering_accepted_property_keys = ['uuid']
            if property_key not in result_filtering_accepted_property_keys:
                abort_bad_req(f"Only the following property keys are supported in the query string: {COMMA_SEPARATOR.join(result_filtering_accepted_property_keys)}")
        if include_revisions is not None:
            include_revisions = include_revisions.lower()
            if include_revisions not in ['true', 'false']:
                abort_bad_req("Invalid 'include-old-revisions'. Accepted values are 'true' and 'false' Case-Insensitive")
            if include_revisions == 'true':
                include_revisions = True
            else:
                include_revisions = False
    sibling_list = app_neo4j_queries.get_siblings(neo4j_driver_instance, uuid, status, property_key, include_revisions)
    if property_key is not None:
        return jsonify(sibling_list)
    # Generate trigger data
    # Skip some of the properties that are time-consuming to generate via triggers
    # Also skip next_revision_uuid and previous_revision_uuid for Dataset to avoid additional
    # checks when the target Dataset is public but the revisions are not public
    properties_to_skip = [
        # Properties to skip for Sample
        'direct_ancestor',
        # Properties to skip for Dataset
        'direct_ancestors',
        'collections',
        'upload',
        'title',
        'next_revision_uuid',
        'previous_revision_uuid',
        'associated_collection',
        'creation_action',
        'local_directory_rel_path',
        'previous_revision_uuids',
        'next_revision_uuids'
    ]

    complete_entities_list = schema_manager.get_complete_entities_list(token, sibling_list, properties_to_skip)
    # Final result after normalization
    final_result = schema_manager.normalize_entities_list_for_response(complete_entities_list)

    return jsonify(final_result)


"""
Get all tuplets of the given entity: sibling entities sharing an parent activity

The gateway treats this endpoint as public accessible

Result filtering based on query string
For example: /entities/{id}/tuplets?property=uuid

Parameters
----------
id : str
    The SenNet ID (e.g. SNT123.ABCD.456) or UUID of given entity

Returns
-------
json
    A list of all the tuplets of the target entity
"""
@app.route('/entities/<id>/tuplets', methods=['GET'])
def get_tuplets(id):
    final_result = []

    # Token is not required, but if an invalid token provided,
    # we need to tell the client with a 401 error
    validate_token_if_auth_header_exists(request)

    # Use the internal token to query the target entity
    # since public entities don't require user token
    token = get_internal_token()

    # Get the entity dict from cache if exists
    # Otherwise query against uuid-api and neo4j to get the entity dict if the id exists
    entity_dict = query_target_entity(id)
    normalized_entity_type = entity_dict['entity_type']
    uuid = entity_dict['uuid']

    # Collection doesn't have ancestors via Activity nodes
    if normalized_entity_type == 'Collection':
        abort_bad_req(f"Unsupported entity type of id {id}: {normalized_entity_type}")

    if schema_manager.entity_type_instanceof(normalized_entity_type, 'Dataset'):
        # Only published/public datasets don't require token
        if entity_dict['status'].lower() != DATASET_STATUS_PUBLISHED:
            # Token is required and the user must belong to SenNet-READ group
            token = get_user_token(request, non_public_access_required=True)
    elif normalized_entity_type == 'Sample':
        # The `data_access_level` of Sample can only be either 'public' or 'consortium'
        if entity_dict['data_access_level'] == ACCESS_LEVEL_CONSORTIUM:
            token = get_user_token(request, non_public_access_required=True)
    else:
        # Source and Upload will always get back an empty list
        # becuase their direct ancestor is Lab, which is being skipped by Neo4j query
        # So no need to execute the code below
        return jsonify(final_result)

    # By now, either the entity is public accessible or the user token has the correct access level
    # Result filtering based on query string
    status = None
    property_key = None
    accepted_args = ['property', 'status']
    if bool(request.args):
        for arg_name in request.args.keys():
            if arg_name not in accepted_args:
                abort_bad_req(f"{arg_name} is an unrecognized argument")
        property_key = request.args.get('property')
        status = request.args.get('status')
        if status is not None:
            status = status.lower()
            if status not in SchemaConstants.ALLOWED_DATASET_STATUSES:
                abort_bad_req("Invalid Dataset Status. Must be 'new', 'qa', or 'published' Case-Insensitive")
        if property_key is not None:
            property_key = property_key.lower()
            result_filtering_accepted_property_keys = ['uuid']
            if property_key not in result_filtering_accepted_property_keys:
                abort_bad_req(f"Only the following property keys are supported in the query string: {COMMA_SEPARATOR.join(result_filtering_accepted_property_keys)}")
    tuplet_list = app_neo4j_queries.get_tuplets(neo4j_driver_instance, uuid, status, property_key)
    if property_key is not None:
        return jsonify(tuplet_list)
    # Generate trigger data
    # Skip some of the properties that are time-consuming to generate via triggers
    # Also skip next_revision_uuid and previous_revision_uuid for Dataset to avoid additional
    # checks when the target Dataset is public but the revisions are not public
    properties_to_skip = [
        # Properties to skip for Sample
        'direct_ancestor',
        # Properties to skip for Dataset
        'direct_ancestors',
        'collections',
        'upload',
        'title',
        'next_revision_uuid',
        'previous_revision_uuid',
        'associated_collection',
        'creation_action',
        'local_directory_rel_path',
        'previous_revision_uuids',
        'next_revision-uuids'
    ]

    complete_entities_list = schema_manager.get_complete_entities_list(token, tuplet_list, properties_to_skip)
    # Final result after normalization
    final_result = schema_manager.normalize_entities_list_for_response(complete_entities_list)

    return jsonify(final_result)


"""
Get all previous revisions of the given entity
Result filtering based on query string
For example: /previous_revisions/<id>?property=uuid

Parameters
----------
id : str
    The SenNet ID (e.g. SNT123.ABCD.456) or UUID of given entity

Returns
-------
json
    A list of entities that are the previous revisions of the target entity
"""
@app.route('/previous_revisions/<id>', methods=['GET'])
def get_previous_revisions(id):
    # Get user token from Authorization header
    user_token = get_user_token(request)

    # Make sure the id exists in uuid-api and
    # the corresponding entity also exists in neo4j
    entity_dict = query_target_entity(id)
    uuid = entity_dict['uuid']

    # Result filtering based on query string
    if bool(request.args):
        property_key = request.args.get('property')

        if property_key is not None:
            result_filtering_accepted_property_keys = ['uuid']

            # Validate the target property
            if property_key not in result_filtering_accepted_property_keys:
                abort_bad_req(f"Only the following property keys are supported in the query string: {COMMA_SEPARATOR.join(result_filtering_accepted_property_keys)}")

            # Only return a list of the filtered property value of each entity
            # property_list = app_neo4j_queries.get_previous_revisions(neo4j_driver_instance, uuid, property_key)
            property_multi_list = app_neo4j_queries.get_previous_multi_revisions(neo4j_driver_instance, uuid, property_key)

            # Final result
            # final_result = property_list
            final_result = property_multi_list
        else:
            abort_bad_req("The specified query string is not supported. Use '?property=<key>' to filter the result")

        return jsonify(final_result)
    # Return all the details if no property filtering
    else:
        # descendants_list = app_neo4j_queries.get_previous_revisions(neo4j_driver_instance, uuid)
        descendants_multi_list = app_neo4j_queries.get_previous_multi_revisions(neo4j_driver_instance, uuid)

        # Generate trigger data and merge into a big dict
        # and skip some of the properties that are time-consuming to generate via triggers
        properties_to_skip = [
            'collections',
            'upload',
            'title',
            'direct_ancestors'
        ]

        final_results = []
        for multi_list in descendants_multi_list:
            complete_entities_list = schema_manager.get_complete_entities_list(user_token, multi_list, properties_to_skip)
            # Final result after normalization
            final_results.append(schema_manager.normalize_entities_list_for_response(complete_entities_list))

        return jsonify(final_results)


"""
Get all next revisions of the given entity
Result filtering based on query string
For example: /next_revisions/<id>?property=uuid

Parameters
----------
id : str
    The SenNet ID (e.g. SNT123.ABCD.456) or UUID of given entity

Returns
-------
json
    A list of entities that are the next revisions of the target entity
"""
@app.route('/next_revisions/<id>', methods=['GET'])
def get_next_revisions(id):
    # Get user token from Authorization header
    user_token = get_user_token(request)

    # Make sure the id exists in uuid-api and
    # the corresponding entity also exists in neo4j
    entity_dict = query_target_entity(id)
    uuid = entity_dict['uuid']

    # Result filtering based on query string
    if bool(request.args):
        property_key = request.args.get('property')

        if property_key is not None:
            result_filtering_accepted_property_keys = ['uuid']

            # Validate the target property
            if property_key not in result_filtering_accepted_property_keys:
                abort_bad_req(f"Only the following property keys are supported in the query string: {COMMA_SEPARATOR.join(result_filtering_accepted_property_keys)}")

            # Only return a list of the filtered property value of each entity
            # property_list = app_neo4j_queries.get_next_revisions(neo4j_driver_instance, uuid, property_key)
            property_multi_list = app_neo4j_queries.get_next_multi_revisions(neo4j_driver_instance, uuid, property_key)

            # Final result
            final_result = property_multi_list
        else:
            abort_bad_req("The specified query string is not supported. Use '?property=<key>' to filter the result")

        return jsonify(final_result)
    # Return all the details if no property filtering
    else:
        # descendants_list = app_neo4j_queries.get_next_revisions(neo4j_driver_instance, uuid)
        descendants_multi_list = app_neo4j_queries.get_next_multi_revisions(neo4j_driver_instance, uuid)

        # Generate trigger data and merge into a big dict
        # and skip some of the properties that are time-consuming to generate via triggers
        properties_to_skip = [
            'collections',
            'upload',
            'title',
            'direct_ancestors'
        ]

        final_results = []
        for multi_list in descendants_multi_list:
            complete_entities_list = schema_manager.get_complete_entities_list(user_token, multi_list, properties_to_skip)
            # Final result after normalization
            final_results.append(schema_manager.normalize_entities_list_for_response(complete_entities_list))

        return jsonify(final_results)


"""
Redirect a request from a doi service for a dataset or collection

The gateway treats this endpoint as public accessible

Parameters
----------
id : str
    The SenNet ID (e.g. SNT123.ABCD.456) or UUID of the target entity
"""
# To continue supporting the already published collection DOIs
@app.route('/collection/redirect/<id>', methods=['GET'])
# New route
@app.route('/doi/redirect/<id>', methods=['GET'])
def doi_redirect(id):
    # Use the internal token to query the target entity
    # since public entities don't require user token
    token = get_internal_token()

    # Query target entity against uuid-api and neo4j and return as a dict if exists
    entity_dict = query_target_entity(id)

    entity_type = entity_dict['entity_type']

    # Only for collection
    if entity_type not in ['Collection', 'Dataset', 'Publication']:
        abort_bad_req("The target entity of the specified id must be a Collection or Dataset or Publication")

    uuid = entity_dict['uuid']

    # URL template
    redirect_url = app.config['DOI_REDIRECT_URL']

    if (redirect_url.lower().find('<entity_type>') == -1) or (redirect_url.lower().find('<identifier>') == -1):
        # Log the full stack trace, prepend a line with our message
        msg = "Incorrect configuration value for 'DOI_REDIRECT_URL'"
        logger.exception(msg)
        abort_internal_err(msg)

    rep_entity_type_pattern = re.compile(re.escape('<entity_type>'), re.RegexFlag.IGNORECASE)
    redirect_url = rep_entity_type_pattern.sub(entity_type.lower(), redirect_url)

    rep_identifier_pattern = re.compile(re.escape('<identifier>'), re.RegexFlag.IGNORECASE)
    redirect_url = rep_identifier_pattern.sub(uuid, redirect_url)

    resp = Response("Page has moved", 307)
    resp.headers['Location'] = redirect_url

    return resp


"""
Redirection method created for REFERENCE organ DOI redirection, but can be for others if needed

The gateway treats this endpoint as public accessible

Parameters
----------
snid : str
    The SenNet ID (e.g. SNT123.ABCD.456)
"""
# @app.route('/redirect/<snid>', methods=['GET'])
# def redirect(snid):
#     cid = snid.upper().strip()
#     if cid in reference_redirects:
#         redir_url = reference_redirects[cid]
#         resp = Response("page has moved", 307)
#         resp.headers['Location'] = redir_url
#         return resp
#     else:
#         return Response(f"{snid} not found.", 404)

"""
Get the Globus URL to the given Dataset or Upload

The gateway treats this endpoint as public accessible

It will provide a Globus URL to the dataset/upload directory in of three Globus endpoints based on the access
level of the user (public, consortium or protected), public only, of course, if no token is provided.
If a dataset/upload isn't found a 404 will be returned. There is a chance that a 500 can be returned, but not
likely under normal circumstances, only for a misconfigured or failing in some way endpoint.

If the Auth token is provided but is expired or invalid a 401 is returned. If access to the dataset/upload
is not allowed for the user (or lack of user) a 403 is returned.

Parameters
----------
id : str
    The SenNet ID (e.g. SNT123.ABCD.456) or UUID of given entity

Returns
-------
Response
    200 with the Globus Application URL to the directory of dataset/upload
    404 Dataset/Upload not found
    403 Access Forbidden
    401 Unauthorized (bad or expired token)
    500 Unexpected server or other error
"""
# Thd old routes for backward compatibility - will be deprecated eventually
@app.route('/entities/dataset/globus-url/<id>', methods=['GET'])
@app.route('/dataset/globus-url/<id>', methods=['GET'])
# New route
@app.route('/entities/<id>/globus-url', methods=['GET'])
def get_globus_url(id):
    # Token is not required, but if an invalid token provided,
    # we need to tell the client with a 401 error
    validate_token_if_auth_header_exists(request)

    # Use the internal token to query the target entity
    # since public entities don't require user token
    token = get_internal_token()

    # Query target entity against uuid-api and neo4j and return as a dict if exists
    # Then retrieve the allowable data access level (public, protected or consortium)
    # for the dataset and SenNet Component ID that the dataset belongs to
    entity_dict = query_target_entity(id)
    uuid = entity_dict['uuid']
    normalized_entity_type = entity_dict['entity_type']

    # Only for Dataset and Upload
    if normalized_entity_type not in ['Dataset', 'Publication', 'Upload']:
        abort_bad_req("The target entity of the specified id is not a Dataset, Publication nor a Upload")

    # Upload doesn't have this 'data_access_level' property, we treat it as 'protected'
    # For Dataset, if no access level is present, default to protected too
    if 'data_access_level' not in entity_dict or string_helper.isBlank(entity_dict['data_access_level']):
        entity_data_access_level = ACCESS_LEVEL_PROTECTED
    else:
        entity_data_access_level = entity_dict['data_access_level']

    # Get the globus groups info based on the groups json file in commons package
    globus_groups_info = auth_helper_instance.get_globus_groups_info()
    groups_by_id_dict = globus_groups_info['by_id']

    if 'group_uuid' not in entity_dict or string_helper.isBlank(entity_dict['group_uuid']):
        msg = f"The 'group_uuid' property is not set for {normalized_entity_type} with uuid: {uuid}"
        logger.exception(msg)
        abort_internal_err(msg)

    group_uuid = entity_dict['group_uuid']

    # Validate the group_uuid
    try:
        schema_manager.validate_entity_group_uuid(group_uuid)
    except schema_errors.NoDataProviderGroupException:
        msg = f"Invalid 'group_uuid': {group_uuid} for {normalized_entity_type} with uuid: {uuid}"
        logger.exception(msg)
        abort_internal_err(msg)

    group_name = groups_by_id_dict[group_uuid]['displayname']

    try:
        # Get user data_access_level based on token if provided
        # If no Authorization header, default user_info['data_access_level'] == 'public'
        # The user_info contains HIGHEST access level of the user based on the token
        # This call raises an HTTPException with a 401 if any auth issues encountered
        user_info = auth_helper_instance.getUserDataAccessLevel(request)
    # If returns HTTPException with a 401, expired/invalid token
    except HTTPException:
        abort_unauthorized("The provided token is invalid or expired")

    # The user is in the Globus group with full access to thie dataset,
    # so they have protected level access to it
    if ('hmgroupids' in user_info) and (group_uuid in user_info['hmgroupids']):
        user_data_access_level = ACCESS_LEVEL_PROTECTED
    else:
        if 'data_access_level' not in user_info:
            msg = f"Unexpected error, data access level could not be found for user trying to access {normalized_entity_type} id: {id}"
            logger.exception(msg)
            return abort_internal_err(msg)

        user_data_access_level = user_info['data_access_level'].lower()

    # construct the Globus URL based on the highest level of access that the user has
    # and the level of access allowed for the dataset
    # the first "if" checks to see if the user is a member of the Consortium group
    # that allows all access to this dataset, if so send them to the "protected"
    # endpoint even if the user doesn't have full access to all protected data
    globus_server_uuid = None
    dir_path = ''

    # Note: `entity_data_access_level` for Upload is always default to 'protected'
    # public access
    if entity_data_access_level == ACCESS_LEVEL_PUBLIC:
        globus_server_uuid = app.config['GLOBUS_PUBLIC_ENDPOINT_UUID']
        access_dir = access_level_prefix_dir(app.config['PUBLIC_DATA_SUBDIR'])
        dir_path = dir_path + access_dir + "/"
    # consortium access
    elif (entity_data_access_level == ACCESS_LEVEL_CONSORTIUM) and (not user_data_access_level == ACCESS_LEVEL_PUBLIC):
        globus_server_uuid = app.config['GLOBUS_CONSORTIUM_ENDPOINT_UUID']
        access_dir = access_level_prefix_dir(app.config['CONSORTIUM_DATA_SUBDIR'])
        dir_path = dir_path + access_dir + group_name + "/"
    # protected access
    elif (entity_data_access_level == ACCESS_LEVEL_PROTECTED) and (user_data_access_level == ACCESS_LEVEL_PROTECTED):
        globus_server_uuid = app.config['GLOBUS_PROTECTED_ENDPOINT_UUID']
        access_dir = access_level_prefix_dir(app.config['PROTECTED_DATA_SUBDIR'])
        dir_path = dir_path + access_dir + group_name + "/"

    if globus_server_uuid is None:
        abort_forbidden("Access not granted")

    dir_path = dir_path + uuid + "/"
    dir_path = urllib.parse.quote(dir_path, safe='')

    # https://app.globus.org/file-manager?origin_id=28bbb03c-a87d-4dd7-a661-7ea2fb6ea631&origin_path=%2FIEC%20Testing%20Group%2F03584b3d0f8b46de1b629f04be156879%2F
    url = hm_file_helper.ensureTrailingSlashURL(app.config['GLOBUS_APP_BASE_URL']) + "file-manager?origin_id=" + globus_server_uuid + "&origin_path=" + dir_path

    return Response(url, 200)


"""
Retrive the latest (newest) revision of a Dataset

Public/Consortium access rules apply - if no token/consortium access then
must be for a public dataset and the returned Dataset must be the latest public version.

Parameters
----------
id : str
    The SenNet ID (e.g. SNT123.ABCD.456) or UUID of target entity

Returns
-------
json
    The detail of the latest revision dataset if exists
    Otherwise an empty JSON object {}
"""
@app.route('/datasets/<id>/latest-revision', methods=['GET'])
def get_dataset_latest_revision(id):
    # Token is not required, but if an invalid token provided,
    # we need to tell the client with a 401 error
    validate_token_if_auth_header_exists(request)

    # Use the internal token to query the target entity
    # since public entities don't require user token
    token = get_internal_token()

    # Query target entity against uuid-api and neo4j and return as a dict if exists
    entity_dict = query_target_entity(id)
    normalized_entity_type = entity_dict['entity_type']
    uuid = entity_dict['uuid']

    # Only for Dataset
    if not schema_manager.entity_type_instanceof(normalized_entity_type, 'Dataset'):
        abort_bad_req("The entity of given id is not a Dataset or Publication")

    latest_revision_dict = {}

    # Only published/public datasets don't require token
    if entity_dict['status'].lower() != DATASET_STATUS_PUBLISHED:
        # Token is required and the user must belong to SenNet-READ group
        token = get_user_token(request, non_public_access_required=True)

        latest_revision_dict = app_neo4j_queries.get_dataset_latest_revision(neo4j_driver_instance, uuid)
    else:
        # Default to the latest "public" revision dataset
        # when no token or not a valid SenNet-Read token
        latest_revision_dict = app_neo4j_queries.get_dataset_latest_revision(neo4j_driver_instance, uuid, public=True)

        # Send back the real latest revision dataset if a valid SenNet-Read token presents
        if user_in_globus_read_group(request):
            latest_revision_dict = app_neo4j_queries.get_dataset_latest_revision(neo4j_driver_instance, uuid)

    # We'll need to return all the properties including those
    # generated by `on_read_trigger` to have a complete result
    # E.g., the 'previous_revision_uuid'
    # Here we skip the 'next_revision_uuid' property becase when the "public" latest revision dataset
    # is not the real latest revision, we don't want the users to see it
    properties_to_skip = [
        'next_revision_uuid',
        'next_revision_uuids'
    ]

    # On entity retrieval, the 'on_read_trigger' doesn't really need a token
    complete_dict = schema_manager.get_complete_entity_result(token, latest_revision_dict, properties_to_skip)

    # Also normalize the result based on schema
    final_result = schema_manager.normalize_object_result_for_response('ENTITIES', complete_dict)

    # Response with the dict
    return jsonify(final_result)


"""
Retrive the calculated revision number of a Dataset

The calculated revision is number is based on the [:REVISION_OF] relationships
to the oldest dataset in a revision chain.
Where the oldest dataset = 1 and each newer version is incremented by one (1, 2, 3 ...)

Public/Consortium access rules apply, if is for a non-public dataset
and no token or a token without membership in SenNet-Read group is sent with the request
then a 403 response should be returned.

Parameters
----------
id : str
    The SenNet ID (e.g. SNT123.ABCD.456) or UUID of target entity

Returns
-------
int
    The calculated revision number
"""
@app.route('/datasets/<id>/revision', methods=['GET'])
def get_dataset_revision_number(id):
    # Token is not required, but if an invalid token provided,
    # we need to tell the client with a 401 error
    validate_token_if_auth_header_exists(request)

    # Query target entity against uuid-api and neo4j and return as a dict if exists
    entity_dict = query_target_entity(id)
    normalized_entity_type = entity_dict['entity_type']

    # Only for Dataset
    if not schema_manager.entity_type_instanceof(normalized_entity_type, 'Dataset'):
        abort_bad_req("The entity of given id is not a Dataset or Publication")

    # Use the internal token to query the target entity
    # since public entities don't require user token
    token = get_internal_token()

    # Only published/public datasets don't require token
    if entity_dict['status'].lower() != DATASET_STATUS_PUBLISHED:
        # Token is required and the user must belong to SenNet-READ group
        token = get_user_token(request, non_public_access_required=True)

    # By now, either the entity is public accessible or
    # the user token has the correct access level
    revision_number = app_neo4j_queries.get_dataset_revision_number(neo4j_driver_instance, entity_dict['uuid'])

    # Response with the integer
    return jsonify(revision_number)


"""
Retract a published dataset with a retraction reason and sub status

Takes as input a json body with required fields "retraction_reason" and "sub_status".
Authorization handled by gateway. Only token of SenNet-Data-Admin group can use this call.

Technically, the same can be achieved by making a PUT call to the generic entity update endpoint
with using a SenNet-Data-Admin group token. But doing this is strongly discouraged because we'll
need to add more validators to ensure when "retraction_reason" is provided, there must be a
"sub_status" filed and vise versa. So consider this call a special use case of entity update.

Parameters
----------
id : str
    The SenNet ID (e.g. SNT123.ABCD.456) or UUID of target dataset

Returns
-------
dict
    The updated dataset details
"""
@app.route('/datasets/<id>/retract', methods=['PUT'])
@require_data_admin()
@require_json(param='json_data_dict')
def retract_dataset(id: str, token: str, json_data_dict: dict):
    # Normalize user provided status
    if "sub_status" in json_data_dict:
        normalized_status = schema_manager.normalize_status(json_data_dict["sub_status"])
        json_data_dict["sub_status"] = normalized_status

    # Use beblow application-level validations to avoid complicating schema validators
    # The 'retraction_reason' and `sub_status` are the only required/allowed fields. No other fields allowed.
    # Must enforce this rule otherwise we'll need to run after update triggers if any other fields
    # get passed in (which should be done using the generic entity update call)
    if 'retraction_reason' not in json_data_dict:
        abort_bad_req("Missing required field: retraction_reason")

    if 'sub_status' not in json_data_dict:
        abort_bad_req("Missing required field: sub_status")

    if len(json_data_dict) > 2:
        abort_bad_req("Only retraction_reason and sub_status are allowed fields")

    # Retrieves the neo4j data for a given entity based on the id supplied.
    # The normalized entity-type from this entity is checked to be a dataset
    # If the entity is not a dataset and the dataset is not published, cannot retract
    entity_dict = query_target_entity(id)
    normalized_entity_type = entity_dict['entity_type']

    # A bit more application-level validation
    if not schema_manager.entity_type_instanceof(normalized_entity_type, 'Dataset'):
        abort_bad_req("The entity of given id is not a Dataset or Publication")

    # Validate request json against the yaml schema
    # The given value of `sub_status` is being validated at this step
    try:
        schema_manager.validate_json_data_against_schema('ENTITIES', json_data_dict, normalized_entity_type, existing_entity_dict=entity_dict)
    except schema_errors.SchemaValidationException as e:
        # No need to log the validation errors
        abort_bad_req(str(e))

    # Execute property level validators defined in schema yaml before entity property update
    try:
        schema_manager.execute_property_level_validators('ENTITIES', 'before_property_update_validators', normalized_entity_type, request, entity_dict, json_data_dict)
    except (schema_errors.MissingApplicationHeaderException,
            schema_errors.InvalidApplicationHeaderException,
            KeyError,
            ValueError) as e:
        abort_bad_req(e)

    # No need to call after_update() afterwards because retraction doesn't call any after_update_trigger methods
    merged_updated_dict = update_object_details('ENTITIES', request, normalized_entity_type, token, json_data_dict, entity_dict)

    complete_dict = schema_manager.get_complete_entity_result(token, merged_updated_dict)

    # Will also filter the result based on schema
    normalized_complete_dict = schema_manager.normalize_object_result_for_response('ENTITIES', complete_dict)

    # Also reindex the updated entity node in elasticsearch via search-api
    reindex_entity(entity_dict['uuid'], token)

    return jsonify(normalized_complete_dict)


"""
Retrieve a list of all revisions of a dataset from the id of any dataset in the chain.
E.g: If there are 5 revisions, and the id for revision 4 is given, a list of revisions
1-5 will be returned in reverse order (newest first). Non-public access is only required to
retrieve information on non-published datasets. Output will be a list of dictionaries. Each dictionary
contains the dataset revision number and its uuid. Optionally, the full dataset can be included for each.

By default, only the revision number and uuid is included. To include the full dataset, the query
parameter "include_dataset" can be given with the value of "true". If this parameter is not included or
is set to false, the dataset will not be included. For example, to include the full datasets for each revision,
use '/datasets/<id>/revisions?include_dataset=true'. To omit the datasets, either set include_dataset=false, or
simply do not include this parameter.

Parameters
----------
id : str
    The SenNet ID (e.g. SNT123.ABCD.456) or UUID of target dataset

Returns
-------
list
    The list of revision datasets
"""
@app.route('/entities/<id>/revisions', methods=['GET'])
@app.route('/datasets/<id>/revisions', methods=['GET'])
def get_revisions_list(id):
    # Token is not required, but if an invalid token provided,
    # we need to tell the client with a 401 error
    validate_token_if_auth_header_exists(request)

    # By default, do not return dataset. Only return dataset if return_dataset is true
    show_dataset = False
    if bool(request.args):
        include_dataset = request.args.get('include_dataset')
        if (include_dataset is not None) and (include_dataset.lower() == 'true'):
            show_dataset = True

    # Query target entity against uuid-api and neo4j and return as a dict if exists
    entity_dict = query_target_entity(id)
    normalized_entity_type = entity_dict['entity_type']

    # Only for Dataset
    if not schema_manager.entity_type_instanceof(normalized_entity_type, 'Dataset'):
        abort_bad_req("The entity is not a Dataset. Found entity type:" + normalized_entity_type)

    # Use the internal token to query the target entity
    # since public entities don't require user token
    token = get_internal_token()

    # Only published/public datasets don't require token
    if entity_dict['status'].lower() != DATASET_STATUS_PUBLISHED:
        # Token is required and the user must belong to SenNet-READ group
        token = get_user_token(request, non_public_access_required=True)

    # By now, either the entity is public accessible or
    # the user token has the correct access level
    # Get the all the sorted (DESC based on creation timestamp) revisions
    sorted_revisions_list = app_neo4j_queries.get_sorted_revisions(neo4j_driver_instance, entity_dict['uuid'])

    # Skip some of the properties that are time-consuming to generate via triggers
    properties_to_skip = [
        'direct_ancestors',
        'collections',
        'upload',
        'title'
    ]
    complete_revisions_list = schema_manager.get_complete_entities_list(token, sorted_revisions_list, properties_to_skip)
    normalized_revisions_list = schema_manager.normalize_entities_list_for_response(complete_revisions_list)

    # Only check the very last revision (the first revision dict since normalized_revisions_list is already sorted DESC)
    # to determine if send it back or not
    if not user_in_globus_read_group(request):
        latest_revision = normalized_revisions_list[0]

        if latest_revision['status'].lower() != DATASET_STATUS_PUBLISHED:
            normalized_revisions_list.pop(0)

            # Also hide the 'next_revision_uuid' of the second last revision from response
            if 'next_revision_uuid' in normalized_revisions_list[0]:
                normalized_revisions_list[0].pop('next_revision_uuid')

    # Now all we need to do is to compose the result list
    results = []
    revision_number = len(normalized_revisions_list)
    for revision in normalized_revisions_list:
        result = {
            'revision_number': revision_number,
            'uuid': revision['uuid']
        }
        if show_dataset:
            result['dataset'] = revision
        results.append(result)
        revision_number -= 1

    return jsonify(results)


"""
Retrieve a list of all multi revisions of a dataset from the id of any dataset in the chain.
E.g: If there are 5 revisions, and the id for revision 4 is given, a list of revisions
1-5 will be returned in reverse order (newest first). Non-public access is only required to
retrieve information on non-published datasets. Output will be a list of dictionaries. Each dictionary
contains the dataset revision number and its list of uuids. Optionally, the full dataset can be included for each.

By default, only the revision number and uuids are included. To include the full dataset, the query
parameter "include_dataset" can be given with the value of "true". If this parameter is not included or
is set to false, the dataset will not be included. For example, to include the full datasets for each revision,
use '/datasets/<id>/multi-revisions?include_dataset=true'. To omit the datasets, either set include_dataset=false, or
simply do not include this parameter.

Parameters
----------
id : str
    The SenNet ID (e.g. SNT123.ABCD.456) or UUID of target dataset

Returns
-------
list
    The list of revision datasets
"""
# @app.route('/entities/<id>/multi-revisions', methods=['GET'])
# @app.route('/datasets/<id>/multi-revisions', methods=['GET'])
# def get_multi_revisions_list(id):
#     # By default, do not return dataset. Only return dataset if include_dataset is true
#     property_key = 'uuid'
#     if bool(request.args):
#         include_dataset = request.args.get('include_dataset')
#         if (include_dataset is not None) and (include_dataset.lower() == 'true'):
#             property_key = None
#     # Token is not required, but if an invalid token provided,
#     # we need to tell the client with a 401 error
#     validate_token_if_auth_header_exists(request)
#
#     # Use the internal token to query the target entity
#     # since public entities don't require user token
#     token = get_internal_token()
#
#     # Query target entity against uuid-api and neo4j and return as a dict if exists
#     entity_dict = query_target_entity(id)
#     normalized_entity_type = entity_dict['entity_type']
#
#     # Only for Dataset
#     if not schema_manager.entity_type_instanceof(normalized_entity_type, 'Dataset'):
#         abort_bad_req("The entity is not a Dataset. Found entity type:" + normalized_entity_type)
#
#     # Only published/public datasets don't require token
#     if entity_dict['status'].lower() != DATASET_STATUS_PUBLISHED:
#         # Token is required and the user must belong to SenNet-READ group
#         token = get_user_token(request, non_public_access_required=True)
#
#     # By now, either the entity is public accessible or
#     # the user token has the correct access level
#     # Get the all the sorted (DESC based on creation timestamp) revisions
#     sorted_revisions_list = app_neo4j_queries.get_sorted_multi_revisions(neo4j_driver_instance, entity_dict['uuid'],
#                                                                          fetch_all=user_in_globus_read_group(request),
#                                                                          property_key=property_key)
#
#     # Skip some of the properties that are time-consuming to generate via triggers
#     properties_to_skip = [
#         'direct_ancestors',
#         'collections',
#         'upload',
#         'title'
#     ]
#
#     normalized_revisions_list = []
#     sorted_revisions_list_merged = sorted_revisions_list[0] + sorted_revisions_list[1][::-1]
#
#     if property_key is None:
#         for revision in sorted_revisions_list_merged:
#             complete_revision_list = schema_manager.get_complete_entities_list(token, revision, properties_to_skip)
#             normal = schema_manager.normalize_entities_list_for_response(complete_revision_list)
#             normalized_revisions_list.append(normal)
#     else:
#         normalized_revisions_list = sorted_revisions_list_merged
#
#     # Now all we need to do is to compose the result list
#     results = []
#     revision_number = len(normalized_revisions_list)
#     for revision in normalized_revisions_list:
#         result = {
#             'revision_number': revision_number,
#             'uuids': revision
#         }
#         results.append(result)
#         revision_number -= 1
#
#     return jsonify(results)


"""
Get all organs associated with a given dataset

The gateway treats this endpoint as public accessible

Parameters
----------
id : str
    The SenNet ID (e.g. SNT123.ABCD.456) or UUID of given entity

Returns
-------
json
    a list of all the organs associated with the target dataset
"""
@app.route('/datasets/<id>/organs', methods=['GET'])
def get_associated_organs_from_dataset(id):
    # Token is not required, but if an invalid token provided,
    # we need to tell the client with a 401 error
    validate_token_if_auth_header_exists(request)

    # Query target entity against uuid-api and neo4j and return as a dict if exists
    entity_dict = query_target_entity(id)
    normalized_entity_type = entity_dict['entity_type']

    # Only for Dataset
    if not schema_manager.entity_type_instanceof(normalized_entity_type, 'Dataset'):
        abort_bad_req("The entity of given id is not a Dataset or Publication")

    # Use the internal token to query the target entity
    # since public entities don't require user token
    token = get_internal_token()

    # published/public datasets don't require token
    if entity_dict['status'].lower() != DATASET_STATUS_PUBLISHED:
        # Token is required and the user must belong to SenNet-READ group
        token = get_user_token(request, non_public_access_required=True)

    # By now, either the entity is public accessible or
    # the user token has the correct access level
    associated_organs = app_neo4j_queries.get_associated_organs_from_dataset(neo4j_driver_instance, entity_dict['uuid'])

    # If there are zero items in the list associated organs, then there are no associated
    # Organs and a 404 will be returned.
    if len(associated_organs) < 1:
        abort_not_found("the dataset does not have any associated organs")

    complete_entities_list = schema_manager.get_complete_entities_list(token, associated_organs)

    # Final result after normalization
    final_result = schema_manager.normalize_entities_list_for_response(complete_entities_list)

    return jsonify(final_result)


"""
Get all samples associated with a given dataset

The gateway treats this endpoint as public accessible

Parameters
----------
id : str
    The SenNet ID (e.g. SNT123.ABCD.456) or UUID of given entity

Returns
-------
json
    a list of all the samples associated with the target dataset
"""


@app.route('/datasets/<id>/samples', methods=['GET'])
def get_associated_samples_from_dataset(id):
    # Token is not required, but if an invalid token provided,
    # we need to tell the client with a 401 error
    validate_token_if_auth_header_exists(request)

    # Query target entity against uuid-api and neo4j and return as a dict if exists
    entity_dict = query_target_entity(id)
    normalized_entity_type = entity_dict['entity_type']

    # Only for Dataset
    if not schema_manager.entity_type_instanceof(normalized_entity_type, 'Dataset'):
        abort_bad_req("The entity of given id is not a Dataset")

    # Use the internal token to query the target entity
    # since public entities don't require user token
    token = get_internal_token()

    # published/public datasets don't require token
    if entity_dict['status'].lower() != DATASET_STATUS_PUBLISHED:
        # Token is required and the user must belong to SenNet-READ group
        token = get_user_token(request, non_public_access_required=True)

    # By now, either the entity is public accessible or the user token has the correct access level
    associated_samples = app_neo4j_queries.get_associated_samples_from_dataset(neo4j_driver_instance, entity_dict['uuid'])

    # If there are zero items in the list associated_samples, then there are no associated
    # samples and a 404 will be returned.
    if len(associated_samples) < 1:
        abort_not_found("the dataset does not have any associated samples")

    complete_entities_list = schema_manager.get_complete_entities_list(token, associated_samples)

    # Final result after normalization
    final_result = schema_manager.normalize_entities_list_for_response(complete_entities_list)

    return jsonify(final_result)


"""
Get all sources associated with a given dataset

The gateway treats this endpoint as public accessible

Parameters
----------
id : str
    The SenNet ID (e.g. SNT123.ABCD.456) or UUID of given entity

Returns
-------
json
    a list of all the sources associated with the target dataset
"""


@app.route('/datasets/<id>/sources', methods=['GET'])
def get_associated_sources_from_dataset(id):
    # Token is not required, but if an invalid token provided,
    # we need to tell the client with a 401 error
    validate_token_if_auth_header_exists(request)

    # Query target entity against uuid-api and neo4j and return as a dict if exists
    entity_dict = query_target_entity(id)
    normalized_entity_type = entity_dict['entity_type']

    # Only for Dataset
    if not schema_manager.entity_type_instanceof(normalized_entity_type, 'Dataset'):
        abort_bad_req("The entity of given id is not a Dataset")

    # Use the internal token to query the target entity
    # since public entities don't require user token
    token = get_internal_token()

    # published/public datasets don't require token
    if entity_dict['status'].lower() != DATASET_STATUS_PUBLISHED:
        # Token is required and the user must belong to SenNet-READ group
        token = get_user_token(request, non_public_access_required=True)

    # By now, either the entity is public accessible or the user token has the correct access level
    associated_sources = app_neo4j_queries.get_associated_sources_from_dataset(neo4j_driver_instance, entity_dict['uuid'])

    # If there are zero items in the list associated_sources, then there are no associated
    # sources and a 404 will be returned.
    if len(associated_sources) < 1:
        abort_not_found("the dataset does not have any associated sources")

    complete_entities_list = schema_manager.get_complete_entities_list(token, associated_sources)

    # Final result after normalization
    final_result = schema_manager.normalize_entities_list_for_response(complete_entities_list)

    return jsonify(final_result)


"""
Get the complete provenance info for all datasets

Authentication
-------
No token is required, however if a token is given it must be valid or an error will be raised. If no token with SenNet
Read Group access is given, only datasets designated as "published" will be returned

Query Parameters
-------
    format : string
        Designates the output format of the returned data. Accepted values are "json" and "tsv". If none provided, by
        default will return a tsv.
    group_uuid : string
        Filters returned datasets by a given group uuid.
    organ : string
        Filters returned datasets related to a samples of the given organ. Accepts 2 character organ codes. These codes
        must match the organ types yaml at https://raw.githubusercontent.com/sennetconsortium/search-api/master/src/search-schema/data/definitions/enums/organ_types.yaml
        or an error will be raised
    has_rui_info : string
        Accepts strings "true" or "false. Any other value will result in an error. If true, only datasets connected to
        an sample that contain rui info will be returned. If false, only datasets that are NOT connected to samples
        containing rui info will be returned. By default, no filtering is performed.
    dataset_status : string
        Filters results by dataset status. Accepted values are "Published", "QA", and "NEW". If a user only has access
        to published datasets and enters QA or New, an error will be raised. By default, no filtering is performed

Returns
-------
json
    an array of each datatset's provenance info
tsv
    a text file of tab separated values where each row is a dataset and the columns include all its prov info
"""
@app.route('/datasets/prov-info', methods=['GET'])
def get_prov_info():
    # String constants
    HEADER_DATASET_UUID = 'dataset_uuid'
    HEADER_DATASET_SENNET_ID = 'dataset_sennet_id'
    HEADER_DATASET_STATUS = 'dataset_status'
    HEADER_DATASET_GROUP_NAME = 'dataset_group_name'
    HEADER_DATASET_GROUP_UUID = 'dataset_group_uuid'
    HEADER_DATASET_DATE_TIME_CREATED = 'dataset_date_time_created'
    HEADER_DATASET_CREATED_BY_EMAIL = 'dataset_created_by_email'
    HEADER_DATASET_DATE_TIME_MODIFIED = 'dataset_date_time_modified'
    HEADER_DATASET_MODIFIED_BY_EMAIL = 'dataset_modified_by_email'
    HEADER_DATASET_LAB_ID = 'lab_id_or_name'
    HEADER_DATASET_DATASET_TYPE = 'dataset_dataset_type'
    HEADER_DATASET_PORTAL_URL = 'dataset_portal_url'
    HEADER_FIRST_SAMPLE_SENNET_ID = 'first_sample_sennet_id'
    HEADER_FIRST_SAMPLE_UUID = 'first_sample_uuid'
    HEADER_FIRST_SAMPLE_CATEGORY = 'first_sample_category'
    HEADER_FIRST_SAMPLE_PORTAL_URL = 'first_sample_portal_url'
    HEADER_ORGAN_SENNET_ID = 'organ_sennet_id'
    HEADER_ORGAN_UUID = 'organ_uuid'
    HEADER_ORGAN_TYPE = 'organ_type'
    HEADER_SOURCE_SENNET_ID = 'source_sennet_id'
    HEADER_SOURCE_UUID = 'source_uuid'
    HEADER_SOURCE_GROUP_NAME = 'source_group_name'
    HEADER_RUI_LOCATION_SENNET_ID = 'rui_location_sennet_id'
    HEADER_RUI_LOCATION_UUID = 'rui_location_uuid'
    HEADER_SAMPLE_METADATA_SENNET_ID = 'sample_metadata_sennet_id'
    HEADER_SAMPLE_METADATA_UUID = 'sample_metadata_uuid'
    HEADER_PROCESSED_DATASET_UUID = 'processed_dataset_uuid'
    HEADER_PROCESSED_DATASET_SENNET_ID = 'processed_dataset_sennet_id'
    HEADER_PROCESSED_DATASET_STATUS = 'processed_dataset_status'
    HEADER_PROCESSED_DATASET_PORTAL_URL = 'processed_dataset_portal_url'
    ORGAN_TYPES = Ontology.ops(as_data_dict=True, data_as_val=True, val_key='rui_code').organ_types()
    HEADER_PREVIOUS_VERSION_SENNET_IDS = 'previous_version_sennet_ids'

    headers = [
        HEADER_DATASET_UUID, HEADER_DATASET_SENNET_ID, HEADER_DATASET_STATUS, HEADER_DATASET_GROUP_NAME,
        HEADER_DATASET_GROUP_UUID, HEADER_DATASET_DATE_TIME_CREATED, HEADER_DATASET_CREATED_BY_EMAIL,
        HEADER_DATASET_DATE_TIME_MODIFIED, HEADER_DATASET_MODIFIED_BY_EMAIL, HEADER_DATASET_LAB_ID,
        HEADER_DATASET_DATASET_TYPE, HEADER_DATASET_PORTAL_URL, HEADER_FIRST_SAMPLE_SENNET_ID,
        HEADER_FIRST_SAMPLE_UUID, HEADER_FIRST_SAMPLE_CATEGORY,
        HEADER_FIRST_SAMPLE_PORTAL_URL, HEADER_ORGAN_SENNET_ID, HEADER_ORGAN_UUID,
        HEADER_ORGAN_TYPE, HEADER_SOURCE_SENNET_ID, HEADER_SOURCE_UUID,
        HEADER_SOURCE_GROUP_NAME, HEADER_RUI_LOCATION_SENNET_ID,
        HEADER_RUI_LOCATION_UUID, HEADER_SAMPLE_METADATA_SENNET_ID,
        HEADER_SAMPLE_METADATA_UUID, HEADER_PROCESSED_DATASET_UUID, HEADER_PROCESSED_DATASET_SENNET_ID,
        HEADER_PROCESSED_DATASET_STATUS, HEADER_PROCESSED_DATASET_PORTAL_URL, HEADER_PREVIOUS_VERSION_SENNET_IDS
    ]
    published_only = True

    # Token is not required, but if an invalid token is provided,
    # we need to tell the client with a 401 error
    validate_token_if_auth_header_exists(request)

    if user_in_globus_read_group(request):
        published_only = False

    # Processing and validating query parameters
    accepted_arguments = ['format', 'organ', 'has_rui_info', 'dataset_status', 'group_uuid']
    return_json = False
    param_dict = {}
    if bool(request.args):
        for argument in request.args:
            if argument not in accepted_arguments:
                abort_bad_req(f"{argument} is an unrecognized argument.")
        return_format = request.args.get('format')
        if return_format is not None:
            if return_format.lower() not in ['json', 'tsv']:
                abort_bad_req(
                    "Invalid Format. Accepted formats are json and tsv. If no format is given, TSV will be the default")
            if return_format.lower() == 'json':
                return_json = True
        group_uuid = request.args.get('group_uuid')
        if group_uuid is not None:
            groups_by_id_dict = auth_helper_instance.get_globus_groups_info()['by_id']
            if group_uuid not in groups_by_id_dict:
                abort_bad_req("Invalid Group UUID.")
            if not groups_by_id_dict[group_uuid]['data_provider']:
                abort_bad_req("Invalid Group UUID. Group must be a data provider")
            param_dict['group_uuid'] = group_uuid
        organ = request.args.get('organ')
        if organ is not None:
            validate_organ_code(organ)
            param_dict['organ'] = organ
        has_rui_info = request.args.get('has_rui_info')
        if has_rui_info is not None:
            if has_rui_info.lower() not in ['true', 'false']:
                abort_bad_req("Invalid value for 'has_rui_info'. Only values of true or false are acceptable")
            param_dict['has_rui_info'] = has_rui_info
        dataset_status = request.args.get('dataset_status')
        if dataset_status is not None:
            if dataset_status.lower() not in ['new', 'qa', 'published']:
                abort_bad_req("Invalid Dataset Status. Must be 'new', 'qa', or 'published' Case-Insensitive")
            if published_only and dataset_status.lower() != 'published':
                abort_bad_req("Invalid Dataset Status. No auth token given or token is not a member of SenNet-Read "
                              "Group. If no token with SenNet-Read Group access is given, only datasets marked "
                              "'Published' are available. Try again with a proper token, or change/remove "
                              "dataset_status")
            if not published_only:
                param_dict['dataset_status'] = dataset_status

    # Instantiation of the list dataset_prov_list
    dataset_prov_list = []

    # Call to app_neo4j_queries to prepare and execute the database query
    prov_info = app_neo4j_queries.get_prov_info(neo4j_driver_instance, param_dict, published_only)

    # Each dataset's provinence info is placed into a dictionary
    for dataset in prov_info:
        internal_dict = collections.OrderedDict()
        internal_dict[HEADER_DATASET_UUID] = dataset['uuid']
        internal_dict[HEADER_DATASET_SENNET_ID] = dataset['sennet_id']
        internal_dict[HEADER_DATASET_STATUS] = dataset['status']
        internal_dict[HEADER_DATASET_GROUP_NAME] = dataset['group_name']
        internal_dict[HEADER_DATASET_GROUP_UUID] = dataset['group_uuid']
        internal_dict[HEADER_DATASET_DATE_TIME_CREATED] = datetime.fromtimestamp(int(dataset['created_timestamp']/1000.0))
        internal_dict[HEADER_DATASET_CREATED_BY_EMAIL] = dataset['created_by_user_email']
        internal_dict[HEADER_DATASET_DATE_TIME_MODIFIED] = datetime.fromtimestamp(int(dataset['last_modified_timestamp']/1000.0))
        internal_dict[HEADER_DATASET_MODIFIED_BY_EMAIL] = dataset['last_modified_user_email']
        internal_dict[HEADER_DATASET_LAB_ID] = dataset['lab_dataset_id']
        internal_dict[HEADER_DATASET_DATASET_TYPE] = dataset['dataset_type']

        internal_dict[HEADER_DATASET_PORTAL_URL] = app.config['DOI_REDIRECT_URL'].replace('<entity_type>', 'dataset').replace('<identifier>', dataset['uuid'])

        # first_sample properties are retrieved from its own dictionary
        if dataset['first_sample'] is not None:
            first_sample_sennet_id_list = []
            first_sample_uuid_list = []
            first_sample_category_list = []
            first_sample_portal_url_list = []
            for item in dataset['first_sample']:
                first_sample_sennet_id_list.append(item['sennet_id'])
                first_sample_uuid_list.append(item['uuid'])
                first_sample_category_list.append(item['sample_category'])
                first_sample_portal_url_list.append(app.config['DOI_REDIRECT_URL'].replace('<entity_type>', 'sample').replace('<identifier>', item['uuid']))
            internal_dict[HEADER_FIRST_SAMPLE_SENNET_ID] = first_sample_sennet_id_list
            internal_dict[HEADER_FIRST_SAMPLE_UUID] = first_sample_uuid_list
            internal_dict[HEADER_FIRST_SAMPLE_CATEGORY] = first_sample_category_list
            internal_dict[HEADER_FIRST_SAMPLE_PORTAL_URL] = first_sample_portal_url_list
            if return_json is False:
                internal_dict[HEADER_FIRST_SAMPLE_SENNET_ID] = ",".join(first_sample_sennet_id_list)
                internal_dict[HEADER_FIRST_SAMPLE_UUID] = ",".join(first_sample_uuid_list)
                internal_dict[HEADER_FIRST_SAMPLE_CATEGORY] = ",".join(first_sample_category_list)
                internal_dict[HEADER_FIRST_SAMPLE_PORTAL_URL] = ",".join(first_sample_portal_url_list)

        # distinct_organ properties are retrieved from its own dictionary
        if dataset['distinct_organ'] is not None:
            distinct_organ_sennet_id_list = []
            distinct_organ_uuid_list = []
            distinct_organ_type_list = []

            for item in dataset['distinct_organ']:
                distinct_organ_sennet_id_list.append(item['sennet_id'])
                distinct_organ_uuid_list.append(item['uuid'])
                for organ_type in ORGAN_TYPES:
                    if ORGAN_TYPES[organ_type]['rui_code'] == item['organ']:
                        distinct_organ_type_list.append(ORGAN_TYPES[organ_type]['term'])
                        break
            internal_dict[HEADER_ORGAN_SENNET_ID] = distinct_organ_sennet_id_list
            internal_dict[HEADER_ORGAN_UUID] = distinct_organ_uuid_list
            internal_dict[HEADER_ORGAN_TYPE] = distinct_organ_type_list
            if return_json is False:
                internal_dict[HEADER_ORGAN_SENNET_ID] = ",".join(distinct_organ_sennet_id_list)
                internal_dict[HEADER_ORGAN_UUID] = ",".join(distinct_organ_uuid_list)
                internal_dict[HEADER_ORGAN_TYPE] = ",".join(distinct_organ_type_list)

        # distinct_source properties are retrieved from its own dictionary
        if dataset['distinct_source'] is not None:
            distinct_source_sennet_id_list = []
            distinct_source_uuid_list = []
            distinct_source_group_name_list = []
            for item in dataset['distinct_source']:
                distinct_source_sennet_id_list.append(item['sennet_id'])
                distinct_source_uuid_list.append(item['uuid'])
                distinct_source_group_name_list.append(item['group_name'])
            internal_dict[HEADER_SOURCE_SENNET_ID] = distinct_source_sennet_id_list
            internal_dict[HEADER_SOURCE_UUID] = distinct_source_uuid_list
            internal_dict[HEADER_SOURCE_GROUP_NAME] = distinct_source_group_name_list
            if return_json is False:
                internal_dict[HEADER_SOURCE_SENNET_ID] = ",".join(distinct_source_sennet_id_list)
                internal_dict[HEADER_SOURCE_UUID] = ",".join(distinct_source_uuid_list)
                internal_dict[HEADER_SOURCE_GROUP_NAME] = ",".join(distinct_source_group_name_list)

        # distinct_rui_sample properties are retrieved from its own dictionary
        if dataset['distinct_rui_sample'] is not None:
            rui_location_sennet_id_list = []
            rui_location_uuid_list = []
            for item in dataset['distinct_rui_sample']:
                rui_location_sennet_id_list.append(item['sennet_id'])
                rui_location_uuid_list.append(item['uuid'])
            internal_dict[HEADER_RUI_LOCATION_SENNET_ID] = rui_location_sennet_id_list
            internal_dict[HEADER_RUI_LOCATION_UUID] = rui_location_uuid_list
            if return_json is False:
                internal_dict[HEADER_RUI_LOCATION_SENNET_ID] = ",".join(rui_location_sennet_id_list)
                internal_dict[HEADER_RUI_LOCATION_UUID] = ",".join(rui_location_uuid_list)

        # distinct_metasample properties are retrieved from its own dictionary
        if dataset['distinct_metasample'] is not None:
            metasample_sennet_id_list = []
            metasample_uuid_list = []
            for item in dataset['distinct_metasample']:
                metasample_sennet_id_list.append(item['sennet_id'])
                metasample_uuid_list.append(item['uuid'])
            internal_dict[HEADER_SAMPLE_METADATA_SENNET_ID] = metasample_sennet_id_list
            internal_dict[HEADER_SAMPLE_METADATA_UUID] = metasample_uuid_list
            if return_json is False:
                internal_dict[HEADER_SAMPLE_METADATA_SENNET_ID] = ",".join(metasample_sennet_id_list)
                internal_dict[HEADER_SAMPLE_METADATA_UUID] = ",".join(metasample_uuid_list)

        # processed_dataset properties are retrived from its own dictionary
        if dataset['processed_dataset'] is not None:
            processed_dataset_uuid_list = []
            processed_dataset_sennet_id_list = []
            processed_dataset_status_list = []
            processed_dataset_portal_url_list = []
            for item in dataset['processed_dataset']:
                processed_dataset_uuid_list.append(item['uuid'])
                processed_dataset_sennet_id_list.append(item['sennet_id'])
                processed_dataset_status_list.append(item['status'])
                processed_dataset_portal_url_list.append(app.config['DOI_REDIRECT_URL'].replace('<entity_type>', 'dataset').replace('<identifier>', item['uuid']))
            internal_dict[HEADER_PROCESSED_DATASET_UUID] = processed_dataset_uuid_list
            internal_dict[HEADER_PROCESSED_DATASET_SENNET_ID] = processed_dataset_sennet_id_list
            internal_dict[HEADER_PROCESSED_DATASET_STATUS] = processed_dataset_status_list
            internal_dict[HEADER_PROCESSED_DATASET_PORTAL_URL] = processed_dataset_portal_url_list
            if return_json is False:
                internal_dict[HEADER_PROCESSED_DATASET_UUID] = ",".join(processed_dataset_uuid_list)
                internal_dict[HEADER_PROCESSED_DATASET_UUID] = ",".join(processed_dataset_sennet_id_list)
                internal_dict[HEADER_PROCESSED_DATASET_UUID] = ",".join(processed_dataset_status_list)
                internal_dict[HEADER_PROCESSED_DATASET_UUID] = ",".join(processed_dataset_portal_url_list)

        if dataset['previous_version_sennet_ids'] is not None:
            previous_version_sennet_ids_list = []
            for item in dataset['previous_version_sennet_ids']:
                previous_version_sennet_ids_list.append(item)
            internal_dict[HEADER_PREVIOUS_VERSION_SENNET_IDS] = previous_version_sennet_ids_list
            if return_json is False:
                internal_dict[HEADER_PREVIOUS_VERSION_SENNET_IDS] = ",".join(previous_version_sennet_ids_list)

        # Each dataset's dictionary is added to the list to be returned
        dataset_prov_list.append(internal_dict)

    # if return_json is true, this dictionary is ready to be returned already
    if return_json:
        return jsonify(dataset_prov_list)

    # if return_json is false, the data must be converted to be returned as a tsv
    else:
        new_tsv_file = StringIO()
        writer = csv.DictWriter(new_tsv_file, fieldnames=headers, delimiter='\t')
        writer.writeheader()
        writer.writerows(dataset_prov_list)
        new_tsv_file.seek(0)
        output = Response(new_tsv_file, mimetype='text/tsv')
        output.headers['Content-Disposition'] = 'attachment; filename=prov-info.tsv'
        return output


"""
Get the complete provenance info for a given dataset

Authentication
-------
No token is required, however if a token is given it must be valid or an error will be raised. If no token with SenNet
Read Group access is given, only datasets designated as "published" will be returned

Query Parameters
-------
format : string
        Designates the output format of the returned data. Accepted values are "json" and "tsv". If none provided, by
        default will return a tsv.

Path Parameters
-------
id : string
    A SenNet_ID or UUID for a dataset. If an invalid dataset id is given, an error will be raised

Returns
-------
json
    an array of each datatset's provenance info
tsv
    a text file of tab separated values where each row is a dataset and the columns include all its prov info
"""
@app.route('/datasets/<id>/prov-info', methods=['GET'])
def get_prov_info_for_dataset(id):
    # Token is not required, but if an invalid token provided,
    # we need to tell the client with a 401 error
    validate_token_if_auth_header_exists(request)

    # Query target entity against uuid-api and neo4j and return as a dict if exists
    entity_dict = query_target_entity(id)
    normalized_entity_type = entity_dict['entity_type']

    # Only for Dataset
    if normalized_entity_type != 'Dataset':
        abort_bad_req("The entity of given id is not a Dataset")

    # published/public datasets don't require token
    if entity_dict['status'].lower() != DATASET_STATUS_PUBLISHED:
        # Token is required and the user must belong to SenNet-READ group
        get_user_token(request, non_public_access_required=True)

    return_json = False
    dataset_prov_list = []
    include_samples = []
    if bool(request.args):
        return_format = request.args.get('format')
        if (return_format is not None) and (return_format.lower() == 'json'):
            return_json = True
        include_samples_req = request.args.get('include_samples')
        if (include_samples_req is not None):
            include_samples = include_samples_req.lower().split(',')

    HEADER_DATASET_UUID = 'dataset_uuid'
    HEADER_DATASET_SENNET_ID = 'dataset_sennet_id'
    HEADER_DATASET_STATUS = 'dataset_status'
    HEADER_DATASET_GROUP_NAME = 'dataset_group_name'
    HEADER_DATASET_GROUP_UUID = 'dataset_group_uuid'
    HEADER_DATASET_DATE_TIME_CREATED = 'dataset_date_time_created'
    HEADER_DATASET_CREATED_BY_EMAIL = 'dataset_created_by_email'
    HEADER_DATASET_DATE_TIME_MODIFIED = 'dataset_date_time_modified'
    HEADER_DATASET_MODIFIED_BY_EMAIL = 'dataset_modified_by_email'
    HEADER_DATASET_LAB_ID = 'lab_id_or_name'
    HEADER_DATASET_DATASET_TYPE = 'dataset_dataset_type'
    HEADER_DATASET_PORTAL_URL = 'dataset_portal_url'
    HEADER_FIRST_SAMPLE_SENNET_ID = 'first_sample_sennet_id'
    HEADER_FIRST_SAMPLE_UUID = 'first_sample_uuid'
    HEADER_FIRST_SAMPLE_CATEGORY = 'first_sample_category'
    HEADER_FIRST_SAMPLE_PORTAL_URL = 'first_sample_portal_url'
    HEADER_ORGAN_SENNET_ID = 'organ_sennet_id'
    HEADER_ORGAN_UUID = 'organ_uuid'
    HEADER_ORGAN_TYPE = 'organ_type'
    HEADER_SOURCE_SENNET_ID = 'source_sennet_id'
    HEADER_SOURCE_UUID = 'source_uuid'
    HEADER_SOURCE_GROUP_NAME = 'source_group_name'
    HEADER_RUI_LOCATION_SENNET_ID = 'rui_location_sennet_id'
    HEADER_RUI_LOCATION_UUID = 'rui_location_uuid'
    HEADER_SAMPLE_METADATA_SENNET_ID = 'sample_metadata_sennet_id'
    HEADER_SAMPLE_METADATA_UUID = 'sample_metadata_uuid'
    HEADER_PROCESSED_DATASET_UUID = 'processed_dataset_uuid'
    HEADER_PROCESSED_DATASET_SENNET_ID = 'processed_dataset_sennet_id'
    HEADER_PROCESSED_DATASET_STATUS = 'processed_dataset_status'
    HEADER_PROCESSED_DATASET_PORTAL_URL = 'processed_dataset_portal_url'
    HEADER_DATASET_SAMPLES = "dataset_samples"
    ORGAN_TYPES = Ontology.ops(as_data_dict=True, data_as_val=True, val_key='rui_code').organ_types()

    headers = [
        HEADER_DATASET_UUID, HEADER_DATASET_SENNET_ID, HEADER_DATASET_STATUS, HEADER_DATASET_GROUP_NAME,
        HEADER_DATASET_GROUP_UUID, HEADER_DATASET_DATE_TIME_CREATED, HEADER_DATASET_CREATED_BY_EMAIL,
        HEADER_DATASET_DATE_TIME_MODIFIED, HEADER_DATASET_MODIFIED_BY_EMAIL, HEADER_DATASET_LAB_ID,
        HEADER_DATASET_DATASET_TYPE, HEADER_DATASET_PORTAL_URL, HEADER_FIRST_SAMPLE_SENNET_ID,
        HEADER_FIRST_SAMPLE_UUID, HEADER_FIRST_SAMPLE_CATEGORY,
        HEADER_FIRST_SAMPLE_PORTAL_URL, HEADER_ORGAN_SENNET_ID, HEADER_ORGAN_UUID,
        HEADER_ORGAN_TYPE, HEADER_SOURCE_SENNET_ID, HEADER_SOURCE_UUID,
        HEADER_SOURCE_GROUP_NAME, HEADER_RUI_LOCATION_SENNET_ID,
        HEADER_RUI_LOCATION_UUID, HEADER_SAMPLE_METADATA_SENNET_ID,
        HEADER_SAMPLE_METADATA_UUID, HEADER_PROCESSED_DATASET_UUID, HEADER_PROCESSED_DATASET_SENNET_ID,
        HEADER_PROCESSED_DATASET_STATUS, HEADER_PROCESSED_DATASET_PORTAL_URL
    ]

    sennet_ids = schema_manager.get_sennet_ids(id)

    # Get the target uuid if all good
    uuid = sennet_ids['hm_uuid']
    dataset = app_neo4j_queries.get_individual_prov_info(neo4j_driver_instance, uuid)
    if dataset is None:
        abort_bad_req("Query For this Dataset Returned no Records. Make sure this is a Primary Dataset")
    internal_dict = collections.OrderedDict()
    internal_dict[HEADER_DATASET_SENNET_ID] = dataset['sennet_id']
    internal_dict[HEADER_DATASET_UUID] = dataset['uuid']
    internal_dict[HEADER_DATASET_STATUS] = dataset['status']
    internal_dict[HEADER_DATASET_GROUP_NAME] = dataset['group_name']
    internal_dict[HEADER_DATASET_GROUP_UUID] = dataset['group_uuid']
    internal_dict[HEADER_DATASET_DATE_TIME_CREATED] = datetime.fromtimestamp(int(dataset['created_timestamp'] / 1000.0))
    internal_dict[HEADER_DATASET_CREATED_BY_EMAIL] = dataset['created_by_user_email']
    internal_dict[HEADER_DATASET_DATE_TIME_MODIFIED] = datetime.fromtimestamp(
        int(dataset['last_modified_timestamp'] / 1000.0))
    internal_dict[HEADER_DATASET_MODIFIED_BY_EMAIL] = dataset['last_modified_user_email']
    internal_dict[HEADER_DATASET_LAB_ID] = dataset['lab_dataset_id']
    internal_dict[HEADER_DATASET_DATASET_TYPE] = dataset['dataset_type']

    internal_dict[HEADER_DATASET_PORTAL_URL] = app.config['DOI_REDIRECT_URL'].replace('<entity_type>', 'dataset').replace(
        '<identifier>', dataset['uuid'])
    if dataset['first_sample'] is not None:
        first_sample_sennet_id_list = []
        first_sample_uuid_list = []
        first_sample_category_list = []
        first_sample_portal_url_list = []
        for item in dataset['first_sample']:
            first_sample_sennet_id_list.append(item['sennet_id'])
            first_sample_uuid_list.append(item['uuid'])
            first_sample_category_list.append(item['sample_category'])
            first_sample_portal_url_list.append(
                app.config['DOI_REDIRECT_URL'].replace('<entity_type>', 'sample').replace('<identifier>', item['uuid']))
        internal_dict[HEADER_FIRST_SAMPLE_SENNET_ID] = first_sample_sennet_id_list
        internal_dict[HEADER_FIRST_SAMPLE_UUID] = first_sample_uuid_list
        internal_dict[HEADER_FIRST_SAMPLE_CATEGORY] = first_sample_category_list
        internal_dict[HEADER_FIRST_SAMPLE_PORTAL_URL] = first_sample_portal_url_list
        if return_json is False:
            internal_dict[HEADER_FIRST_SAMPLE_SENNET_ID] = ",".join(first_sample_sennet_id_list)
            internal_dict[HEADER_FIRST_SAMPLE_UUID] = ",".join(first_sample_uuid_list)
            internal_dict[HEADER_FIRST_SAMPLE_CATEGORY] = ",".join(first_sample_category_list)
            internal_dict[HEADER_FIRST_SAMPLE_PORTAL_URL] = ",".join(first_sample_portal_url_list)
    if dataset['distinct_organ'] is not None:
        distinct_organ_sennet_id_list = []
        distinct_organ_uuid_list = []
        distinct_organ_type_list = []
        for item in dataset['distinct_organ']:
            distinct_organ_sennet_id_list.append(item['sennet_id'])
            distinct_organ_uuid_list.append(item['uuid'])
            for organ_type in ORGAN_TYPES:
                if ORGAN_TYPES[organ_type]['rui_code'] == item['organ']:
                    distinct_organ_type_list.append(ORGAN_TYPES[organ_type]['term'])
                    break
        internal_dict[HEADER_ORGAN_SENNET_ID] = distinct_organ_sennet_id_list
        internal_dict[HEADER_ORGAN_UUID] = distinct_organ_uuid_list
        internal_dict[HEADER_ORGAN_TYPE] = distinct_organ_type_list
        if return_json is False:
            internal_dict[HEADER_ORGAN_SENNET_ID] = ",".join(distinct_organ_sennet_id_list)
            internal_dict[HEADER_ORGAN_UUID] = ",".join(distinct_organ_uuid_list)
            internal_dict[HEADER_ORGAN_TYPE] = ",".join(distinct_organ_type_list)
    if dataset['distinct_source'] is not None:
        distinct_source_sennet_id_list = []
        distinct_source_uuid_list = []
        distinct_source_group_name_list = []
        for item in dataset['distinct_source']:
            distinct_source_sennet_id_list.append(item['sennet_id'])
            distinct_source_uuid_list.append(item['uuid'])
            distinct_source_group_name_list.append(item['group_name'])
        internal_dict[HEADER_SOURCE_SENNET_ID] = distinct_source_sennet_id_list
        internal_dict[HEADER_SOURCE_UUID] = distinct_source_uuid_list
        internal_dict[HEADER_SOURCE_GROUP_NAME] = distinct_source_group_name_list
        if return_json is False:
            internal_dict[HEADER_SOURCE_SENNET_ID] = ",".join(distinct_source_sennet_id_list)
            internal_dict[HEADER_SOURCE_UUID] = ",".join(distinct_source_uuid_list)
            internal_dict[HEADER_SOURCE_GROUP_NAME] = ",".join(distinct_source_group_name_list)
    if dataset['distinct_rui_sample'] is not None:
        rui_location_sennet_id_list = []
        rui_location_uuid_list = []
        for item in dataset['distinct_rui_sample']:
            rui_location_sennet_id_list.append(item['sennet_id'])
            rui_location_uuid_list.append(item['uuid'])
        internal_dict[HEADER_RUI_LOCATION_SENNET_ID] = rui_location_sennet_id_list
        internal_dict[HEADER_RUI_LOCATION_UUID] = rui_location_uuid_list
        if return_json is False:
            internal_dict[HEADER_RUI_LOCATION_SENNET_ID] = ",".join(rui_location_sennet_id_list)
            internal_dict[HEADER_RUI_LOCATION_UUID] = ",".join(rui_location_uuid_list)
    if dataset['distinct_metasample'] is not None:
        metasample_sennet_id_list = []
        metasample_uuid_list = []
        for item in dataset['distinct_metasample']:
            metasample_sennet_id_list.append(item['sennet_id'])
            metasample_uuid_list.append(item['uuid'])
        internal_dict[HEADER_SAMPLE_METADATA_SENNET_ID] = metasample_sennet_id_list
        internal_dict[HEADER_SAMPLE_METADATA_UUID] = metasample_uuid_list
        if return_json is False:
            internal_dict[HEADER_SAMPLE_METADATA_SENNET_ID] = ",".join(metasample_sennet_id_list)
            internal_dict[HEADER_SAMPLE_METADATA_UUID] = ",".join(metasample_uuid_list)

    # processed_dataset properties are retrived from its own dictionary
    if dataset['processed_dataset'] is not None:
        processed_dataset_uuid_list = []
        processed_dataset_sennet_id_list = []
        processed_dataset_status_list = []
        processed_dataset_portal_url_list = []
        for item in dataset['processed_dataset']:
            processed_dataset_uuid_list.append(item['uuid'])
            processed_dataset_sennet_id_list.append(item['sennet_id'])
            processed_dataset_status_list.append(item['status'])
            processed_dataset_portal_url_list.append(
                app.config['DOI_REDIRECT_URL'].replace('<entity_type>', 'dataset').replace('<identifier>',
                                                                                           item['uuid']))
        internal_dict[HEADER_PROCESSED_DATASET_UUID] = processed_dataset_uuid_list
        internal_dict[HEADER_PROCESSED_DATASET_SENNET_ID] = processed_dataset_sennet_id_list
        internal_dict[HEADER_PROCESSED_DATASET_STATUS] = processed_dataset_status_list
        internal_dict[HEADER_PROCESSED_DATASET_PORTAL_URL] = processed_dataset_portal_url_list
        if return_json is False:
            internal_dict[HEADER_PROCESSED_DATASET_UUID] = ",".join(processed_dataset_uuid_list)
            internal_dict[HEADER_PROCESSED_DATASET_UUID] = ",".join(processed_dataset_sennet_id_list)
            internal_dict[HEADER_PROCESSED_DATASET_UUID] = ",".join(processed_dataset_status_list)
            internal_dict[HEADER_PROCESSED_DATASET_UUID] = ",".join(processed_dataset_portal_url_list)

    if include_samples:
        headers.append(HEADER_DATASET_SAMPLES)
        dataset_samples = app_neo4j_queries.get_all_dataset_samples(neo4j_driver_instance, uuid)
        logger.debug(f"dataset_samples={str(dataset_samples)}")

        if 'all' in include_samples:
            internal_dict[HEADER_DATASET_SAMPLES] = dataset_samples
        else:
            requested_samples = {}
            for uuid in dataset_samples.keys():
                if dataset_samples[uuid]['sample_category'] in include_samples:
                    requested_samples[uuid] = dataset_samples[uuid]
            internal_dict[HEADER_DATASET_SAMPLES] = requested_samples

    dataset_prov_list.append(internal_dict)

    if return_json:
        return jsonify(dataset_prov_list[0])
    else:
        new_tsv_file = StringIO()
        writer = csv.DictWriter(new_tsv_file, fieldnames=headers, delimiter='\t')
        writer.writeheader()
        writer.writerows(dataset_prov_list)
        new_tsv_file.seek(0)
        output = Response(new_tsv_file, mimetype='text/tsv')
        output.headers['Content-Disposition'] = 'attachment; filename=prov-info.tsv'
        return output


"""
Get the information needed to generate the sankey on software-docs as a json.

Authentication
-------
No token is required or checked. The information returned is what is displayed in the public sankey

Query Parameters
-------
N/A

Path Parameters
-------
N/A

Returns
-------
json
    a json array. Each item in the array corresponds to a dataset. Each dataset has the values: dataset_group_name,
    organ_type, dataset_data_types, and dataset_status, each of which is a string.

"""
@app.route('/datasets/sankey_data', methods=['GET'])
def sankey_data():
    # String constants
    HEADER_DATASET_GROUP_NAME = 'dataset_group_name'
    HEADER_ORGAN_TYPE = 'organ_type'
    HEADER_DATASET_DATASET_TYPE = 'dataset_type'
    HEADER_DATASET_STATUS = 'dataset_status'
    ORGAN_TYPES = Ontology.ops(as_data_dict=True, data_as_val=True, val_key='rui_code').organ_types()
    with open('sankey_mapping.json') as f:
        mapping_dict = json.load(f)

    # Instantiation of the list dataset_prov_list
    dataset_sankey_list = []

    # Call to app_neo4j_queries to prepare and execute the database query
    sankey_info = app_neo4j_queries.get_sankey_info(neo4j_driver_instance)
    for dataset in sankey_info:
        internal_dict = collections.OrderedDict()
        internal_dict[HEADER_DATASET_GROUP_NAME] = dataset[HEADER_DATASET_GROUP_NAME]
        # TODO: Need to update this code once Ontology Organ Types endpoint is update
        for organ_type in ORGAN_TYPES:
            if ORGAN_TYPES[organ_type]['rui_code'] == dataset[HEADER_ORGAN_TYPE]:
                internal_dict[HEADER_ORGAN_TYPE] = ORGAN_TYPES[organ_type]['term']
                break

        internal_dict[HEADER_DATASET_DATASET_TYPE] = dataset[HEADER_DATASET_DATASET_TYPE]

        # Replace applicable Group Name and Data type with the value needed for the sankey via the mapping_dict
        internal_dict[HEADER_DATASET_STATUS] = dataset['dataset_status']
        if internal_dict[HEADER_DATASET_GROUP_NAME] in mapping_dict.keys():
            internal_dict[HEADER_DATASET_GROUP_NAME] = mapping_dict[internal_dict[HEADER_DATASET_GROUP_NAME]]

        # Each dataset's dictionary is added to the list to be returned
        dataset_sankey_list.append(internal_dict)

    return jsonify(dataset_sankey_list)


"""
Get the complete provenance info for all samples

Authentication
-------
Token that is part of the SenNet Read-Group is required.

Query Parameters
-------
    group_uuid : string
        Filters returned samples by a given group uuid.

Returns
-------
json
    an array of each datatset's provenance info
"""
@app.route('/samples/prov-info', methods=['GET'])
def get_sample_prov_info():
    # String Constants
    HEADER_SAMPLE_UUID = "sample_uuid"
    HEADER_SAMPLE_LAB_ID = "lab_id_or_name"
    HEADER_SAMPLE_GROUP_NAME = "sample_group_name"
    HEADER_SAMPLE_CREATED_BY_EMAIL = "sample_created_by_email"
    HEADER_SAMPLE_HAS_METADATA = "sample_has_metadata"
    HEADER_SAMPLE_HAS_RUI_INFO = "sample_has_rui_info"
    HEADER_SAMPLE_DIRECT_ANCESTOR_ID = "sample_ancestor_id"
    HEADER_SAMPLE_DIRECT_ANCESTOR_ENTITY_TYPE = "sample_ancestor_entity"
    HEADER_SAMPLE_SENNET_ID = "sample_sennet_id"
    HEADER_SAMPLE_CATEGORY = "sample_category"
    HEADER_SOURCE_UUID = "source_uuid"
    HEADER_SOURCE_SENNET_ID = "source_sennet_id"
    HEADER_SOURCE_HAS_METADATA = "source_has_metadata"
    HEADER_ORGAN_UUID = "organ_uuid"
    HEADER_ORGAN_TYPE = "organ_type"
    HEADER_ORGAN_SENNET_ID = "organ_sennet_id"
    ORGAN_TYPES = Ontology.ops(as_data_dict=True, data_as_val=True, val_key='rui_code').organ_types()

    # Processing and validating query parameters
    accepted_arguments = ['group_uuid']
    param_dict = {}  # currently the only filter is group_uuid, but in case this grows, we're using a dictionary
    if bool(request.args):
        for argument in request.args:
            if argument not in accepted_arguments:
                abort_bad_req(f"{argument} is an unrecognized argument.")
        group_uuid = request.args.get('group_uuid')
        if group_uuid is not None:
            groups_by_id_dict = auth_helper_instance.get_globus_groups_info()['by_id']
            if group_uuid not in groups_by_id_dict:
                abort_bad_req("Invalid Group UUID.")
            if not groups_by_id_dict[group_uuid]['data_provider']:
                abort_bad_req("Invalid Group UUID. Group must be a data provider")
            param_dict['group_uuid'] = group_uuid

    # Instantiation of the list sample_prov_list
    sample_prov_list = []

    # Call to app_neo4j_queries to prepare and execute database query
    prov_info = app_neo4j_queries.get_sample_prov_info(neo4j_driver_instance, param_dict)

    for sample in prov_info:

        # For cases where there is no sample of type organ above a given sample in the provenance, we check to see if
        # the given sample is itself an organ.
        organ_uuid = None
        organ_type = None
        organ_sennet_id = None
        if sample['organ_uuid'] is not None:
            organ_uuid = sample['organ_uuid']
            for organ_type in ORGAN_TYPES:
                if ORGAN_TYPES[organ_type]['rui_code'] == sample['organ_organ_type']:
                    organ_type = ORGAN_TYPES[organ_type]['term']
                    break
            organ_sennet_id = sample['organ_sennet_id']
        else:
            if sample['sample_sample_category'] == Ontology.ops().specimen_categories().ORGAN:
                organ_uuid = sample['sample_uuid']
                for organ_type in ORGAN_TYPES:
                    if ORGAN_TYPES[organ_type]['rui_code'] == sample['sample_organ']:
                        organ_type = ORGAN_TYPES[organ_type]['term']
                        break
                organ_sennet_id = sample['sample_sennet_id']

        sample_has_metadata = False
        if sample['sample_metadata'] is not None:
            sample_has_metadata = True

        sample_has_rui_info = False
        if sample['sample_rui_info'] is not None:
            sample_has_rui_info = True

        source_has_metadata = False
        if sample['source_metadata'] is not None:
            source_has_metadata = True

        internal_dict = collections.OrderedDict()
        internal_dict[HEADER_SAMPLE_UUID] = sample['sample_uuid']
        internal_dict[HEADER_SAMPLE_LAB_ID] = sample['lab_sample_id']
        internal_dict[HEADER_SAMPLE_GROUP_NAME] = sample['sample_group_name']
        internal_dict[HEADER_SAMPLE_CREATED_BY_EMAIL] = sample['sample_created_by_email']
        internal_dict[HEADER_SAMPLE_HAS_METADATA] = sample_has_metadata
        internal_dict[HEADER_SAMPLE_HAS_RUI_INFO] = sample_has_rui_info
        internal_dict[HEADER_SAMPLE_DIRECT_ANCESTOR_ID] = sample['sample_ancestor_id']
        internal_dict[HEADER_SAMPLE_CATEGORY] = sample['sample_sample_category']
        internal_dict[HEADER_SAMPLE_SENNET_ID] = sample['sample_sennet_id']
        internal_dict[HEADER_SAMPLE_DIRECT_ANCESTOR_ENTITY_TYPE] = sample['sample_ancestor_entity']
        internal_dict[HEADER_SOURCE_UUID] = sample['source_uuid']
        internal_dict[HEADER_SOURCE_HAS_METADATA] = source_has_metadata
        internal_dict[HEADER_SOURCE_SENNET_ID] = sample['source_sennet_id']
        internal_dict[HEADER_ORGAN_UUID] = organ_uuid
        internal_dict[HEADER_ORGAN_TYPE] = organ_type
        internal_dict[HEADER_ORGAN_SENNET_ID] = organ_sennet_id

        # Each sample's dictionary is added to the list to be returned
        sample_prov_list.append(internal_dict)
    return jsonify(sample_prov_list)


"""
Retrieves and validates constraints based on definitions within lib.constraints

Authentication
-------
No token is required

Query Paramters
-------
N/A

Request Body
-------
Requires a json list in the request body matching the following example
Example:
            [{
<required>      "ancestors": {
<required>            "entity_type": "sample",
<optional>            "sub_type": ["organ"],
<optional>            "sub_type_val": ["BD"],
                 },
<required>      "descendants": {
<required>           "entity_type": "sample",
<optional>           "sub_type": ["suspension"]
                 }
             }]
Returns
--------
JSON
"""
@app.route('/constraints', methods=['POST'])
@require_json(param='entry_json')
def validate_constraints(entry_json: list):
    is_match = request.values.get('match')
    order = request.values.get('order')
    use_case = request.values.get('filter')
    report_type = request.values.get('report_type')

    results = []
    final_result = rest_ok({}, True)

    index = 0
    for constraint in entry_json:
        index += 1
        if order == 'descendants':
            result = get_constraints_by_descendant(constraint, bool(is_match), use_case)
        else:
            result = get_constraints_by_ancestor(constraint, bool(is_match), use_case)

        if result.get('code') is not StatusCodes.OK:
            final_result = rest_bad_req({}, True)

        if report_type == 'ln_err':
            if result.get('code') is not StatusCodes.OK:
                results.append(_ln_err({'msg': result.get('name'), 'data': result.get('description')}, index))
        else:
            results.append(result)

    final_result['description'] = results
    return full_response(final_result)


####################################################################################################
## Internal Functions
####################################################################################################


"""
Parse the token from Authorization header

Parameters
----------
request : flask.request
    The flask http request object
non_public_access_required : bool
    If a non-public access token is required by the request, default to False

Returns
-------
str
    The token string if valid
"""
def get_user_token(request, non_public_access_required = False):
    # Get user token from Authorization header
    # getAuthorizationTokens() also handles MAuthorization header but we are not using that here
    try:
        user_token = auth_helper_instance.getAuthorizationTokens(request.headers)
    except Exception:
        msg = "Failed to parse the Authorization token by calling commons.auth_helper.getAuthorizationTokens()"
        # Log the full stack trace, prepend a line with our message
        logger.exception(msg)
        abort_internal_err(msg)

    # Further check the validity of the token if required non-public access
    if non_public_access_required:
        # When the token is a flask.Response instance,
        # it MUST be a 401 error with message.
        # That's how commons.auth_helper.getAuthorizationTokens() was designed
        if isinstance(user_token, Response):
            # We wrap the message in a json and send back to requester as 401 too
            # The Response.data returns binary string, need to decode
            abort_unauthorized(user_token.get_data().decode())

        # By now the token is already a valid token
        # But we also need to ensure the user belongs to SenNet-Read group
        # in order to access the non-public entity
        # Return a 403 response if the user doesn't belong to SenNet-READ group
        if not user_in_globus_read_group(request):
            abort_forbidden("Access not granted")

    return user_token


"""
Check if the user with token is in the SenNet-READ group

Parameters
----------
request : falsk.request
    The flask http request object that containing the Authorization header
    with a valid Globus groups token for checking group information

Returns
-------
bool
    True if the user belongs to SenNet-READ group, otherwise False
"""
def user_in_globus_read_group(request):
    if 'Authorization' not in request.headers:
        return False

    try:
        user_token = get_user_token(request)
        read_privs = auth_helper_instance.has_read_privs(user_token)
        if isinstance(read_privs, Response):
            msg = read_privs.get_data().decode()
            logger.exception(msg)
            return False

    except Exception as e:
        # Log the full stack trace, prepend a line with our message
        logger.exception(e)

        # If the token is not a groups token, no group information available
        # The commons.sn_auth.AuthCache would return a Response with 500 error message
        # We treat such cases as the user not in the SenNet-READ group
        return False

    return read_privs


"""
Validate the provided token when Authorization header presents

Parameters
----------
request : flask.request object
    The Flask http request object
"""
def validate_token_if_auth_header_exists(request):
    # No matter if token is required or not, when an invalid token provided,
    # we need to tell the client with a 401 error
    # HTTP header names are case-insensitive
    # request.headers.get('Authorization') returns None if the header doesn't exist
    if request.headers.get('Authorization') is not None:
        user_token = get_user_token(request)

        # When the Authoriztion header provided but the user_token is a flask.Response instance,
        # it MUST be a 401 error with message.
        # That's how commons.auth_helper.getAuthorizationTokens() was designed
        if isinstance(user_token, Response):
            # We wrap the message in a json and send back to requester as 401 too
            # The Response.data returns binary string, need to decode
            abort_unauthorized(user_token.get_data().decode())

        # Also check if the parased token is invalid or expired
        # Set the second paremeter as False to skip group check
        user_info = auth_helper_instance.getUserInfo(user_token, False)

        if isinstance(user_info, Response):
            abort_unauthorized(user_info.get_data().decode())


"""
Get the token for internal use only

Returns
-------
str
    The token string
"""
def get_internal_token():
    return auth_helper_instance.getProcessSecret()


"""
Generate 'before_create_triiger' data and create the entity details in Neo4j

Parameters
----------
request : flask.Request object
    The incoming request
normalized_entity_type : str
    One of the normalized entity types: Dataset, Collection, Sample, Source
user_token: str
    The user's globus groups token
json_data_dict: dict
    The json request dict from user input

Returns
-------
dict
    A dict of all the newly created entity detials
"""
def create_entity_details(request, normalized_entity_type, user_token, json_data_dict):
    # Get user info based on request
    user_info_dict = schema_manager.get_user_info(request)

    # Create new ids for the new entity
    try:
        new_ids_dict_list = schema_manager.create_sennet_ids(normalized_entity_type, json_data_dict, user_token, user_info_dict)
        new_ids_dict = new_ids_dict_list[0]
    # When group_uuid is provided by user, it can be invalid
    except schema_errors.NoDataProviderGroupException:
        # Log the full stack trace, prepend a line with our message
        if 'group_uuid' in json_data_dict:
            msg = "Invalid 'group_uuid' value, can't create the entity"
        else:
            msg = "The user does not have the correct Globus group associated with, can't create the entity"

        logger.exception(msg)
        abort_bad_req(msg)
    except schema_errors.UnmatchedDataProviderGroupException:
        msg = "The user does not belong to the given Globus group, can't create the entity"
        logger.exception(msg)
        abort_forbidden(msg)
    except schema_errors.MultipleDataProviderGroupException:
        msg = "The user has mutiple Globus groups associated with, please specify one using 'group_uuid'"
        logger.exception(msg)
        abort_bad_req(msg)
    except KeyError as e:
        logger.exception(e)
        abort_bad_req(e)
    except requests.exceptions.RequestException as e:
        msg = "Failed to create new SenNet ids via the uuid-api service"
        logger.exception(msg)

        # Due to the use of response.raise_for_status() in schema_manager.create_sennet_ids()
        # we can access the status codes from the exception
        status_code = e.response.status_code

        if status_code == 400:
            abort_bad_req(e.response.text)
        if status_code == 404:
            abort_not_found(e.response.text)
        else:
            abort_internal_err(e.response.text)

    # Merge all the above dictionaries and pass to the trigger methods
    new_data_dict = {**json_data_dict, **user_info_dict, **new_ids_dict}

    try:
        # Use {} since no existing dict
        generated_before_create_trigger_data_dict = schema_manager.generate_triggered_data('before_create_trigger', normalized_entity_type, user_token, {}, new_data_dict)
    # If one of the before_create_trigger methods fails, we can't create the entity
    except schema_errors.BeforeCreateTriggerException:
        # Log the full stack trace, prepend a line with our message
        msg = "Failed to execute one of the 'before_create_trigger' methods, can't create the entity"
        logger.exception(msg)
        abort_internal_err(msg)
    except schema_errors.NoDataProviderGroupException:
        # Log the full stack trace, prepend a line with our message
        if 'group_uuid' in json_data_dict:
            msg = "Invalid 'group_uuid' value, can't create the entity"
        else:
            msg = "The user does not have the correct Globus group associated with, can't create the entity"

        logger.exception(msg)
        abort_bad_req(msg)
    except schema_errors.UnmatchedDataProviderGroupException:
        # Log the full stack trace, prepend a line with our message
        msg = "The user does not belong to the given Globus group, can't create the entity"
        logger.exception(msg)
        abort_forbidden(msg)
    except schema_errors.MultipleDataProviderGroupException:
        # Log the full stack trace, prepend a line with our message
        msg = "The user has mutiple Globus groups associated with, please specify one using 'group_uuid'"
        logger.exception(msg)
        abort_bad_req(msg)
    # If something wrong with file upload
    except schema_errors.FileUploadException as e:
        logger.exception(e)
        abort_internal_err(e)
    except KeyError as e:
        # Log the full stack trace, prepend a line with our message
        logger.exception(e)
        abort_bad_req(e)
    except Exception as e:
        logger.exception(e)
        abort_internal_err(e)

    # Merge the user json data and generated trigger data into one dictionary
    merged_dict = {**json_data_dict, **generated_before_create_trigger_data_dict}

    # Filter out the merged_dict by getting rid of the transitent properties (not to be stored)
    # and properties with None value
    # Meaning the returned target property key is different from the original key
    # in the trigger method, e.g., Source.image_files_to_add
    filtered_merged_dict = schema_manager.remove_transient_and_none_values('ENTITIES', merged_dict, normalized_entity_type)

    # Create new entity
    try:
        # Important: `entity_dict` is the resulting neo4j dict, Python list and dicts are stored
        # as string expression literals in it. That's why properties like entity_dict['direct_ancestor_uuid']
        # will need to use ast.literal_eval() in the schema_triggers.py
        entity_dict = app_neo4j_queries.create_entity(neo4j_driver_instance, normalized_entity_type, filtered_merged_dict)
    except TransactionError:
        msg = "Failed to create the new " + normalized_entity_type
        # Log the full stack trace, prepend a line with our message
        logger.exception(msg)
        # Terminate and let the users know
        abort_internal_err(msg)

    # Important: use `entity_dict` instead of `filtered_merged_dict` to keep consistent with the stored
    # string expression literals of Python list/dict being used with entity update, e.g., `image_files`
    # Important: the same property keys in entity_dict will overwrite the same key in json_data_dict
    # and this is what we wanted. Adding json_data_dict back is to include those `transient` properties
    # provided in the JSON input but not stored in neo4j, and will be needed for after_create_trigger/after_update_trigger,
    # e.g., `previous_revision_uuid`, `direct_ancestor_uuid`
    # Add user_info_dict because it may be used by after_update_trigger methods
    merged_final_dict = {**json_data_dict, **entity_dict, **user_info_dict}

    # Note: return merged_final_dict instead of entity_dict because
    # it contains all the user json data that the generated that entity_dict may not have
    return merged_final_dict


"""
Create multiple sample nodes and relationships with the source entity node

Parameters
----------
request : flask.Request object
    The incoming request
normalized_entity_type : str
    One of the normalized entity types: Dataset, Collection, Sample, Source
user_token: str
    The user's globus groups token
json_data_dict: dict
    The json request dict from user input
count : int
    The number of samples to create

Returns
-------
list
    A list of all the newly generated ids via uuid-api
"""
def create_multiple_samples_details(request, normalized_entity_type, user_token, json_data_dict, count):
    # Get user info based on request
    user_info_dict = schema_manager.get_user_info(request)

    # Create new ids for the new entity
    try:
        new_ids_dict_list = schema_manager.create_sennet_ids(normalized_entity_type, json_data_dict, user_token, user_info_dict, count)
    # When group_uuid is provided by user, it can be invalid
    except schema_errors.NoDataProviderGroupException:
        # Log the full stack trace, prepend a line with our message
        if 'group_uuid' in json_data_dict:
            msg = "Invalid 'group_uuid' value, can't create the entity"
        else:
            msg = "The user does not have the correct Globus group associated with, can't create the entity"

        logger.exception(msg)
        abort_bad_req(msg)
    except schema_errors.UnmatchedDataProviderGroupException:
        # Log the full stack trace, prepend a line with our message
        msg = "The user does not belong to the given Globus group, can't create the entity"
        logger.exception(msg)
        abort_forbidden(msg)
    except schema_errors.MultipleDataProviderGroupException:
        # Log the full stack trace, prepend a line with our message
        msg = "The user has mutiple Globus groups associated with, please specify one using 'group_uuid'"
        logger.exception(msg)
        abort_bad_req(msg)
    except KeyError as e:
        # Log the full stack trace, prepend a line with our message
        logger.exception(e)
        abort_bad_req(e)
    except requests.exceptions.RequestException as e:
        msg = "Failed to create new SenNet ids via the uuid-api service"
        logger.exception(msg)

        # Due to the use of response.raise_for_status() in schema_manager.create_sennet_ids()
        # we can access the status codes from the exception
        status_code = e.response.status_code

        if status_code == 400:
            abort_bad_req(e.response.text)
        if status_code == 404:
            abort_not_found(e.response.text)
        else:
            abort_internal_err(e.response.text)

    # Use the same json_data_dict and user_info_dict for each sample
    # Only difference is the `uuid` and `sennet_id` that are generated
    # Merge all the dictionaries and pass to the trigger methods
    new_data_dict = {**json_data_dict, **user_info_dict, **new_ids_dict_list[0]}

    # Instead of calling generate_triggered_data() for each sample, we'll just call it on the first sample
    # since all other samples will share the same generated data except `uuid` and `sennet_id`
    # A bit performance improvement
    try:
        # Use {} since no existing dict
        generated_before_create_trigger_data_dict = schema_manager.generate_triggered_data('before_create_trigger', normalized_entity_type, user_token, {}, new_data_dict)
    # If one of the before_create_trigger methods fails, we can't create the entity
    except schema_errors.BeforeCreateTriggerException:
        # Log the full stack trace, prepend a line with our message
        msg = "Failed to execute one of the 'before_create_trigger' methods, can't create the entity"
        logger.exception(msg)
        abort_internal_err(msg)
    except schema_errors.NoDataProviderGroupException:
        # Log the full stack trace, prepend a line with our message
        if 'group_uuid' in json_data_dict:
            msg = "Invalid 'group_uuid' value, can't create the entity"
        else:
            msg = "The user does not have the correct Globus group associated with, can't create the entity"

        logger.exception(msg)
        abort_bad_req(msg)
    except schema_errors.UnmatchedDataProviderGroupException:
        # Log the full stack trace, prepend a line with our message
        msg = "The user does not belong to the given Globus group, can't create the entity"
        logger.exception(msg)
        abort_forbidden(msg)
    except schema_errors.MultipleDataProviderGroupException:
        # Log the full stack trace, prepend a line with our message
        msg = "The user has mutiple Globus groups associated with, please specify one using 'group_uuid'"
        logger.exception(msg)
        abort_bad_req(msg)
    except KeyError as e:
        # Log the full stack trace, prepend a line with our message
        logger.exception(e)
        abort_bad_req(e)
    except Exception as e:
        logger.exception(e)
        abort_internal_err(e)

    # Merge the user json data and generated trigger data into one dictionary
    merged_dict = {**json_data_dict, **generated_before_create_trigger_data_dict}

    # Filter out the merged_dict by getting rid of the transitent properties (not to be stored)
    # and properties with None value
    # Meaning the returned target property key is different from the original key
    # in the trigger method, e.g., Source.image_files_to_add
    filtered_merged_dict = schema_manager.remove_transient_and_none_values('ENTITIES', merged_dict, normalized_entity_type)

    samples_dict_list = []
    for new_ids_dict in new_ids_dict_list:
        # Just overwrite the `uuid` and `sennet_id` that are generated
        # All other generated properties will stay the same across all samples
        sample_dict = {**filtered_merged_dict, **new_ids_dict}
        # Add to the list
        samples_dict_list.append(sample_dict)

    # Generate property values for the only one Activity node
    activity_data_dict = schema_manager.generate_activity_data(normalized_entity_type, user_token, user_info_dict)

    # Create new sample nodes and needed relationships as well as activity node in one transaction
    try:
        # No return value
        app_neo4j_queries.create_multiple_samples(neo4j_driver_instance, samples_dict_list, activity_data_dict, json_data_dict['direct_ancestor_uuid'][0])
    except TransactionError:
        msg = "Failed to create multiple samples"
        # Log the full stack trace, prepend a line with our message
        logger.exception(msg)
        # Terminate and let the users know
        abort_internal_err(msg)

    # Return the generated ids for UI
    return new_ids_dict_list


"""
Create multiple component datasets from a single Multi-Assay ancestor

Input
-----
json
    A json object with the fields:
        creation_action
         - type: str
         - description: the action event that will describe the activity node. Allowed valuese are: "Multi-Assay Split"
        group_uuid
         - type: str
         - description: the group uuid for the new component datasets
        direct_ancestor_uuid
         - type: str
         - description: the uuid for the parent multi assay dataset
        datasets
         - type: dict
         - description: the datasets to be created. Only difference between these and normal datasets are the field "dataset_link_abs_dir"

Returns
--------
json array
    List of the newly created datasets represented as dictionaries.
"""
@app.route('/datasets/components', methods=['POST'])
@require_valid_token(param='user_token')
@require_json(param='json_data_dict')
def multiple_components(user_token: str, json_data_dict: dict):
    if READ_ONLY_MODE:
        abort_forbidden("Access not granted when entity-api in READ-ONLY mode")

    try:
        schema_validators.validate_application_header_before_entity_create("Dataset", request)
    except Exception as e:
        abort_bad_req(str(e))

    ######### validate top level properties ########

    # Verify that each required field is in the json_data_dict, and that there are no other fields
    required_fields = ['creation_action', 'group_uuid', 'direct_ancestor_uuids', 'datasets']
    for field in required_fields:
        if field not in json_data_dict:
            raise abort_bad_req(f"Missing required field {field}")
    for field in json_data_dict:
        if field not in required_fields:
            raise abort_bad_req(f"Request body contained unexpected field {field}")

    # validate creation_action
    allowable_creation_actions = ['Multi-Assay Split']
    if json_data_dict.get('creation_action') not in allowable_creation_actions:
        abort_bad_req(f"creation_action {json_data_dict.get('creation_action')} not recognized. Allowed values are: {COMMA_SEPARATOR.join(allowable_creation_actions)}")

    # While we accept a list of direct_ancestor_uuids, we currently only allow a single direct ancestor so verify that there is only 1
    direct_ancestor_uuids = json_data_dict.get('direct_ancestor_uuids')
    if direct_ancestor_uuids is None or not isinstance(direct_ancestor_uuids, list) or len(direct_ancestor_uuids) != 1:
        abort_bad_req("Required field 'direct_ancestor_uuids' must be a list. This list may only contain 1 item: a string representing the uuid of the direct ancestor")

    # validate existence of direct ancestors.
    for direct_ancestor_uuid in direct_ancestor_uuids:
        direct_ancestor_dict = query_target_entity(direct_ancestor_uuid)
        if direct_ancestor_dict.get('entity_type').lower() != "dataset":
            abort_bad_req(f"Direct ancestor is of type: {direct_ancestor_dict.get('entity_type')}. Must be of type 'dataset'.")

    dataset_has_component_children = app_neo4j_queries.dataset_has_component_children(neo4j_driver_instance, direct_ancestor_uuid)
    if dataset_has_component_children:
        abort_bad_req(f"The dataset with uuid {direct_ancestor_uuid} already has component children dataset(s)")

    # validate that there is at least one component dataset
    if len(json_data_dict.get('datasets')) < 1:
        abort_bad_req("'datasets' field must contain 2 component datasets.")

    # Validate all datasets using existing schema with triggers and validators
    for dataset in json_data_dict.get('datasets'):
        # dataset_link_abs_dir is not part of the entity creation, will not be stored in neo4j and does not require
        # validation. Remove it here and add it back after validation. We do the same for creating the entities. Doing
        # this makes it easier to keep the dataset_link_abs_dir with the associated dataset instead of adding additional lists and keeping
        # track of which value is tied to which dataset
        dataset_link_abs_dir = dataset.pop('dataset_link_abs_dir', None)
        if not dataset_link_abs_dir:
            abort_bad_req("Missing required field in datasets: dataset_link_abs_dir")
        dataset['group_uuid'] = json_data_dict.get('group_uuid')
        dataset['direct_ancestor_uuids'] = direct_ancestor_uuids
        try:
            schema_manager.validate_json_data_against_schema('ENTITIES', dataset, 'Dataset')
        except schema_errors.SchemaValidationException as e:
            # No need to log validation errors
            abort_bad_req(str(e))
        # Execute property level validators defined in the schema yaml before entity property creation
        # Use empty dict {} to indicate there's no existing_data_dict
        try:
            schema_manager.execute_property_level_validators('ENTITIES', 'before_property_create_validators', "Dataset", request, {}, dataset)
        # Currently only ValueError
        except ValueError as e:
            abort_bad_req(e)

        # Add back in dataset_link_abs_dir
        dataset['dataset_link_abs_dir'] = dataset_link_abs_dir

    dataset_list = create_multiple_component_details(request, "Dataset", user_token, json_data_dict.get('datasets'), json_data_dict.get('creation_action'))

    # We wait until after the new datasets are linked to their ancestor before performing the remaining post-creation
    # linkeages. This way, in the event of unforseen errors, we don't have orphaned nodes.
    for dataset in dataset_list:
        schema_triggers.set_status_history('status', 'Dataset', user_token, dataset, {})

    properties_to_skip = [
        'direct_ancestors',
        'collections',
        'upload',
        'title',
        'previous_revision_uuids',
        'next_revision_uuids',
        'previous_revision_uuid',
        'next_revision_uuid'
    ]

    if bool(request.args):
        # The parsed query string value is a string 'true'
        return_all_properties = request.args.get('return_all_properties')

        if (return_all_properties is not None) and (return_all_properties.lower() == 'true'):
            properties_to_skip = []

    normalized_complete_entity_list = []
    for dataset in dataset_list:
        # Remove dataset_link_abs_dir once more before entity creation
        dataset_link_abs_dir = dataset.pop('dataset_link_abs_dir', None)
        # Generate the filtered or complete entity dict to send back
        complete_dict = schema_manager.get_complete_entity_result(user_token, dataset, properties_to_skip)

        # Will also filter the result based on schema
        normalized_complete_dict = schema_manager.normalize_object_result_for_response(provenance_type='ENTITIES', entity_dict=complete_dict)

        # Also index the new entity node in elasticsearch via search-api
        logger.log(logging.INFO,
                   f"Re-indexing for creation of {complete_dict['entity_type']}"
                   f" with UUID {complete_dict['uuid']}")
        reindex_entity(complete_dict['uuid'], user_token)
        # Add back in dataset_link_abs_dir one last time
        normalized_complete_dict['dataset_link_abs_dir'] = dataset_link_abs_dir
        normalized_complete_entity_list.append(normalized_complete_dict)

    return jsonify(normalized_complete_entity_list)


"""
Create multiple dataset nodes and relationships with the source entity node

Parameters
----------
request : flask.Request object
    The incoming request
normalized_entity_type : str
    One of the normalized entity types: Dataset, Collection, Sample, Source
user_token: str
    The user's globus groups token
json_data_dict_list: list
    List of datasets objects as dictionaries
creation_action : str
    The creation action for the new activity node.

Returns
-------
list
    A list of all the newly created datasets with generated fields represented as dictionaries
"""
def create_multiple_component_details(request, normalized_entity_type, user_token, json_data_dict_list, creation_action):
    # Get user info based on request
    user_info_dict = schema_manager.get_user_info(request)
    direct_ancestor = json_data_dict_list[0].get('direct_ancestor_uuids')[0]
    # Create new ids for the new entity
    try:
        # we only need the json data from one of the datasets. The info will be the same for both, so we just grab the first in the list
        new_ids_dict_list = schema_manager.create_sennet_ids(normalized_entity_type, json_data_dict_list[0], user_token, user_info_dict, len(json_data_dict_list))
    # When group_uuid is provided by user, it can be invalid
    except KeyError as e:
        # Log the full stack trace, prepend a line with our message
        logger.exception(e)
        abort_bad_req(e)
    except requests.exceptions.RequestException as e:
        msg = "Failed to create new SenNet ids via the uuid-api service"
        logger.exception(msg)

        # Due to the use of response.raise_for_status() in schema_manager.create_sennet_ids()
        # we can access the status codes from the exception
        status_code = e.response.status_code

        if status_code == 400:
            abort_bad_req(e.response.text)
        if status_code == 404:
            abort_not_found(e.response.text)
        else:
            abort_internal_err(e.response.text)
    datasets_dict_list = []
    for i in range(len(json_data_dict_list)):
        # Remove dataset_link_abs_dir once more before entity creation
        dataset_link_abs_dir = json_data_dict_list[i].pop('dataset_link_abs_dir', None)
        # Combine each id dict into each dataset in json_data_dict_list
        new_data_dict = {**json_data_dict_list[i], **user_info_dict, **new_ids_dict_list[i]}
        try:
            # Use {} since no existing dict
            generated_before_create_trigger_data_dict = schema_manager.generate_triggered_data('before_create_trigger', normalized_entity_type, user_token, {}, new_data_dict)
            # If one of the before_create_trigger methods fails, we can't create the entity
        except schema_errors.BeforeCreateTriggerException:
            # Log the full stack trace, prepend a line with our message
            msg = "Failed to execute one of the 'before_create_trigger' methods, can't create the entity"
            logger.exception(msg)
            abort_internal_err(msg)
        except schema_errors.NoDataProviderGroupException:
            # Log the full stack trace, prepend a line with our message
            if 'group_uuid' in json_data_dict_list[i]:
                msg = "Invalid 'group_uuid' value, can't create the entity"
            else:
                msg = "The user does not have the correct Globus group associated with, can't create the entity"

            logger.exception(msg)
            abort_bad_req(msg)
        except schema_errors.UnmatchedDataProviderGroupException:
            # Log the full stack trace, prepend a line with our message
            msg = "The user does not belong to the given Globus group, can't create the entity"
            logger.exception(msg)
            abort_forbidden(msg)
        except schema_errors.MultipleDataProviderGroupException:
            # Log the full stack trace, prepend a line with our message
            msg = "The user has mutiple Globus groups associated with, please specify one using 'group_uuid'"
            logger.exception(msg)
            abort_bad_req(msg)
        except KeyError as e:
            # Log the full stack trace, prepend a line with our message
            logger.exception(e)
            abort_bad_req(e)
        except Exception as e:
            logger.exception(e)
            abort_internal_err(e)
        merged_dict = {**json_data_dict_list[i], **generated_before_create_trigger_data_dict}

        # Filter out the merged_dict by getting rid of the transitent properties (not to be stored)
        # and properties with None value
        # Meaning the returned target property key is different from the original key
        # in the trigger method, e.g., Source.image_files_to_add
        filtered_merged_dict = schema_manager.remove_transient_and_none_values('ENTITIES', merged_dict, normalized_entity_type)
        dataset_dict = {**filtered_merged_dict, **new_ids_dict_list[i]}
        dataset_dict['dataset_link_abs_dir'] = dataset_link_abs_dir
        datasets_dict_list.append(dataset_dict)

    activity_data_dict = schema_manager.generate_activity_data(normalized_entity_type, user_token, user_info_dict, creation_action)
    # activity_data_dict['creation_action'] = creation_action
    try:
        created_datasets = app_neo4j_queries.create_multiple_datasets(neo4j_driver_instance, datasets_dict_list, activity_data_dict, direct_ancestor)
    except TransactionError:
        msg = "Failed to create multiple samples"
        # Log the full stack trace, prepend a line with our message
        logger.exception(msg)
        # Terminate and let the users know
        abort_internal_err(msg)

    return created_datasets


"""
Execute 'after_create_triiger' methods

Parameters
----------
normalized_entity_type : str
    One of the normalized entity types: Dataset, Collection, Sample, Source
user_token: str
    The user's globus groups token
merged_data_dict: dict
    The merged dict that contains the entity dict newly created and
    information from user request json that are not stored in Neo4j
"""
def after_create(normalized_entity_type, user_token, merged_data_dict):
    try:
        # 'after_create_trigger' and 'after_update_trigger' don't generate property values
        # It just returns the empty dict, no need to assign value
        # Use {} since no new dict
        schema_manager.generate_triggered_data('after_create_trigger', normalized_entity_type, user_token, merged_data_dict, {})
    except schema_errors.AfterCreateTriggerException:
        # Log the full stack trace, prepend a line with our message
        msg = "The entity has been created, but failed to execute one of the 'after_create_trigger' methods"
        logger.exception(msg)
        abort_internal_err(msg)
    except Exception as e:
        logger.exception(e)
        abort_internal_err(e)


"""
Generate 'before_create_triiger' data and create the entity details in Neo4j

Parameters
----------
request : flask.Request object
    The incoming request
normalized_entity_type : str
    One of the normalized entity types: Dataset, Collection, Sample, Source
user_token: str
    The user's globus groups token
json_data_dict: dict
    The json request dict
existing_entity_dict: dict
    Dict of the exiting entity information

Returns
-------
dict
    A dict of all the updated entity detials
"""
def update_object_details(provenance_type, request, normalized_entity_type, user_token, json_data_dict, existing_entity_dict):
    # Get user info based on request
    user_info_dict = schema_manager.get_user_info(request)

    # Merge user_info_dict and the json_data_dict for passing to the trigger methods
    new_data_dict = {**user_info_dict, **json_data_dict}

    try:
        generated_before_update_trigger_data_dict = schema_manager.generate_triggered_data('before_update_trigger',
                                                                                           normalized_entity_type,
                                                                                           user_token,
                                                                                           existing_entity_dict,
                                                                                           new_data_dict)
    # If something wrong with file upload
    except schema_errors.FileUploadException as e:
        logger.exception(e)
        abort_internal_err(e)
    # If one of the before_update_trigger methods fails, we can't update the entity
    except schema_errors.BeforeUpdateTriggerException:
        # Log the full stack trace, prepend a line with our message
        msg = "Failed to execute one of the 'before_update_trigger' methods, can't update the entity"
        logger.exception(msg)
        abort_internal_err(msg)
    except Exception as e:
        logger.exception(e)
        abort_internal_err(e)

    # Merge dictionaries
    merged_dict = {**json_data_dict, **generated_before_update_trigger_data_dict}

    # Filter out the merged_dict by getting rid of the transitent properties (not to be stored)
    # and properties with None value
    # Meaning the returned target property key is different from the original key
    # in the trigger method, e.g., Source.image_files_to_add
    filtered_merged_dict = schema_manager.remove_transient_and_none_values(provenance_type, merged_dict, normalized_entity_type)

    # By now the filtered_merged_dict contains all user updates and all triggered data to be added to the entity node
    # Any properties in filtered_merged_dict that are not on the node will be added.
    # Any properties not in filtered_merged_dict that are on the node will be left as is.
    # Any properties that are in both filtered_merged_dict and the node will be replaced in the node. However, if any property in the map is null, it will be removed from the node.

    # Update the exisiting entity
    try:
        updated_entity_dict = app_neo4j_queries.update_entity(neo4j_driver_instance, normalized_entity_type, filtered_merged_dict, existing_entity_dict['uuid'])
    except TransactionError:
        msg = "Failed to update the entity with id " + id
        # Log the full stack trace, prepend a line with our message
        logger.exception(msg)
        # Terminate and let the users know
        abort_internal_err(msg)

    # Important: use `updated_entity_dict` instead of `filtered_merged_dict` to keep consistent with the stored
    # string expression literals of Python list/dict being used with entity update, e.g., `image_files`
    # Important: the same property keys in entity_dict will overwrite the same key in json_data_dict
    # and this is what we wanted. Adding json_data_dict back is to include those `transient` properties
    # provided in the JSON input but not stored in neo4j, and will be needed for after_create_trigger/after_update_trigger,
    # e.g., `previous_revision_uuid`, `direct_ancestor_uuid`
    # Add user_info_dict because it may be used by after_update_trigger methods
    merged_final_dict = {**json_data_dict, **updated_entity_dict, **user_info_dict}

    # Use merged_final_dict instead of merged_dict because
    # merged_dict only contains properties to be updated, not all properties
    return merged_final_dict


"""
Execute 'after_update_triiger' methods

Parameters
----------
normalized_entity_type : str
    One of the normalized entity types: Dataset, Collection, Sample, Source
user_token: str
    The user's globus groups token
entity_dict: dict
    The entity dict newly updated
"""
def after_update(normalized_entity_type, user_token, entity_dict):
    try:
        # 'after_create_trigger' and 'after_update_trigger' don't generate property values
        # It just returns the empty dict, no need to assign value
        # Use {} sicne no new dict
        schema_manager.generate_triggered_data('after_update_trigger', normalized_entity_type, user_token, entity_dict, {})
    except schema_errors.AfterUpdateTriggerException:
        # Log the full stack trace, prepend a line with our message
        msg = "The entity information has been updated, but failed to execute one of the 'after_update_trigger' methods"
        logger.exception(msg)
        abort_internal_err(msg)
    except Exception as e:
        logger.exception(e)
        abort_internal_err(e)


"""
Get target entity dict

Parameters
----------
id : str
    The uuid or sennet_id of target activity

Returns
-------
dict
    A dictionary of activity details returned from neo4j
"""
def query_target_activity(id):
    try:
        """
        The dict returned by uuid-api that contains all the associated ids, e.g.:
        {
            "ancestor_id": "23c0ffa90648358e06b7ac0c5673ccd2",
            "ancestor_ids":[
                "23c0ffa90648358e06b7ac0c5673ccd2"
            ],
            "email": "marda@ufl.edu",
            "uuid": "1785aae4f0fb8f13a56d79957d1cbedf",
            "sennet_id": "SNT966.VNKN.965",
            "time_generated": "2020-10-19 15:52:02",
            "type": "SOURCE",
            "user_id": "694c6f6a-1deb-41a6-880f-d1ad8af3705f"
        }
        """
        sennet_ids = schema_manager.get_sennet_ids(id)

        # Get the target uuid if all good
        uuid = sennet_ids['uuid']
        entity_dict = app_neo4j_queries.get_activity(neo4j_driver_instance, uuid)

        # The uuid exists via uuid-api doesn't mean it's also in Neo4j
        if not entity_dict:
            abort_not_found(f"Activity of id: {id} not found in Neo4j")

        return entity_dict
    except requests.exceptions.RequestException as e:
        # Due to the use of response.raise_for_status() in schema_manager.get_sennet_ids()
        # we can access the status codes from the exception
        status_code = e.response.status_code

        if status_code == 400:
            abort_bad_req(e.response.text)
        if status_code == 404:
            abort_not_found(e.response.text)
        else:
            abort_internal_err(e.response.text)


"""
Get target entity dict

Parameters
----------
id : str
    The uuid or sennet_id of target entity

Returns
-------
dict
    A dictionary of entity details returned from neo4j
"""
def query_target_entity(id: str):
    entity_dict = None
    current_datetime = datetime.now()

    # Use the cached data if found and still valid
    # Otherwise, make a fresh query and add to cache
    if entity_dict is None:
        try:
            """
            The dict returned by uuid-api that contains all the associated ids, e.g.:
            {
                "ancestor_id": "940f409ea5b96ff8d98a87d185cc28e2",
                "ancestor_ids": [
                    "940f409ea5b96ff8d98a87d185cc28e2"
                ],
                "email": "jamie.l.allen@vanderbilt.edu",
                "sn_uuid": "be5a8f1654364c9ea0ca3071ba48f260",
                "sennet_id": "SN272.FXQF.697",
                "submission_id": "VAN0032-RK-2-43",
                "time_generated": "2020-11-09 19:55:09",
                "type": "SAMPLE",
                "user_id": "83ae233d-6d1d-40eb-baa7-b6f636ab579a"
            }
            """
            # Get cached ids if exist otherwise retrieve from UUID-API
            sennet_ids = schema_manager.get_sennet_ids(id)

            # Get the target uuid if all good
            uuid = sennet_ids['uuid']
            entity_dict = app_neo4j_queries.get_entity(neo4j_driver_instance, uuid)

            # The uuid exists via uuid-api doesn't mean it's also in Neo4j
            if not entity_dict:
                abort_not_found(f"Entity of id: {id} not found in Neo4j")

        except requests.exceptions.RequestException as e:
            # Due to the use of response.raise_for_status() in schema_manager.get_sennet_ids()
            # we can access the status codes from the exception
            status_code = e.response.status_code

            if status_code == 400:
                abort_bad_req(e.response.text)
            if status_code == 404:
                abort_not_found(e.response.text)
            else:
                abort_internal_err(e.response.text)
    else:
        logger.info(f'Using the cache data of entity {id} at time {current_datetime}')

    # Final return
    return entity_dict


"""
Get target entity dict

Parameters
----------
id : str
    The uuid or sennet_id of target entity

Returns
-------
dict
    A dictionary of activity details returned from neo4j
"""
def query_activity_was_generated_by(id: str):
    try:
        sennet_ids = schema_manager.get_sennet_ids(id)

        # Get the target uuid if all good
        uuid = sennet_ids['uuid']
        activity_dict = app_neo4j_queries.get_activity_was_generated_by(neo4j_driver_instance, uuid)

        # The uuid exists via uuid-api doesn't mean it's also in Neo4j
        if not activity_dict:
            abort_not_found(f"Activity connected to id: {id} not found in Neo4j")

        return activity_dict
    except requests.exceptions.RequestException as e:
        # Due to the use of response.raise_for_status() in schema_manager.get_sennet_ids()
        # we can access the status codes from the exception
        status_code = e.response.status_code

        if status_code == 400:
            abort_bad_req(e.response.text)
        if status_code == 404:
            abort_not_found(e.response.text)
        else:
            abort_internal_err(e.response.text)


"""
Make a call to search-api to reindex this entity node in elasticsearch

Parameters
----------
uuid : str
    The uuid of the target entity
user_token: str
    The user's globus groups token
"""
def reindex_entity(uuid, user_token):
    try:
        logger.info(f"Making a call to search-api to reindex uuid: {uuid}")

        headers = create_request_headers(user_token)

        response = requests.put(app.config['SEARCH_API_URL'] + "/reindex/" + uuid, headers=headers)
        # The reindex takes time, so 202 Accepted response status code indicates that
        # the request has been accepted for processing, but the processing has not been completed
        if response.status_code == 202:
            logger.info(f"The search-api has accepted the reindex request for uuid: {uuid}")
        else:
            logger.error(f"The search-api failed to initialize the reindex for uuid: {uuid}")
    except Exception:
        msg = f"Failed to send the reindex request to search-api for entity with uuid: {uuid}"
        # Log the full stack trace, prepend a line with our message
        logger.exception(msg)
        # Terminate and let the users know
        abort_internal_err(msg)


"""
Create a dict of HTTP Authorization header with Bearer token for making calls to uuid-api

Parameters
----------
user_token: str
    The user's globus groups token

Returns
-------
dict
    The headers dict to be used by requests
"""
def create_request_headers(user_token):
    auth_header_name = 'Authorization'
    auth_scheme = 'Bearer'

    headers_dict = {
        # Don't forget the space between scheme and the token value
        auth_header_name: auth_scheme + ' ' + user_token
    }

    return headers_dict


"""
Ensure the access level dir with leading and trailing slashes

Parameters
----------
dir_name : str
    The name of the sub directory corresponding to each access level

Returns
-------
str
    One of the formatted dir path string: /public/, /protected/, /consortium/
"""
def access_level_prefix_dir(dir_name):
    if string_helper.isBlank(dir_name):
        return ''

    return hm_file_helper.ensureTrailingSlashURL(hm_file_helper.ensureBeginningSlashURL(dir_name))


"""
Check if a user has valid access to update a given entity

Parameters
----------
entity : str
    The entity that is attempting to be updated
user_token : str
    The token passed in via the request header that will be used to authenticate

"""
def validate_user_update_privilege(entity, user_token):
    # A user has update privileges if they are a data admin or are in the same group that registered the entity
    is_admin = auth_helper_instance.has_data_admin_privs(user_token)
    if isinstance(is_admin, Response):
        abort(is_admin)

    user_write_groups: List[dict] = auth_helper_instance.get_user_write_groups(user_token)
    if isinstance(user_write_groups, Response):
        abort(user_write_groups)

    user_group_uuids = [d['uuid'] for d in user_write_groups]
    if entity['group_uuid'] not in user_group_uuids and is_admin is False:
        abort_forbidden(f"User does not have write privileges for this entity. "
                        f"Reach out to the help desk to request access to group: {entity['group_uuid']}.")


"""
Formats error into dict

error : str
    the detail of the error

row : int
    the row number where the error occurred

column : str
    the column in the csv/tsv where the error occurred

Returns
-------
 dict
"""
def _ln_err(error, row: int = None, column: str = None):
    return {
        'column': column,
        'error': error,
        'row': row
    }


"""
Ensures that two given entity dicts as ancestor and descendant pass constraint validation.

ancestor: dict
descendant: dict
descendant_entity_type: str (dicts sometimes do not include immutable keys like entity_type, pass it here.)

Returns constraint test full matches if successful. Raises abort_bad_req if failed.
"""
def validate_constraints_by_entities(ancestor, descendant, descendant_entity_type=None):

    def get_sub_type(obj):
        sub_type = obj.get('sample_category') if obj.get('sample_category') is not None else obj.get('source_type')
        try:
            sub_type = [obj.get('dataset_type')] if sub_type is None else [sub_type]
            if type(sub_type) is not list:
                sub_type = ast.literal_eval(sub_type)
        except Exception as ec:
            logger.error(str(ec))
        return sub_type

    def get_sub_type_val(obj):
        sub_type_val = obj.get('organ')
        return [sub_type_val] if sub_type_val is not None else None

    def get_entity_type(obj, default_type):
        return obj.get('entity_type') if obj.get('entity_type') is not None else default_type

    constraint = build_constraint(
        build_constraint_unit(ancestor.get('entity_type'),
                              sub_type=get_sub_type(ancestor), sub_type_val=get_sub_type_val(ancestor)),
        [build_constraint_unit(get_entity_type(descendant, descendant_entity_type),
                               sub_type=get_sub_type(descendant), sub_type_val=get_sub_type_val(descendant))]
    )

    result = get_constraints_by_ancestor(constraint, True)
    if result.get('code') is not StatusCodes.OK:
        abort_bad_req(f"Invalid entity constraints for ancestor of type {ancestor.get('entity_type')}. Valid descendants include: {result.get('description')}")
    return result


"""
Ensures that a given organ code matches what is found on the organ_types yaml document

organ_code : str

Returns nothing. Raises abort_bad_req is organ code not found on organ_types.yaml
"""
def validate_organ_code(organ_code):
    ORGAN_TYPES = Ontology.ops(as_data_dict=True, data_as_val=True, val_key='rui_code').organ_types()

    for organ_type in ORGAN_TYPES:
        if equals(ORGAN_TYPES[organ_type]['rui_code'], organ_code):
            return

    abort_bad_req("Invalid Organ. Organ must be 2 digit, case-insensitive code")


def verify_ubkg_properties(json_data_dict):
    SOURCE_TYPES = Ontology.ops(as_data_dict=True).source_types()
    SAMPLE_CATEGORIES = Ontology.ops(as_data_dict=True).specimen_categories()
    ORGAN_TYPES = Ontology.ops(as_data_dict=True, key='rui_code').organ_types()
    DATASET_TYPE = Ontology.ops(as_data_dict=True).dataset_types()

    if 'source_type' in json_data_dict:
        compare_property_against_ubkg(SOURCE_TYPES, json_data_dict, 'source_type')

    if 'sample_category' in json_data_dict:
        compare_property_against_ubkg(SAMPLE_CATEGORIES, json_data_dict, 'sample_category')

    if 'organ' in json_data_dict:
        compare_property_against_ubkg(ORGAN_TYPES, json_data_dict, 'organ')

    # If the proposed Dataset dataset_type ends with something in square brackets, anything inside
    # those square brackets are acceptable at the end of the string.  Simply validate the start.
    if 'dataset_type' in json_data_dict:
        dataset_type_dict = {'dataset_type': re.sub(pattern='(\S)\s\[.*\]$', repl=r'\1', string=json_data_dict['dataset_type'])}
        compare_property_against_ubkg(DATASET_TYPE, dataset_type_dict, 'dataset_type')


def compare_property_list_against_ubkg(ubkg_dict, json_data_dict, field):
    good_fields = []
    passes_ubkg_validation = True
    for ubkg_field in ubkg_dict:
        for item in json_data_dict[field]:
            if equals(item, ubkg_dict[ubkg_field]):
                good_fields.append(ubkg_dict[ubkg_field])

    if len(good_fields) != len(json_data_dict[field]):
        match_note = f"Mathing include: {', '.join(good_fields)}. " if len(good_fields) > 0 else ''
        ubkg_validation_message = f"Some or all values in '{field}' does not match any allowable property. " \
                                  f"{match_note}" \
                                  "Please check proper spelling."
        abort_unacceptable(ubkg_validation_message)

    json_data_dict[field] = good_fields


def compare_property_against_ubkg(ubkg_dict, json_data_dict, field):
    passes_ubkg_validation = False

    for ubkg_field in ubkg_dict:
        if equals(json_data_dict[field], ubkg_dict[ubkg_field]):
            json_data_dict[field] = ubkg_dict[ubkg_field]
            passes_ubkg_validation = True
            break

    if not passes_ubkg_validation:
        ubkg_validation_message = f"Value listed in '{field}' does not match any allowable property. " \
                                  "Please check proper spelling."
        abort_unacceptable(ubkg_validation_message)


def check_multiple_organs_constraint(current_entity: dict, ancestor_entity: dict, case_uuid: str = None):
    """
    Validates that the Organ of the Sample (to be POST or PUT) does not violate allowable multiple organs constraints.

    Parameters
    ----------
    current_entity: the Sample entity to validate
    ancestor_entity: the ancestor Source
    case_uuid: an uuid to exclude from the count on check of ancestor given the organ
    :return:
    """
    if equals(ancestor_entity['entity_type'], Ontology.ops().entities().SOURCE):
        if equals(current_entity['sample_category'], Ontology.ops().specimen_categories().ORGAN):
            organ_code = current_entity['organ']
            if organ_code not in app.config['MULTIPLE_ALLOWED_ORGANS']:
                count = app_neo4j_queries.get_source_organ_count(neo4j_driver_instance, ancestor_entity['uuid'],
                                                                 organ_code, case_uuid=case_uuid)
                if count >= 1:
                    organ_codes = Ontology.ops(as_data_dict=True, val_key='term', key='rui_code').organ_types()
                    organ = organ_codes[organ_code]
                    abort_bad_req(f"Cannot add another organ of type {organ} ({organ_code}) to Source {ancestor_entity['sennet_id']}. "
                                  f"A {organ} Sample exists already on this Source.")


"""
Validates the given metadata via the pathname returned by the Ingest API

pathname : str

Returns Boolean whether validation was passed or not.
"""
def validate_metadata(data, user_token):
    try:
        logger.info("Making a call to ingest-api to validate metadata")

        headers = create_request_headers(user_token)

        response = requests.post(app.config['INGEST_API_URL'] + "/metadata/validate", headers=headers, data=data)
        if response.status_code == 200:
            # compare the two metadata
            json_data_dict = request.get_json()
            request_metadata = json_data_dict['metadata']

            response_dict = response.json()
            response_metadata = response_dict['metadata'][0]

            # Delete these because they would have been appended during the Portal-UI processe ...
            # So remove before comparing.
            del request_metadata['pathname']
            if request_metadata.get('file_row') is not None:
                del request_metadata['file_row']

            return request_metadata.items() == response_metadata.items()

        else:
            logger.error(response.text)

    except Exception:
        msg = "Failed to send the validate metadata request to ingest-api"
        # Log the full stack trace, prepend a line with our message
        logger.exception(msg)
        # Terminate and let the users know
        abort_internal_err(msg)

    return False


"""
Delete the cached data of all possible keys used for the given entity id

Parameters
----------
id : str
    The SenNet ID (e.g. SNT123.ABCD.456) or UUID of target entity (Source/Dataset/Sample/Upload/Collection/Publication)
"""
def delete_cache(id):
    if MEMCACHED_MODE:
        # First delete the target entity cache
        entity_dict = query_target_entity(id)
        entity_uuid = entity_dict['uuid']

        # If the target entity is Sample (`direct_ancestor`) or Dataset/Publication (`direct_ancestors`)
        # Delete the cache of all the direct descendants (children)
        child_uuids = schema_neo4j_queries.get_children(neo4j_driver_instance, entity_uuid , 'uuid')

        # If the target entity is Collection, delete the cache for each of its associated
        # Datasets and Publications (via [:IN_COLLECTION] relationship) as well as just Publications (via [:USES_DATA] relationship)
        collection_dataset_uuids = schema_neo4j_queries.get_collection_associated_datasets(neo4j_driver_instance, entity_uuid , 'uuid')

        # If the target entity is Upload, delete the cache for each of its associated Datasets (via [:IN_UPLOAD] relationship)
        upload_dataset_uuids = schema_neo4j_queries.get_upload_datasets(neo4j_driver_instance, entity_uuid , 'uuid')

        # If the target entity is Datasets/Publication, delete the associated Collections cache, Upload cache
        collection_uuids = schema_neo4j_queries.get_dataset_collections(neo4j_driver_instance, entity_uuid , 'uuid')
        collection_dict = schema_neo4j_queries.get_publication_associated_collection(neo4j_driver_instance, entity_uuid)
        upload_dict = schema_neo4j_queries.get_dataset_upload(neo4j_driver_instance, entity_uuid)

        # We only use uuid in the cache key acorss all the cache types
        uuids_list = [entity_uuid] + child_uuids + collection_dataset_uuids + upload_dataset_uuids + collection_uuids

        # It's possible no linked collection or upload
        if collection_dict:
            uuids_list.append(collection_dict['uuid'])

        if upload_dict:
            uuids_list.append(upload_dict['uuid'])

        schema_manager.delete_memcached_cache(uuids_list)


####################################################################################################
## For local development/testing
####################################################################################################


if __name__ == "__main__":
    try:
        app.run(host='0.0.0.0', port="5002")
        print("Flask app.run() done")
    except Exception as e:
        print("Error during starting debug server.")
        print(str(e))
        logger.error(e, exc_info=True)
        print("Error during startup check the log file for further information")
    except SystemExit as se:
        logger.exception(se, stack_info=True)
        print(f"SystemExit exception with code {se.code}.")<|MERGE_RESOLUTION|>--- conflicted
+++ resolved
@@ -1268,27 +1268,13 @@
 json
     All the updated properties of the target entity
 """
-<<<<<<< HEAD
 @app.route('/entities/<id>', methods=['PUT'])
 @require_valid_token(param='user_token')
 @require_json(param='json_data_dict')
 def update_entity(id: str, user_token: str, json_data_dict: dict):
-=======
-@app.route('/entities/<id>', methods = ['PUT'])
-def update_entity(id):
-    # Get user token from Authorization header
-    user_token = get_user_token(request)
-
-    # Always expect a json body
-    require_json(request)
-
-    # Parse incoming json string into json data(python dict object)
-    json_data_dict = request.get_json()
-
     # Establish what the default response will be
     return_dict = False
 
->>>>>>> 6ac96c1a
     # Normalize user provided status
     if "status" in json_data_dict:
         normalized_status = schema_manager.normalize_status(json_data_dict["status"])
