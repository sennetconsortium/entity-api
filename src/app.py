--- conflicted
+++ resolved
@@ -3073,10 +3073,7 @@
             internal_dict[HEADER_PROCESSED_DATASET_UUID] = ",".join(processed_dataset_portal_url_list)
 
     if include_samples:
-<<<<<<< HEAD
         headers.append(HEADER_DATASET_SAMPLES)
-=======
->>>>>>> 9c2f2335
         dataset_samples = app_neo4j_queries.get_all_dataset_samples(neo4j_driver_instance, uuid)
         logger.debug(f"dataset_samples={str(dataset_samples)}")
         if 'all' in include_samples:
