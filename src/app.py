--- conflicted
+++ resolved
@@ -2557,21 +2557,12 @@
 @app.route('/entities/<id>/multi-revisions', methods=['GET'])
 @app.route('/datasets/<id>/multi-revisions', methods=['GET'])
 def get_multi_revisions_list(id):
-<<<<<<< HEAD
-    # By default, do not return dataset. Only return dataset if return_dataset is true
-    show_dataset = False
-    if bool(request.args):
-        include_dataset = request.args.get('include_dataset')
-        if (include_dataset is not None) and (include_dataset.lower() == 'true'):
-            show_dataset = True
-=======
     # By default, do not return dataset. Only return dataset if include_dataset is true
     property_key = 'uuid'
     if bool(request.args):
         include_dataset = request.args.get('include_dataset')
         if (include_dataset is not None) and (include_dataset.lower() == 'true'):
             property_key = None
->>>>>>> 57702d9e
     # Token is not required, but if an invalid token provided,
     # we need to tell the client with a 401 error
     validate_token_if_auth_header_exists(request)
@@ -2597,12 +2588,8 @@
     # the user token has the correct access level
     # Get the all the sorted (DESC based on creation timestamp) revisions
     sorted_revisions_list = app_neo4j_queries.get_sorted_multi_revisions(neo4j_driver_instance, entity_dict['uuid'],
-<<<<<<< HEAD
-                                                                         fetch_all=user_in_globus_read_group(request))
-=======
                                                                          fetch_all=user_in_globus_read_group(request),
                                                                          property_key=property_key)
->>>>>>> 57702d9e
 
     # Skip some of the properties that are time-consuming to generate via triggers
     properties_to_skip = [
@@ -2615,12 +2602,6 @@
     normalized_revisions_list = []
     sorted_revisions_list_merged = sorted_revisions_list[0] + sorted_revisions_list[1][::-1]
 
-<<<<<<< HEAD
-    for revision in sorted_revisions_list_merged:
-        complete_revision_list = schema_manager.get_complete_entities_list(token, revision, properties_to_skip)
-        normal = schema_manager.normalize_entities_list_for_response(complete_revision_list)
-        normalized_revisions_list.append(normal)
-=======
     if property_key is None:
         for revision in sorted_revisions_list_merged:
             complete_revision_list = schema_manager.get_complete_entities_list(token, revision, properties_to_skip)
@@ -2628,7 +2609,6 @@
             normalized_revisions_list.append(normal)
     else:
         normalized_revisions_list = sorted_revisions_list_merged
->>>>>>> 57702d9e
 
     # Now all we need to do is to compose the result list
     results = []
@@ -2636,11 +2616,7 @@
     for revision in normalized_revisions_list:
         result = {
             'revision_number': revision_number,
-<<<<<<< HEAD
-            'uuids': revision if show_dataset is True else schema_manager.get_filtered_entities_list(revision, ['uuid'], flat_array=True)
-=======
             'uuids': revision
->>>>>>> 57702d9e
         }
         results.append(result)
         revision_number -= 1
