--- conflicted
+++ resolved
@@ -59,11 +59,10 @@
     return results
 
 
-def get_dataset_direct_descendants(neo4j_driver, uuid, property_key=None, match_case = ''):
+def get_dataset_direct_descendants(neo4j_driver, uuid, property_keys=None, match_case=''):
     """
     Get the direct descendant uuids of a given dataset by uuid
 
-<<<<<<< HEAD
     Parameters
     ----------
     neo4j_driver : neo4j.Driver object
@@ -80,25 +79,6 @@
     list
         A unique list of entities
     """
-=======
-Parameters
-----------
-neo4j_driver : neo4j.Driver object
-    The neo4j database connection pool
-uuid : str
-    The uuid of target entity
-property_keys : list
-    Properties to be returned
-match_case : str
-    An additional match case query
-
-Returns
--------
-list
-    A unique list of entities
-"""
-def get_dataset_direct_descendants(neo4j_driver, uuid, property_keys=None, match_case=''):
->>>>>>> 35749db0
     results = []
     if property_keys:
         with_str = ', '.join([f's.{key} AS {key}' for key in property_keys])
@@ -200,20 +180,7 @@
 
     return result
 
-<<<<<<< HEAD
-
-=======
-
-"""
-Get the sample organ name and source metadata information of the given dataset uuid
-
-Parameters
-----------
-neo4j_driver : neo4j.Driver object
-    The neo4j database connection pool
-uuid : str
-    The uuid of target entity
->>>>>>> 35749db0
+
 
 def get_dataset_organ_and_source_info(neo4j_driver, uuid):
     """
@@ -1277,12 +1244,9 @@
         A single record returned from the Cypher query
     """
 
-<<<<<<< HEAD
-    result = tx.run(query)
-=======
+
 def _execute_readonly_tx(tx, query, **kwargs):
     result = tx.run(query, **kwargs)
->>>>>>> 35749db0
     record = result.single()
     return record
 
@@ -1525,17 +1489,15 @@
     query : str
         The target cypher query to run
 
-<<<<<<< HEAD
-    Returns
-    -------
-    neo4j.Record or None
-        A single record returned from the Cypher query
-    """
-    result = tx.run(query)
-=======
+Returns
+-------
+neo4j.Record or None
+    A single record returned from the Cypher query
+"""
+
+
 def execute_readonly_tx(tx, query, **kwargs):
     result = tx.run(query, **kwargs)
->>>>>>> 35749db0
     record = result.single()
     return record
 
