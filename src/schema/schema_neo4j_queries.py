--- conflicted
+++ resolved
@@ -1678,8 +1678,6 @@
 
     return results
 
-<<<<<<< HEAD
-=======
 
 """
 Build the property key-value pairs to be used in the Cypher clause for node creation/update
@@ -1791,5 +1789,4 @@
 
             tx.rollback()
 
-        raise TransactionError(msg)
->>>>>>> 57702d9e
+        raise TransactionError(msg)