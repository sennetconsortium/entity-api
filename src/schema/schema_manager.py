import yaml
import logging
import requests
from datetime import datetime

from flask import Response
from hubmap_commons.file_helper import ensureTrailingSlashURL

# Don't confuse urllib (Python native library) with urllib3 (3rd-party library, requests also uses urllib3)
from requests.packages.urllib3.exceptions import InsecureRequestWarning


from lib.commons import get_as_dict
from lib.property_groups import PropertyGroups

# Local modules
from schema import schema_errors
from schema import schema_triggers
from schema import schema_bulk_triggers
from schema import schema_validators
from schema.schema_bulk_triggers import BulkTriggersManager
from schema.schema_constants import SchemaConstants, MetadataScopeEnum, TriggerTypeEnum
from schema import schema_neo4j_queries

# Atlas Consortia commons
from atlas_consortia_commons.rest import abort_bad_req
from atlas_consortia_commons.string import equals
from typing import List

from lib.ontology import Ontology

logger = logging.getLogger(__name__)

try:
    logger.info("logger initialized")
except Exception as e:
    print("Error opening log file during startup")
    print(str(e))

# Suppress InsecureRequestWarning warning when requesting status on https with ssl cert verify disabled
requests.packages.urllib3.disable_warnings(category=InsecureRequestWarning)

# In Python, "privacy" depends on "consenting adults'" levels of agreement, we can't force it.
# A single leading underscore means you're not supposed to access it "from the outside"
_schema = None
_uuid_api_url = None
_entity_api_url = None
_ingest_api_url = None
_search_api_url = None
_auth_helper = None
_neo4j_driver = None
_ubkg = None
_memcached_client = None
_memcached_prefix = None
_schema_properties = {}

# For handling cached requests to uuid-api and external static resources (github raw yaml files)
request_cache = {}

####################################################################################################
## Provenance yaml schema initialization
####################################################################################################

"""
Initialize the schema_manager module with loading the schema yaml file
and create an neo4j driver instance (some trigger methods query neo4j)

Parameters
----------
valid_yaml_file : file
    A valid yaml file
neo4j_session_context : neo4j.Session object
    The neo4j database session
"""


def initialize(
    valid_yaml_file,
    uuid_api_url,
    entity_api_url,
    ingest_api_url,
    search_api_url,
    auth_helper_instance,
    neo4j_driver_instance,
    ubkg_instance,
    memcached_client_instance,
    memcached_prefix,
):

    # Specify as module-scope variables
    global _schema
    global _uuid_api_url
    global _entity_api_url
    global _ingest_api_url
    global _search_api_url
    global _auth_helper
    global _neo4j_driver
    global _ubkg
    global _memcached_client
    global _memcached_prefix
    global _schema_properties

    logger.info(f"Initialize schema_manager using valid_yaml_file={valid_yaml_file}.")
    _schema = load_provenance_schema(valid_yaml_file)
    _schema_properties = group_schema_properties_by_name()
    if _schema is None:
        logger.error(f"Failed to load _schema using {valid_yaml_file}.")
    _uuid_api_url = uuid_api_url
    _ingest_api_url = ingest_api_url
    _search_api_url = search_api_url

    if entity_api_url is not None:
        _entity_api_url = entity_api_url
    else:
        msg = f"Unable to initialize schema manager with entity_api_url={entity_api_url}."
        logger.critical(msg=msg)
        raise Exception(msg)

    # Get the helper instances
    _auth_helper = auth_helper_instance
    _neo4j_driver = neo4j_driver_instance
    _ubkg = ubkg_instance

    _memcached_client = memcached_client_instance
    _memcached_prefix = memcached_prefix


####################################################################################################
## Provenance yaml schema loading
####################################################################################################


def load_provenance_schema(valid_yaml_file):
    """
    Load the schema yaml file

    Parameters
    ----------
    valid_yaml_file : file
        A valid yaml file

    Returns
    -------
    dict
        A dict containing the schema details
    """

    with open(valid_yaml_file) as file:
        schema_dict = yaml.safe_load(file)

        logger.info("Schema yaml file loaded successfully")
        # For entities with properties set to None/Null, remove them as these represent private values not inherited by subclass
        for entity in schema_dict["ENTITIES"]:
            schema_dict["ENTITIES"][entity]["properties"] = remove_none_values(
                schema_dict["ENTITIES"][entity]["properties"]
            )
        return schema_dict


def get_schema_properties():
    global _schema_properties
    return _schema_properties


def group_schema_properties_by_name():
    """
    This formats the entities schema properties using property names as key.
    Then within various buckets, has a set containing entity names which the property belongs to.

    This allows for constant time access when filtering responses by property names.

    Returns
    -------
    dict
    """
    global _schema

    schema_properties_by_name = {}
    for entity in _schema["ENTITIES"]:
        entity_properties = _schema["ENTITIES"][entity].get("properties", {})
        for p in entity_properties:
            if p not in schema_properties_by_name:
                schema_properties_by_name[p] = {}
                schema_properties_by_name[p]["dependencies"] = set()
                schema_properties_by_name[p]["trigger"] = set()
                schema_properties_by_name[p]["neo4j"] = set()
                schema_properties_by_name[p]["json_string"] = set()
                schema_properties_by_name[p]["list"] = set()
                schema_properties_by_name[p]["use_activity_value_if_null"] = set()
                schema_properties_by_name[p]["dependencies"].update(
                    entity_properties[p].get("dependency_properties", [])
                )

            if (
                "on_read_trigger" in entity_properties[p]
                or "on_bulk_read_trigger" in entity_properties[p]
            ):
                schema_properties_by_name[p]["trigger"].add(entity)
            else:
                schema_properties_by_name[p]["neo4j"].add(entity)

                if "use_activity_value_if_null" in entity_properties[p]:
                    schema_properties_by_name[p]["use_activity_value_if_null"].add(entity)

                if "type" in entity_properties[p]:
                    if entity_properties[p]["type"] == "json_string":
                        schema_properties_by_name[p]["json_string"].add(entity)
                    if entity_properties[p]["type"] == "list":
                        schema_properties_by_name[p]["list"].add(entity)

    return schema_properties_by_name


####################################################################################################
## Helper functions
####################################################################################################


def get_all_types():
    """
    Get a list of all the supported types in the schema yaml

    Returns
    -------
    list
        A list of types
    """
    global _schema

    entity_types = _schema["ENTITIES"].keys()
    activity_types = _schema["ACTIVITIES"].keys()

    # Need convert the dict_keys object to a list
    return list(entity_types) + list(activity_types)


def get_entity_superclass(normalized_entity_class):
    """
    Get the superclass (if defined) of the given entity class

    Parameters
    ----------
    normalized_entity_class : str
        The normalized target entity class

    Returns
    -------
    string or None
        One of the normalized entity classes if defined (currently only Publication has Dataset as superclass). None otherwise
    """
    normalized_superclass = None

    all_entity_types = get_all_entity_types()

    if normalized_entity_class in all_entity_types:
        if "superclass" in _schema["ENTITIES"][normalized_entity_class]:
            normalized_superclass = normalize_entity_type(
                _schema["ENTITIES"][normalized_entity_class]["superclass"]
            )

            if normalized_superclass not in all_entity_types:
                msg = f"Invalid 'superclass' value defined for {normalized_entity_class}: {normalized_superclass}"
                logger.error(msg)
                raise ValueError(msg)
        else:
            # Since the 'superclass' property is optional, we just log the warning message, no need to bubble up
            msg = f"The 'superclass' property is not defined for entity class: {normalized_entity_class}"
            logger.warning(msg)

    return normalized_superclass


def entity_type_instanceof(entity_type: str, entity_class: str) -> bool:
    """
    Determine if the Entity type with 'entity_type' is an instance of 'entity_class'.
    Use this function if you already have the Entity type. Use entity_instanceof(uuid, class)
    if you just have the Entity uuid.

    :param entity_type: from Entity
    :param entity_class: found in .yaml file
    :return:  True or False
    """
    if entity_type is None:
        return False

    normalized_entry_class: str = normalize_entity_type(entity_class)
    super_entity_type: str = normalize_entity_type(entity_type)
    while super_entity_type is not None:
        if normalized_entry_class == super_entity_type:
            return True
        super_entity_type = get_entity_superclass(super_entity_type)
    return False


def entity_instanceof(entity_uuid: str, entity_class: str) -> bool:
    """
    Determine if the Entity with 'entity_uuid' is an instance of 'entity_class'.

    :param entity_uuid: from Entity
    :param entity_class: found in .yaml file
    :return: True or False
    """
    entity_type: str = schema_neo4j_queries.get_entity_type(
        get_neo4j_driver_instance(), entity_uuid
    )
    return entity_type_instanceof(entity_type, entity_class)


def extend_dicts(dict1: dict, dict2: dict) -> dict:
    """
    Extends to dicts together checking for None before extending

    Returns
    -------
    dict
        The extended dict
    """
    if dict1 is None:
        dict1 = {}

    if dict2 is None:
        dict2 = {}

    dict1.update(dict2)

    return dict1


def get_entity_properties(schema_section: dict, normalized_class: str) -> dict:
    """
    Gets all properties by entity

    Returns
    -------
    dict
        The Entity properties dict
    """
    properties = schema_section[normalized_class]["properties"]
    super_class = schema_section[normalized_class].get("superclass")

    if super_class is not None and super_class in schema_section:
        super_class_properties = schema_section[super_class]["properties"]
        return extend_dicts(dict(super_class_properties), dict(properties))

    return dict(properties)


def get_all_entity_types():
    """
    Get a list of all the supported entity types in the schema yaml

    Returns
    -------
    list
        A list of entity types
    """
    global _schema

    dict_keys = _schema["ENTITIES"].keys()
    # Need convert the dict_keys object to a list
    return list(dict_keys)


def get_fields_to_exclude(normalized_class=None):
    """Retrieves fields designated in the provenance schema yaml under
    excluded_properties_from_public_response and returns the fields in a list.

    Parameters
    ----------
    normalized_class : Optional[str]
        the normalized entity type of the entity whose fields are to be removed

    Returns
    -------
    list[str]
        A list of strings where each entry is a field to be excluded
    """
    # Determine the schema section based on class
    excluded_fields = []
    schema_section = _schema["ENTITIES"]
    exclude_list = schema_section[normalized_class].get("excluded_properties_from_public_response")
    if exclude_list:
        excluded_fields.extend(exclude_list)
    return excluded_fields


def get_schema_defaults(properties=[], is_include_action=True, target_entity_type="Any"):
    """
    Adds entity defaults to list

    Parameters
    ----------
    properties : list
        the properties to be filtered
    is_include_action : bool
        whether to include or exclude the listed properties
    target_entity_type : str
        the entity type that's the target being filtered

    Returns
    -------
    List[str]
        list of defaults based on entity type
    """
    property_defaults = {
        "Any": [
            "data_access_level",
            "group_name",
            "group_uuid",
            "sennet_id",
            "entity_type",
            "uuid",
        ],
        "Source": ["source_type"],
        "Sample": ["sample_category", "organ"],
        "Dataset": ["dataset_type", "contains_human_genetic_sequences", "status"],
    }
    defaults = []
    if target_entity_type in property_defaults:
        defaults = property_defaults[target_entity_type]
    if target_entity_type == "Any":
        defaults = (
            defaults
            + property_defaults["Source"]
            + property_defaults["Sample"]
            + property_defaults["Dataset"]
        )
    else:
        defaults = defaults + property_defaults["Any"]

    for d in defaults:
        if is_include_action and not d in properties:
            properties.append(d)
        else:
            if is_include_action is False and d in properties:
                properties.remove(d)

    return defaults


def rearrange_datasets(results, entity_type="Dataset"):
    """
    If asked for the descendants of a Dataset then sort by last_modified_timestamp and place the published dataset at the top

    :param results : List[dict]
    :param entity_type : str
    :return:
    """
    if isinstance(results[0], str) is False and equals(
        entity_type, Ontology.ops().entities().DATASET
    ):
        results = sorted(results, key=lambda d: d["last_modified_timestamp"], reverse=True)

        published_processed_dataset_location = next(
            (i for i, item in enumerate(results) if item["status"] == "Published"), None
        )
        if published_processed_dataset_location and published_processed_dataset_location != 0:
            published_processed_dataset = results.pop(published_processed_dataset_location)
            results.insert(0, published_processed_dataset)


def group_verify_properties_list(normalized_class="All", properties=[]):
    """Separates neo4j properties from transient ones. More over, buckets neo4j properties that are
     either json_string or list to allow them to be handled via apoc.convert.* functions.
     Will also gather specific property dependencies via a `dependency_properties` list setting in the schema yaml.
     Also filters out any unknown properties.

    Parameters
    ----------
    normalized_class : str
        the normalized entity type of the entity
    properties : List[str]
        A list of property keys to filter in or out from the normalized results, default is []

    Returns
    -------
    PropertyGroups
        An instance of simple class PropertyGroups containing entity and activity neo4j, trigger, dependency properties
    """
    # Determine the schema section based on class
    global _schema
    global _schema_properties

    defaults = get_schema_defaults([])

    if len(properties) == 1 and properties[0] in defaults:
        return PropertyGroups(properties)

    neo4j_fields = set()
    trigger_fields = set()
    json_fields = set()
    list_fields = set()
    dependencies = set()
    activity_fields = []
    activity_json_fields = []
    activity_list_fields = []

    activity_properties = _schema["ACTIVITIES"]["Activity"].get("properties", {})

    for p in properties:
        if p in _schema_properties:
            if "trigger" in _schema_properties[p] and (
                len(_schema_properties[p]["trigger"])
                or normalized_class in _schema_properties[p]["trigger"]
            ):
                trigger_fields.add(p)

            if "neo4j" in _schema_properties[p] and (
                len(_schema_properties[p]["neo4j"])
                or normalized_class in _schema_properties[p]["neo4j"]
            ):
                neo4j_fields.add(p)

                if (
                    len(_schema_properties[p]["json_string"])
                    or normalized_class in _schema_properties[p]["json_string"]
                ):
                    json_fields.add(p)
                if (
                    len(_schema_properties[p]["list"])
                    or normalized_class in _schema_properties[p]["list"]
                ):
                    list_fields.add(p)

            if "dependencies" in _schema_properties[p] and len(
                _schema_properties[p]["dependencies"]
            ):
                dependencies.update(list(_schema_properties[p]["dependencies"]))

        if p in activity_properties:
            activity_fields.append(p)
            # TODO: To add support, if ever became a requirement, would need to grab trigger and dependencies and add to return instance below
            # trigger fields would also have to be appended in calls: get_complete_entities_list(PropertyGroups.trigger + PropertyGroups.activity_trigger)
            # if 'on_read_trigger' in activity_properties[p]:
            #     activity_trigger.append(p)
            # activity_dependencies.update(activity_properties[p].get('dependency_properties', []))

            if "type" in activity_properties[p]:
                if activity_properties[p]["type"] == "json_string":
                    activity_json_fields.append(p)
                if activity_properties[p]["type"] == "list":
                    activity_list_fields.append(p)

    return PropertyGroups(
        list(neo4j_fields),
        list(trigger_fields),
        list(json_fields),
        list(list_fields),
        dep=list(dependencies),
        activity_neo4j=activity_fields,
        activity_json=activity_json_fields,
        activity_list=activity_list_fields,
    )


def exclude_properties_from_response(excluded_fields, output_dict):
    """Removes specified fields from an existing dictionary.

    Parameters
    ----------
    excluded_fields : list
        A list of the fields to be excluded
    output_dict : dictionary
        A dictionary representing the data to be modified

    Returns
    -------
    dict
        The modified data with removed fields
    """

    def delete_nested_field(data, nested_path):
        if isinstance(nested_path, dict):
            for key, value in nested_path.items():
                if key in data:
                    if isinstance(value, list):
                        for nested_field in value:
                            if isinstance(nested_field, dict):
                                if isinstance(data[key], list):
                                    for item in data[key]:
                                        delete_nested_field(item, nested_field)
                                else:
                                    delete_nested_field(data[key], nested_field)

                            elif isinstance(data[key], list):
                                for item in data[key]:
                                    if nested_field in item:
                                        del item[nested_field]

                            elif nested_field in data[key]:
                                del data[key][nested_field]
                    elif isinstance(value, dict):
                        delete_nested_field(data[key], value)

        elif nested_path in data:
            if isinstance(data[nested_path], list):
                for item in data[nested_path]:
                    if nested_path in item:
                        del item[nested_path]
            else:
                del data[nested_path]

    for field in excluded_fields:
        delete_nested_field(output_dict, field)

    return output_dict


def generate_triggered_data(
    trigger_type: TriggerTypeEnum,
    normalized_class,
    user_token,
    existing_data_dict,
    new_data_dict,
    properties_to_filter=[],
    is_include_action=False,
    bulk_trigger_manager_instance: BulkTriggersManager = None,
):
    """
    Generating triggered data based on the target events and methods

    Parameters
    ----------
    trigger_type : str
        One of the trigger types: on_create_trigger, on_update_trigger, on_read_trigger
    normalized_class : str
        One of the types defined in the schema yaml: Activity, Collection, Source, Sample, Dataset
    user_token: str
        The user's globus nexus token, 'on_read_trigger' doesn't really need this
    existing_data_dict : dict
        A dictionary that contains existing entity data
    new_data_dict : dict
        A dictionary that contains incoming entity data
    properties_to_filter : list
        Any properties to skip or include when running triggers.
    is_include_action : bool
        Whether to include or exclude the properties listed in properties_to_skip
    bulk_trigger_manager_instance : BulkTriggersManager
         Instance of helper class for managing bulk triggers

    Returns
    -------
    dict
        A dictionary of trigger event methods generated data
    """

    global _schema

    schema_section = None

    # A bit validation
    validate_trigger_type(trigger_type)
    # Use validate_normalized_class instead of validate_normalized_entity_type()
    # to allow "Activity"
    validate_normalized_class(normalized_class)

    # Determine the schema section based on class
    if normalized_class == "Activity":
        schema_section = _schema["ACTIVITIES"]
    elif normalized_class == "Lab":
        schema_section = _schema["AGENTS"]
    else:
        schema_section = _schema["ENTITIES"]

    # The ordering of properties of this entity class defined in the yaml schema
    # decides the ordering of which trigger method gets to run first
    properties = get_entity_properties(schema_section, normalized_class)

    # Set each property value and put all resulting data into a dictionary for:
    # before_create_trigger|before_update_trigger|on_read_trigger
    # No property value to be set for: after_create_trigger|after_update_trigger
    trigger_generated_data_dict = {}
    for key in properties:
        # Among those properties that have the target trigger type,
        # we can skip the ones specified in the `properties_to_skip` by not running their triggers
        if (trigger_type.value in properties[key]) and (
            (key not in properties_to_filter and is_include_action is False)
            or (key in properties_to_filter and is_include_action)
        ):
            # 'after_create_trigger' and 'after_update_trigger' don't generate property values
            # E.g., create relationships between nodes in neo4j
            # So just return the empty trigger_generated_data_dict
            if trigger_type in [TriggerTypeEnum.AFTER_CREATE, TriggerTypeEnum.AFTER_UPDATE]:
                # Only call the triggers if the propery key presents from the incoming data
                # E.g., 'direct_ancestor_uuid' for Sample, 'dataset_uuids' for Collection
                # This `existing_data_dict` is the newly created or updated entity dict
                if key in existing_data_dict:
                    trigger_method_name = properties[key][trigger_type.value]

                    try:
                        # Get the target trigger method defined in the schema_triggers.py module
                        trigger_method_to_call = getattr(schema_triggers, trigger_method_name)

                        logger.info(
                            f"To run {trigger_type.value}: {trigger_method_name} defined for {normalized_class}"
                        )

                        # No return values for 'after_create_trigger' and 'after_update_trigger'
                        # because the property value is already set and stored in neo4j
                        # Normally it's building linkages between entity nodes
                        # Use {} since no incoming new_data_dict
                        trigger_method_to_call(
                            key, normalized_class, user_token, existing_data_dict, {}
                        )
                    except Exception:
                        msg = (
                            "Failed to call the "
                            + trigger_type.value
                            + " method: "
                            + trigger_method_name
                        )
                        # Log the full stack trace, prepend a line with our message
                        logger.exception(msg)

                        if trigger_type == TriggerTypeEnum.AFTER_CREATE:
                            raise schema_errors.AfterCreateTriggerException
                        elif trigger_type == TriggerTypeEnum.AFTER_UPDATE:
                            raise schema_errors.AfterUpdateTriggerException
            elif trigger_type in [TriggerTypeEnum.BEFORE_UPDATE]:
                # IMPORTANT! Call the triggers for the properties:
                # Case 1: specified in request JSON to be updated explicitly
                # Case 2: defined as `auto_update: true` in the schema yaml, meaning will always be updated if the entity gets updated
                if (key in new_data_dict) or (
                    ("auto_update" in properties[key]) and properties[key]["auto_update"]
                ):
                    trigger_method_name = properties[key][trigger_type.value]

                    try:
                        trigger_method_to_call = getattr(schema_triggers, trigger_method_name)

                        logger.info(
                            f"To run {trigger_type.value}: {trigger_method_name} defined for {normalized_class}"
                        )

                        # Will set the trigger return value as the property value by default
                        # Unless the return value is to be assigned to another property different target key

                        # the updated_peripherally tag is a temporary measure to correctly handle any attributes
                        # which are potentially updated by multiple triggers
                        # we keep the state of the attribute(s) directly in the trigger_generated_data_dict
                        # dictionary, which is used to track and save all changes from triggers in general
                        # the trigger methods for the 'updated_peripherally' attributes take an extra argument,
                        # the trigger_generated_data_dict, and must initialize this dictionary with the value for
                        # the attribute from the existing_data_dict as well as make any updates to this attribute
                        # within this dictionary and return it so it can be saved in the scope of this loop and
                        # passed to other 'updated_peripherally' triggers
                        if (
                            "updated_peripherally" in properties[key]
                            and properties[key]["updated_peripherally"]
                        ):
                            trigger_generated_data_dict = trigger_method_to_call(
                                key,
                                normalized_class,
                                user_token,
                                existing_data_dict,
                                new_data_dict,
                                trigger_generated_data_dict,
                            )
                        else:
                            target_key, target_value = trigger_method_to_call(
                                key, normalized_class, user_token, existing_data_dict, new_data_dict
                            )
                            trigger_generated_data_dict[target_key] = target_value

                            # Meanwhile, set the original property as None if target_key is different
                            # This is especially important when the returned target_key is different from the original key
                            # Because we'll be merging this trigger_generated_data_dict with the original user input
                            # and this will overwrite the original key so it doesn't get stored in Neo4j
                            if key != target_key:
                                trigger_generated_data_dict[key] = None
                    # If something wrong with file upload
                    except schema_errors.FileUploadException as e:
                        msg = (
                            f"Failed to call the {trigger_type.value} method: {trigger_method_name}"
                        )
                        # Log the full stack trace, prepend a line with our message
                        logger.exception(msg)
                        raise schema_errors.FileUploadException(e)
                    except Exception:
                        msg = (
                            f"Failed to call the {trigger_type.value} method: {trigger_method_name}"
                        )
                        # Log the full stack trace, prepend a line with our message
                        logger.exception(msg)

                        # We can't create/update the entity
                        # without successfully executing this trigger method
                        raise schema_errors.BeforeUpdateTriggerException
            elif (
                trigger_type in [TriggerTypeEnum.ON_READ]
                and TriggerTypeEnum.ON_BULK_READ.value in properties[key]
                and bulk_trigger_manager_instance
            ):
                trigger_method_name = properties[key][TriggerTypeEnum.ON_BULK_READ.value]
                storage_key = f"{key}_{trigger_method_name}"
                uuid = existing_data_dict["uuid"]
                bulk_trigger_manager_instance.set_item_to_group_by_key(storage_key, uuid)
                bulk_trigger_manager_instance.set_reference(
                    key=storage_key, item=[key, trigger_method_name]
                )
            else:
                # Handling of all other trigger types: before_create_trigger|on_read_trigger
                trigger_method_name = properties[key][trigger_type.value]

                try:
                    trigger_method_to_call = getattr(schema_triggers, trigger_method_name)

                    logger.info(
                        f"To run {trigger_type.value}: {trigger_method_name} defined for {normalized_class}"
                    )

                    # Will set the trigger return value as the property value by default
                    # Unless the return value is to be assigned to another property different target key

                    # the updated_peripherally tag is a temporary measure to correctly handle any attributes
                    # which are potentially updated by multiple triggers
                    # we keep the state of the attribute(s) directly in the trigger_generated_data_dict
                    # dictionary, which is used to track and save all changes from triggers in general
                    # the trigger methods for the 'updated_peripherally' attributes take an extra argument,
                    # the trigger_generated_data_dict, and must initialize this dictionary with the value for
                    # the attribute from the existing_data_dict as well as make any updates to this attribute
                    # within this dictionary and return it so it can be saved in the scope of this loop and
                    # passed to other 'updated_peripherally' triggers
                    if (
                        "updated_peripherally" in properties[key]
                        and properties[key]["updated_peripherally"]
                    ):
                        trigger_generated_data_dict = trigger_method_to_call(
                            key,
                            normalized_class,
                            user_token,
                            existing_data_dict,
                            new_data_dict,
                            trigger_generated_data_dict,
                        )
                    else:
                        target_key, target_value = trigger_method_to_call(
                            key, normalized_class, user_token, existing_data_dict, new_data_dict
                        )
                        if target_value is not None:
                            trigger_generated_data_dict[target_key] = target_value

                        # Meanwhile, set the original property as None if target_key is different
                        # This is especially important when the returned target_key is different from the original key
                        # Because we'll be merging this trigger_generated_data_dict with the original user input
                        # and this will overwrite the original key so it doesn't get stored in Neo4j
                        if key != target_key:
                            trigger_generated_data_dict[key] = None
                except schema_errors.NoDataProviderGroupException:
                    msg = f"Failed to call the {trigger_type.value} method: {trigger_method_name}"
                    # Log the full stack trace, prepend a line with our message
                    logger.exception(msg)
                    raise schema_errors.NoDataProviderGroupException
                except schema_errors.MultipleDataProviderGroupException:
                    msg = f"Failed to call the {trigger_type.value} method: {trigger_method_name}"
                    # Log the full stack trace, prepend a line with our message
                    logger.exception(msg)
                    raise schema_errors.MultipleDataProviderGroupException
                except schema_errors.UnmatchedDataProviderGroupException:
                    msg = f"Failed to call the {trigger_type.value} method: {trigger_method_name}"
                    # Log the full stack trace, prepend a line with our message
                    logger.exception(msg)
                    raise schema_errors.UnmatchedDataProviderGroupException
                # If something wrong with file upload
                except schema_errors.FileUploadException as e:
                    msg = f"Failed to call the {trigger_type.value} method: {trigger_method_name}"
                    # Log the full stack trace, prepend a line with our message
                    logger.exception(msg)
                    raise schema_errors.FileUploadException(e)
                # Certain requirements were not met to create this triggered field
                except schema_errors.InvalidPropertyRequirementsException:
                    msg = f"Failed to call the {trigger_type.value} method: {trigger_method_name}"
                    # Log the full stack trace, prepend a line with our message
                    logger.exception(msg)
                except Exception:
                    msg = f"Failed to call the {trigger_type.value} method: {trigger_method_name}"
                    # Log the full stack trace, prepend a line with our message
                    logger.exception(msg)
                    if trigger_type == TriggerTypeEnum.BEFORE_CREATE:
                        # We can't create/update the entity
                        # without successfully executing this trigger method
                        raise schema_errors.BeforeCreateTriggerException
                    else:
                        # Assign the error message as the value of this property
                        # No need to raise exception
                        trigger_generated_data_dict[key] = msg

    # Return after for loop
    return trigger_generated_data_dict


"""
Filter out the merged dict by getting rid of properties with None values
This method is used by get_complete_entity_result() for the 'on_read_trigger'

Parameters
----------
merged_dict : dict
    A merged dict that may contain properties with None values

Returns
-------
dict
    A filtered dict that removed all properties with None values
"""


def remove_none_values(merged_dict):
    filtered_dict = {}
    for k, v in merged_dict.items():
        # Only keep the properties whose value is not None
        if v is not None:
            filtered_dict[k] = v

    return filtered_dict


def remove_transient_and_none_values(provenance_type, merged_dict, normalized_entity_type):
    """
    Filter out the merged_dict by getting rid of the transitent properties (not to be stored)
    and properties with None value
    Meaning the returned target property key is different from the original key
    in the trigger method, e.g., Source.image_files_to_add

    Parameters
    ----------
    merged_dict : dict
        A merged dict that may contain properties with None values
    normalized_entity_type : str
        One of the normalized entity types: Dataset, Collection, Sample, Source, Upload, Publication

    Returns
    -------
    dict
        A filtered dict that removed all transient properties and the ones with None values
    """
    global _schema

    properties = get_entity_properties(_schema[provenance_type], normalized_entity_type)

    filtered_dict = {}
    for k, v in merged_dict.items():
        # Only keep the properties that don't have `transitent` flag or are marked as `transitent: false`
        # and at the same time the property value is not None
        if normalized_entity_type == "Sample" or normalized_entity_type == "Source":
            if k != "protocol_url":
                if (
                    ("transient" not in properties[k])
                    or ("transient" in properties[k] and not properties[k]["transient"])
                ) and (v is not None):
                    filtered_dict[k] = v
        else:
            if (
                ("transient" not in properties[k])
                or ("transient" in properties[k] and not properties[k]["transient"])
            ) and (v is not None):
                filtered_dict[k] = v

    return filtered_dict


def get_complete_entity_result(
    token,
    entity_dict,
    properties_to_filter=[],
    is_include_action=False,
    use_memcache=True,
    bulk_trigger_manager_instance: BulkTriggersManager = None,
):
    """
    Generate the complete entity record as well as result filtering for response

    Parameters
    ----------
    token: str
        Either the user's globus nexus token or the internal token
    entity_dict : dict
        The entity dict based on neo4j record
    properties_to_filter : list
        Any properties to skip running triggers
    is_include_action : bool
    use_memcache : bool
    bulk_trigger_manager_instance : BulkTriggersManager

    Returns
    -------
    dict
        A dictionary of complete entity with all the generated 'on_read_trigger' data
    """
    global _memcached_client
    global _memcached_prefix

    complete_entity = {}

    # In case entity_dict is None or
    # an incorrectly created entity that doesn't have the `entity_type` property
    if entity_dict and ("entity_type" in entity_dict) and ("uuid" in entity_dict):
        entity_uuid = entity_dict["uuid"]
        entity_type = entity_dict["entity_type"]
        cache_result = None

        # Need both client and prefix when fetching the cache
        # Do NOT fetch cache if properties_to_skip is specified or use_memcache is False
        if _memcached_client and _memcached_prefix and (not properties_to_filter and use_memcache):
            cache_key = f"{_memcached_prefix}_complete_{entity_uuid}"
            cache_result = _memcached_client.get(cache_key)

        # Use the cached data if found and still valid
        # Otherwise, calculate and add to cache
        if cache_result is None:
            if _memcached_client and _memcached_prefix:
                logger.info(
                    f"Cache of complete entity of {entity_type} {entity_uuid} not found or expired at time {datetime.now()}"
                )

            # No error handling here since if a 'on_read_trigger' method fails,
            # the property value will be the error message
            # Pass {} since no new_data_dict for 'on_read_trigger'
            generated_on_read_trigger_data_dict = generate_triggered_data(
                trigger_type=TriggerTypeEnum.ON_READ,
                normalized_class=entity_type,
                user_token=token,
                existing_data_dict=entity_dict,
                new_data_dict={},
                properties_to_filter=properties_to_filter,
                is_include_action=is_include_action,
                bulk_trigger_manager_instance=bulk_trigger_manager_instance,
            )

            # Merge the entity info and the generated on read data into one dictionary
            complete_entity_dict = {**entity_dict, **generated_on_read_trigger_data_dict}

            # Remove properties of None value
            complete_entity = remove_none_values(complete_entity_dict)

            # Need both client and prefix when creating the cache
            # Do NOT cache when properties_to_skip is specified
            if (
                _memcached_client
                and _memcached_prefix
                and (not properties_to_filter and use_memcache)
            ):
                logger.info(
                    f"Creating complete entity cache of {entity_type} {entity_uuid} at time {datetime.now()}"
                )

                cache_key = f"{_memcached_prefix}_complete_{entity_uuid}"
                _memcached_client.set(
                    cache_key, complete_entity, expire=SchemaConstants.MEMCACHED_TTL
                )

                logger.debug(
                    f"Following is the complete {entity_type} cache created at time {datetime.now()} using key {cache_key}:"
                )
                logger.debug(complete_entity)
        else:
            logger.info(
                f"Using complete entity cache of {entity_type} {entity_uuid} at time {datetime.now()}"
            )
            logger.debug(cache_result)

            complete_entity = cache_result
    else:
        # Just return the original entity_dict otherwise
        complete_entity = entity_dict

    # One final return
    return complete_entity


def get_index_metadata(token, entity_dict, properties_to_skip=[]):
    """
    Generate the entity metadata by reading Neo4j data and only running triggers for data which will go into an
    OpenSearch document. Any data from Neo4j which will not go into the OSS document must also be removed e.g.
    local_directory_rel_path.

    Parameters
    ----------
    token: str
        Either the user's globus nexus token or the internal token
    entity_dict : dict
        The entity dict based on neo4j record
    properties_to_skip : list
        Any properties to skip running triggers

    Returns
    -------
    dict
        A dictionary of metadata to be included in an OpenSearch index document for the entity.
    """
    metadata_dict = _get_metadata_result(
        token=token,
        entity_dict=entity_dict,
        metadata_scope=MetadataScopeEnum.INDEX,
        properties_to_skip=properties_to_skip,
    )
    return metadata_dict


def _get_metadata_result(
    token, entity_dict, metadata_scope: MetadataScopeEnum, properties_to_skip=[]
):
    """
    Generate the entity metadata by reading Neo4j data and appropriate triggers based upon the scope of
    metadata requested e.g. complete data for a another service, indexing data for an OpenSearch document, etc.

    Parameters
    ----------
    token: str
        Either the user's globus nexus token or the internal token
    entity_dict : dict
        The entity dict based on neo4j record
    metadata_scope:
        A recognized scope from the SchemaConstants, controlling the triggers which are fired and elements
        from Neo4j which are retained.
    properties_to_skip : list
        Any properties to skip running triggers

    Returns
    -------
    dict
        A dictionary of metadata appropriate for the metadata_scope argument value.
    """
    global _memcached_client
    global _memcached_prefix

    complete_entity = {}

    # In case entity_dict is None or
    # an incorrectly created entity that doesn't have the `entity_type` property
    if entity_dict and ("entity_type" in entity_dict) and ("uuid" in entity_dict):
        entity_uuid = entity_dict["uuid"]
        entity_type = entity_dict["entity_type"]
        cache_result = None

        # Need both client and prefix when fetching the cache
        # Do NOT fetch cache if properties_to_skip is specified
        if _memcached_client and _memcached_prefix and (not properties_to_skip):
            cache_key = f"{_memcached_prefix}_complete_index_{entity_uuid}"
            cache_result = _memcached_client.get(cache_key)

        # Use the cached data if found and still valid
        # Otherwise, calculate and add to cache
        if cache_result is None:
            if _memcached_client and _memcached_prefix:
                logger.info(
                    f"Cache of complete entity of {entity_type} {entity_uuid} not found or expired at time {datetime.now()}"
                )

            if metadata_scope == MetadataScopeEnum.COMPLETE:
                # No error handling here since if a 'on_read_trigger' method fails,
                # the property value will be the error message
                # Pass {} since no new_data_dict for 'on_read_trigger'
                # generated_on_read_trigger_data_dict = generate_triggered_data('on_read_trigger', entity_type, token,
                #                                                              entity_dict, {}, properties_to_skip)
                generated_on_read_trigger_data_dict = generate_triggered_data(
                    trigger_type=TriggerTypeEnum.ON_READ,
                    normalized_class=entity_type,
                    user_token=token,
                    existing_data_dict=entity_dict,
                    new_data_dict={},
                    properties_to_filter=properties_to_skip,
                )

                # Merge the entity info and the generated on read data into one dictionary
                complete_entity_dict = {**entity_dict, **generated_on_read_trigger_data_dict}

                # Remove properties of None value
                metadata_dict = remove_none_values(complete_entity_dict)
            elif metadata_scope == MetadataScopeEnum.INDEX:
                # No error handling here since if a 'on_index_trigger' method fails,
                # the property value will be the error message
                # Pass {} since no new_data_dict for 'on_index_trigger'
                generated_on_index_trigger_data_dict = generate_triggered_data(
                    trigger_type=TriggerTypeEnum.ON_INDEX,
                    normalized_class=entity_type,
                    user_token=token,
                    existing_data_dict=entity_dict,
                    new_data_dict={},
                    properties_to_filter=properties_to_skip,
                )

                # Merge the entity info and the generated on read data into one dictionary
                complete_entity_dict = {**entity_dict, **generated_on_index_trigger_data_dict}

                # Remove properties of None value
                metadata_dict = remove_none_values(complete_entity_dict)
            else:
                # Merge the entity info and the generated on read data into one dictionary
                metadata_dict = {**entity_dict}

            # Need both client and prefix when creating the cache
            # Do NOT cache when properties_to_skip is specified
            if _memcached_client and _memcached_prefix and (not properties_to_skip):
                logger.info(
                    f"Creating complete entity cache of {entity_type} {entity_uuid} at time {datetime.now()}"
                )

                cache_key = f"{_memcached_prefix}_complete_index_{entity_uuid}"
                _memcached_client.set(
                    cache_key, metadata_dict, expire=SchemaConstants.MEMCACHED_TTL
                )

                logger.debug(
                    f"Following is the complete {entity_type} cache created at time {datetime.now()} using key {cache_key}:"
                )
                logger.debug(metadata_dict)
        else:
            logger.info(
                f"Using complete entity cache of {entity_type} {entity_uuid} at time {datetime.now()}"
            )
            logger.debug(cache_result)

            metadata_dict = cache_result
    else:
        # Just return the original entity_dict otherwise
        metadata_dict = entity_dict

    # One final return
    return metadata_dict


def get_complete_entities_list(
    token,
    entities_list,
    properties_to_filter: List = [],
    is_include_action=False,
    use_memcache=True,
):
    """
    Generate the complete entity records as well as result filtering for response

    Parameters
    ----------
    token: str
        Either the user's globus nexus token or the internal token
    entities_list : list
        A list of entity dictionaries
    properties_to_filter : list
        Any properties to skip running triggers
    is_include_action : bool
        Whether to include or exclude the listed properties
    use_memcache : bool
        Whether to use a cached result or not

    Returns
    -------
    list
        A list a complete entity dictionaries with all the normalized information
    """
    bulk_trigger_manager_instance = BulkTriggersManager()
    complete_entities_list = []

    for entity_dict in entities_list:
        complete_entity_dict = get_complete_entity_result(
            token,
            entity_dict,
            properties_to_filter,
            is_include_action=is_include_action,
            use_memcache=use_memcache,
            bulk_trigger_manager_instance=bulk_trigger_manager_instance,
        )
        complete_entities_list.append(complete_entity_dict)

    final_result = handle_bulk_triggers(
        token, complete_entities_list, bulk_trigger_manager_instance=bulk_trigger_manager_instance
    )
    return final_result


def handle_bulk_triggers(token, entities_list, bulk_trigger_manager_instance: BulkTriggersManager):
    """

    Parameters
    ----------
    token : str
        Either the user's globus nexus token or the internal token
    entities_list : List[dict]
        The list to perform triggers on
    bulk_trigger_manager_instance : BulkTriggersManager
         Instance of helper class for managing bulk triggers

    Returns
    -------
    List[dict]
        A list a complete entity dictionaries with updated bulk triggers

    """

    if bulk_trigger_manager_instance.groups != {}:
        bulk_trigger_manager_instance.build_lists_index_references(entities_list)

        for storage_key in bulk_trigger_manager_instance.groups:
            trigger_method_name = ""
            try:
                trigger_method_name = bulk_trigger_manager_instance.get_trigger_method_name(
                    storage_key
                )
                trigger_method_to_call = getattr(schema_bulk_triggers, trigger_method_name)
                trigger_method_to_call(
                    token, bulk_trigger_manager_instance, storage_key, entities_list
                )

                logger.info(f"To run {TriggerTypeEnum.ON_BULK_READ.value}: {trigger_method_name}")

            except Exception as ex:
                msg = f"Failed to call the {TriggerTypeEnum.ON_BULK_READ.value} method: {trigger_method_name} \n {str(ex)}"
                # Log the full stack trace, prepend a line with our message
                logger.exception(msg)
    return entities_list


def normalize_activity_result_for_response(activity_dict, properties_to_exclude=[]):
    """
    Normalize the activity result by filtering out properties that are not defined in the yaml schema
    and the ones that are marked as `exposed: false` prior to sending the response

    Parameters
    ----------
    activity_dict : dict
        A dictionary that contains all activity details
    properties_to_exclude : list
        Any additional properties to exclude from the response

    Returns
    -------
    dict
        A dictionary of activity information with keys that are all normalized
    """
    global _schema

    properties = _schema["ACTIVITIES"]["Activity"]["properties"]

    normalized_activity = {}
    for key in activity_dict:
        # Only return the properties defined in the schema yaml
        # Exclude additional properties if specified
        if (key in properties) and (key not in properties_to_exclude):
            # By default, all properties are exposed
            # It's possible to see `exposed: true`
            if ("exposed" not in properties[key]) or (
                ("exposed" in properties[key]) and properties[key]["exposed"]
            ):
                # Add to the normalized_activity dict
                normalized_activity[key] = activity_dict[key]

    return normalized_activity


def normalize_object_result_for_response(
    provenance_type="ENTITIES",
    entity_dict=None,
    property_groups: PropertyGroups = PropertyGroups(),
    is_include_action=True,
    is_strict=False,
):
    """

    Parameters
    ----------
    entity_dict : dict
        The entity dictionary to normalize
    property_groups : PropertyGroups
        A list of property keys to filter in or out from the normalized results, default is []
    is_include_action : bool
        Whether to include or exclude the listed properties
    provenance_type : str
        The provenance type of the object
    is_strict : bool
        Determines whether to liberally return other exposed properties not necessarily listed in PropertyGroups instance

    Returns
    -------

    """
    if entity_dict is None or entity_dict == {}:
        return {}

    global _schema

    normalized_entity = {}
    properties = []
    activity_properties = _schema["ACTIVITIES"]["Activity"]["properties"]
    properties_to_filter = list(
        set(
            property_groups.neo4j
            + property_groups.trigger
            + property_groups.activity_neo4j
            + property_groups.activity_trigger
        )
    )

    check_activity_list = not is_strict
    if len(property_groups.activity_neo4j + property_groups.activity_trigger) > 0:
        check_activity_list = True

    # In case entity_dict is None or
    # an incorrectly created entity that doesn't have the `entity_type` property
    if entity_dict and ("entity_type" in entity_dict):
        normalized_entity_type = entity_dict["entity_type"]
        properties = get_entity_properties(_schema[provenance_type], normalized_entity_type)
    else:
        if provenance_type == "ENTITIES":
            logger.error(
                f"Unable to normalize object result with"
                f" entity_dict={str(entity_dict)} and"
                f" provenance_type={provenance_type}."
            )
            raise schema_errors.SchemaValidationException(
                "Unable to normalize object, missing entity_type."
            )

    for key in entity_dict:
        _key = key.replace("activity_", "")
        # Only return the properties defined in the schema yaml
        # Exclude additional properties if specified
        if (key in properties) or (check_activity_list and (_key in activity_properties)):
            if (
                (is_include_action and _key in properties_to_filter)
                or (is_include_action is False and _key not in properties_to_filter)
                or (key in get_schema_defaults())
                # By default, all properties are exposed
                # It's possible to see `exposed: true`
                or (not is_strict and key in properties and properties[key].get("exposed", True))
                # any activity properties in the dict will need to be returned even if not listed in PropertyGroups
                or (_key in activity_properties and activity_properties[_key].get("exposed", True))
            ):

                if entity_dict[key] and (
                    _key in properties and properties[_key]["type"] in ["list", "json_string"]
                ):
                    # Safely evaluate a string containing a Python dict or list literal
                    # Only convert to Python list/dict when the string literal is not empty
                    # instead of returning the json-as-string or array-as-string
                    entity_dict[key] = get_as_dict(entity_dict[key])

                # Add the target key with correct value of data type to the normalized_entity dict
                normalized_entity[key] = entity_dict[key]

                # Final step: remove properties with empty string value, empty dict {}, and empty list []
                if isinstance(normalized_entity[key], (str, dict, list)) and (
                    not normalized_entity[key]
                ):
                    normalized_entity.pop(key)

    return normalized_entity


def normalize_entities_list_for_response(
    entities_list: List,
    property_groups: PropertyGroups = PropertyGroups(),
    is_include_action=True,
    is_strict=False,
):
    """

    Parameters
    ----------
    entities_list : List[dict]
        List of entities to normalize
    property_groups : PropertyGroups
        A list of property keys to filter in or out from the normalized results, default is []
    is_include_action : bool
        Whether to include or exclude the listed properties
    is_strict : bool
        Determines whether to liberally return other exposed properties not necessarily listed in PropertyGroups instance

    Returns
    -------

    """
    if len(entities_list) <= 0:
        return []

    if isinstance(entities_list[0], str):
        return entities_list

    normalized_entities_list = []

    for entity_dict in entities_list:
        normalized_entity_dict = normalize_object_result_for_response(
            entity_dict=entity_dict,
            property_groups=property_groups,
            is_include_action=is_include_action,
            is_strict=is_strict,
        )
        normalized_entities_list.append(normalized_entity_dict)

    return normalized_entities_list


def remove_unauthorized_fields_from_response(entities_list: List, unauthorized: bool):
    """
    If a user is unauthorized fields listed in excluded_properties_from_public_response under the respective
    schema yaml will be removed from the results

    Parameters
    ----------
    entities_list : List[dict]
        The list to be potentially filtered
    unauthorized : bool
        Whether user is authorized or not

    Returns
    -------
    List[dict]
    """
    if len(entities_list) > 0 and isinstance(entities_list[0], str):
        return entities_list

    if unauthorized:
        filtered_final_result = []
        for entity in entities_list:
            if isinstance(entity, dict):
                entity_type = entity.get("entity_type")
                fields_to_exclude = get_fields_to_exclude(entity_type)
                filtered_entity = exclude_properties_from_response(fields_to_exclude, entity)
                filtered_final_result.append(filtered_entity)
            else:
                filtered_final_result.append(entity)
        return filtered_final_result
    else:
        return entities_list


def validate_json_data_against_schema(
    provenance_type, json_data_dict, normalized_entity_type, existing_entity_dict={}
):
    """
    Validate json data from user request against the schema

    Parameters
    ----------
    provenance_type : str
    json_data_dict : dict
        The json data dict from user request
    normalized_entity_type : str
        One of the normalized entity types: Dataset, Collection, Sample, Source, Upload, Publication
    existing_entity_dict : dict
        Entity dict for creating new entity, otherwise pass in the existing entity dict for update validation
    """

    global _schema

    properties = get_entity_properties(_schema[provenance_type], normalized_entity_type)
    schema_keys = properties.keys()
    json_data_keys = json_data_dict.keys()
    separator = ", "

    # Check if keys in request json are supported
    unsupported_keys = []
    for key in json_data_keys:
        if key not in schema_keys:
            if normalized_entity_type == "Sample" or normalized_entity_type == "Source":
                if key != "protocol_url":
                    unsupported_keys.append(key)
            else:
                unsupported_keys.append(key)

    if len(unsupported_keys) > 0:
        # No need to log the validation errors
        raise schema_errors.SchemaValidationException(
            f"Unsupported keys in request json: {separator.join(unsupported_keys)}"
        )

    # Check if keys in request json are the ones to be auto generated
    # Disallow direct creation via POST, but allow update via PUT
    generated_keys = []
    if not existing_entity_dict:
        for key in json_data_keys:
            if normalized_entity_type == "Sample" or normalized_entity_type == "Source":
                if key != "protocol_url":
                    if ("generated" in properties[key]) and properties[key]["generated"]:
                        if properties[key]:
                            generated_keys.append(key)
            else:
                if ("generated" in properties[key]) and properties[key]["generated"]:
                    if properties[key]:
                        generated_keys.append(key)

    if len(generated_keys) > 0:
        # No need to log the validation errors
        raise schema_errors.SchemaValidationException(
            f"Auto generated keys are not allowed in request json: {separator.join(generated_keys)}"
        )

    # Checks for entity update via HTTP PUT
    if existing_entity_dict:
        # Check if keys in request json are immutable
        immutable_keys = []
        for key in json_data_keys:
            if normalized_entity_type == "Sample" or normalized_entity_type == "Source":
                if key != "protocol_url":
                    if ("immutable" in properties[key]) and properties[key]["immutable"]:
                        if properties[key]:
                            immutable_keys.append(key)
            else:
                if ("immutable" in properties[key]) and properties[key]["immutable"]:
                    if properties[key]:
                        immutable_keys.append(key)

        if len(immutable_keys) > 0:
            # No need to log the validation errors
            raise schema_errors.SchemaValidationException(
                f"Immutable keys are not allowed in request json: {separator.join(immutable_keys)}"
            )

    # Check if any schema keys that are `required_on_create: true` but missing from POST request on creating new entity
    # No need to check on entity update
    if not existing_entity_dict:
        missing_required_keys_on_create = []
        empty_value_of_required_keys_on_create = []
        for key in schema_keys:
            # By default, the schema treats all entity properties as optional on creation.
            # Use `required_on_create: true` to mark a property as required for creating a new entity
            if (
                ("required_on_create" in properties[key])
                and properties[key]["required_on_create"]
                and ("trigger" not in properties[key])
            ):
                if key not in json_data_keys:
                    missing_required_keys_on_create.append(key)
                else:
                    # Empty values or None(null in request json) of required keys are invalid too
                    # The data type check will be handled later regardless of it's required or not
                    if (
                        (json_data_dict[key] is None)
                        or (
                            isinstance(json_data_dict[key], (list, dict))
                            and (not json_data_dict[key])
                        )
                        or (
                            isinstance(json_data_dict[key], str)
                            and (not json_data_dict[key].strip())
                        )
                    ):
                        empty_value_of_required_keys_on_create.append(key)

        if len(missing_required_keys_on_create) > 0:
            # No need to log the validation errors
            raise schema_errors.SchemaValidationException(
                f"Missing required keys in request json: {separator.join(missing_required_keys_on_create)}"
            )

        if len(empty_value_of_required_keys_on_create) > 0:
            # No need to log the validation errors
            raise schema_errors.SchemaValidationException(
                f"Required keys in request json with empty values: {separator.join(empty_value_of_required_keys_on_create)}"
            )

    # Verify data type of each key
    invalid_data_type_keys = []
    for key in json_data_keys:
        if normalized_entity_type == "Sample" or normalized_entity_type == "Source":
            if key != "protocol_url":
                # boolean starts with bool, string starts with str, integer starts with int, list is list
                if (properties[key]["type"] in ["string", "integer", "list", "boolean"]) and (
                    not properties[key]["type"].startswith(type(json_data_dict[key]).__name__)
                ):
                    invalid_data_type_keys.append(key)
                # Handling json_string as dict
                if (properties[key]["type"] == "json_string") and (
                    not isinstance(json_data_dict[key], dict)
                ):
                    invalid_data_type_keys.append(key)
        else:
            if (properties[key]["type"] in ["string", "integer", "list", "boolean"]) and (
                not properties[key]["type"].startswith(type(json_data_dict[key]).__name__)
            ):
                invalid_data_type_keys.append(key)
            if (properties[key]["type"] == "json_string") and (
                not isinstance(json_data_dict[key], dict)
            ):
                invalid_data_type_keys.append(key)

    if len(invalid_data_type_keys) > 0:
        # No need to log the validation errors
        raise schema_errors.SchemaValidationException(
            f"Keys in request json with invalid data types: {separator.join(invalid_data_type_keys)}"
        )


def execute_entity_level_validator(validator_type, normalized_entity_type, request):
    """
    Execute the entity level validator of the given type defined in the schema yaml
    before entity creation via POST or entity update via PUT
    Only one validator defined per given validator type, no need to support multiple validators

    Parameters
    ----------
    validator_type : str
        One of the validator types: before_entity_create_validator
    normalized_entity_type : str
        One of the normalized entity types defined in the schema yaml: Source, Sample, Dataset, Upload, Publication
    request: Flask request object
        The instance of Flask request passed in from application request
    """
    global _schema

    # A bit validation
    validate_entity_level_validator_type(validator_type)
    validate_normalized_entity_type(normalized_entity_type)

    entity = _schema["ENTITIES"][normalized_entity_type]

    entity["properties"] = get_entity_properties(_schema["ENTITIES"], normalized_entity_type)

    for key in entity:
        if validator_type == key:
            validator_method_name = entity[validator_type]

            try:
                # Get the target validator method defined in the schema_validators.py module
                validator_method_to_call = getattr(schema_validators, validator_method_name)

                logger.info(
                    f"To run {validator_type}: {validator_method_name} defined for entity {normalized_entity_type}"
                )

                validator_method_to_call(normalized_entity_type, request)
            except schema_errors.MissingApplicationHeaderException as e:
                raise schema_errors.MissingApplicationHeaderException(e)
            except schema_errors.InvalidApplicationHeaderException as e:
                raise schema_errors.InvalidApplicationHeaderException(e)
            except Exception:
                msg = f"Failed to call the {validator_type} method: {validator_method_name} defiend for entity {normalized_entity_type}"
                # Log the full stack trace, prepend a line with our message
                logger.exception(msg)


def execute_property_level_validators(
    provenance_type,
    validator_type,
    normalized_entity_type,
    request,
    existing_data_dict,
    new_data_dict,
):
    """
    Execute the property level validators defined in the schema yaml
    before property update via PUT

    Parameters
    ----------
    validator_type : str
        before_property_create_validators|before_property_update_validators (support multiple validators)
    normalized_entity_type : str
        One of the normalized entity types defined in the schema yaml: Source, Sample, Dataset, Upload, Publication
    request: Flask request object
        The instance of Flask request passed in from application request
    existing_data_dict : dict
        A dictionary that contains all existing entity properties, {} for before_property_create_validators
    new_data_dict : dict
        The json data in request body, already after the regular validations
    """
    global _schema

    # A bit validation
    validate_property_level_validator_type(validator_type)
    if provenance_type != "ACTIVITIES":
        validate_normalized_entity_type(normalized_entity_type)

    # properties = _schema[provenance_type][normalized_entity_type]['properties']

    properties = get_entity_properties(_schema[provenance_type], normalized_entity_type)

    for key in properties:
        # Only run the validators for keys present in the request json
        if (key in new_data_dict) and (validator_type in properties[key]):
            # Get a list of defined validators on this property
            validators_list = properties[key][validator_type]
            # Run each validator defined on this property
            for validator_method_name in validators_list:
                try:
                    # Get the target validator method defined in the schema_validators.py module
                    validator_method_to_call = getattr(schema_validators, validator_method_name)

                    logger.info(
                        f"To run {validator_type}: {validator_method_name} defined for entity {normalized_entity_type} on property {key}"
                    )

                    validator_method_to_call(
                        key, normalized_entity_type, request, existing_data_dict, new_data_dict
                    )
                except schema_errors.MissingApplicationHeaderException as e:
                    raise schema_errors.MissingApplicationHeaderException(e)
                except schema_errors.InvalidApplicationHeaderException as e:
                    raise schema_errors.InvalidApplicationHeaderException(e)
                except ValueError as ve:
                    raise ValueError(ve)
                except Exception as e:
                    msg = f"Failed to call the {validator_type} method: {validator_method_name} defined for entity {normalized_entity_type} on property {key}"
                    # Log the full stack trace, prepend a line with our message
                    logger.exception(f"{msg}. {str(e)}")


def get_derivation_source_entity_types():
    """
    Get a list of entity types that can be used as derivation source in the schema yaml

    Returns
    -------
    list
        A list of entity types
    """

    global _schema

    derivation_source_entity_types = []
    entity_types = get_all_entity_types()
    for entity_type in entity_types:
        if _schema["ENTITIES"][entity_type]["derivation"]["source"]:
            derivation_source_entity_types.append(entity_type)

    return derivation_source_entity_types


def get_derivation_target_entity_types():
    """
    Get a list of entity types that can be used as derivation target in the schema yaml

    Returns
    -------
    list
        A list of entity types
    """
    global _schema

    derivation_target_entity_types = []
    entity_types = get_all_entity_types()
    for entity_type in entity_types:
        if _schema["ENTITIES"][entity_type]["derivation"]["target"]:
            derivation_target_entity_types.append(entity_type)

    return derivation_target_entity_types


def normalize_entity_type(entity_type):
    """
    Lowercase and capitalize the entity type string

    Parameters
    ----------
    entity_type : str
        One of the normalized entity types: Dataset, Collection, Sample, Source, Upload, Publication

    Returns
    -------
    string
        One of the normalized entity types: Dataset, Collection, Sample, Source, Upload, Publication
    """
    normalized_entity_type = entity_type.lower().capitalize()
    return normalized_entity_type


def normalize_status(status):
    """
    Lowercase and capitalize the status string unless its "qa", then make it capitalized.

    Parameters
    ----------
    status : str
        One of the status types: New|Processing|QA|Published|Error|Hold|Invalid

    Returns
    -------
    string
        One of the normalized status types: New|Processing|QA|Published|Error|Hold|Invalid
    """
    if status.lower() == "qa":
        normalized_status = "QA"
    else:
        normalized_status = status.lower().capitalize()
    return normalized_status


def normalize_document_result_for_response(
    entity_dict, properties_to_exclude=[], properties_to_include=[]
):
    """
    Normalize the entity result to got into the OpenSearch index by filtering out properties that are not defined in
    the yaml schema, properties marked as `exposed: false` in the yaml schema, and properties lacking `indexed: true`
    marking in the yaml schema.

    Parameters
    ----------
    entity_dict : dict
        Either a neo4j node converted dict or metadata dict generated from get_index_metadata()
    properties_to_exclude : list
        Any additional properties to exclude from the response

    Returns
    -------
    dict
        An entity metadata dictionary with keys that are all normalized
    """
    return _normalize_metadata(
        entity_dict=entity_dict,
        metadata_scope=MetadataScopeEnum.INDEX,
        properties_to_exclude=properties_to_exclude,
        properties_to_include=properties_to_include,
    )


def _normalize_metadata(
    entity_dict,
    metadata_scope: MetadataScopeEnum,
    properties_to_exclude=[],
    properties_to_include=[],
):
    """
    Normalize the entity result by filtering the properties to those appropriate for the
    scope of metadata requested e.g. complete data for a another service, indexing data for an OpenSearch document, etc.

    Properties that are not defined in the yaml schema and properties marked as `exposed: false` in the yaml schema are
    removed. Properties are also filter based upon the metadata_scope argument e.g. properties lacking `indexed: true`
    marking in the yaml schema are removed when `metadata_scope` has a value of `MetadataScopeEnum.INDEX`.

    Parameters
    ----------
    entity_dict : dict
        Either a neo4j node converted dict or metadata dict generated from get_index_metadata()
    metadata_scope:
        A recognized scope from the SchemaConstants, controlling the triggers which are fired and elements
        from Neo4j which are retained.  Default is MetadataScopeEnum.INDEX.
    properties_to_exclude : list
        Any additional properties to exclude from the response
    properties_to_include : list
        Any additional properties to include in the response

    Returns
    -------
    dict
        An entity metadata dictionary with keys that are all normalized appropriately for the metadata_scope argument value.
    """
    global _schema

    # When the entity_dict is unavailable or the entity was incorrectly created, do not
    # try to normalize.
    if not entity_dict or "entity_type" not in entity_dict:
        return {}

    normalized_metadata = {}

<<<<<<< HEAD
    normalized_entity_type = entity_dict['entity_type']
    properties = get_entity_properties(_schema['ENTITIES'], normalized_entity_type)
=======
    normalized_entity_type = entity_dict["entity_type"]
    properties = get_entity_properties(_schema["ENTITIES"], normalized_entity_type)

>>>>>>> 79532ad8
    for key in entity_dict:
        if key in properties_to_include:
            # Add the target key with correct value of data type to the normalized_metadata dict
            normalized_metadata[key] = entity_dict[key]

            # Max Sibilla: We do not want to remove any properties as the Search API does an update on all fields and if
            # a property is missing then the Elasticsearch document can be incorrect

            # Final step: remove properties with empty string value, empty dict {}, and empty list []
            # if (isinstance(normalized_metadata[key], (str, dict, list)) and (not normalized_metadata[key])):
            #     normalized_metadata.pop(key)

        # Only return the properties defined in the schema yaml
        # Exclude additional schema yaml properties, if specified
        if key not in properties:
            # Skip Neo4j entity properties not found in the schema yaml
            continue
        if key in properties_to_exclude:
            # Skip properties if directed by the calling function
            continue
        if entity_dict[key] is None:
            # Do not include properties in the metadata if they are empty
            continue
        if "exposed" in properties[key] and properties[key]["exposed"] is False:
            # Do not include properties in the metadata if they are not exposed
            continue
        if (
            metadata_scope is MetadataScopeEnum.INDEX
            and "indexed" in properties[key]
            and properties[key]["indexed"] is False
        ):
            # Do not include properties in metadata for indexing if they are not True i.e. False or non-boolean
            continue
        if entity_dict[key] and (properties[key]["type"] in ["list", "json_string"]):
            logger.info(
                f"Executing get_as_dict() on {normalized_entity_type}.{key} of uuid: {entity_dict['uuid']}"
            )

            entity_dict[key] = get_as_dict(entity_dict[key])

        # Add the target key with correct value of data type to the normalized_entity dict
        normalized_metadata[key] = entity_dict[key]

        # Max Sibilla: We do not want to remove any properties as the Search API does an update on all fields and if
        # a property is missing then the Elasticsearch document can be incorrect

        # if (isinstance(normalized_metadata[key], (str, dict, list)) and (not normalized_metadata[key])):
        #     normalized_metadata.pop(key)

    return normalized_metadata


def validate_trigger_type(trigger_type: TriggerTypeEnum):
    """
    Validate the provided trigger type

    Parameters
    ----------
    trigger_type : str
        One of the trigger types: on_create_trigger, on_update_trigger, on_read_trigger
    """
    separator = ", "

    if trigger_type not in TriggerTypeEnum:
        msg = f"Invalid trigger type: {trigger_type.value}. The trigger type must be one of the following: {separator.join([t.value for t in TriggerTypeEnum])}"
        # Log the full stack trace, prepend a line with our message
        logger.exception(msg)
        raise ValueError(msg)


def validate_entity_level_validator_type(validator_type):
    """
    Validate the provided entity level validator type

    Parameters
    ----------
    validator_type : str
        One of the validator types: before_entity_create_validator
    """
    accepted_validator_types = ["before_entity_create_validator"]
    separator = ", "

    if validator_type.lower() not in accepted_validator_types:
        msg = f"Invalid validator type: {validator_type}. The validator type must be one of the following: {separator.join(accepted_validator_types)}"
        # Log the full stack trace, prepend a line with our message
        logger.exception(msg)
        raise ValueError(msg)


def validate_property_level_validator_type(validator_type):
    """
    Validate the provided property level validator type

    Parameters
    ----------
    validator_type : str
        One of the validator types: before_property_create_validators|before_property_update_validators
    """
    accepted_validator_types = [
        "before_property_create_validators",
        "before_property_update_validators",
    ]
    separator = ", "

    if validator_type.lower() not in accepted_validator_types:
        msg = f"Invalid validator type: {validator_type}. The validator type must be one of the following: {separator.join(accepted_validator_types)}"
        # Log the full stack trace, prepend a line with our message
        logger.exception(msg)
        raise ValueError(msg)


def validate_normalized_entity_type(normalized_entity_type):
    """
    Validate the normalized entity class

    Parameters
    ----------
    normalized_entity_type : str
        The normalized entity class: Collection|Source|Sample|Dataset|Upload|Publication
    """
    separator = ", "
    accepted_entity_types = get_all_entity_types()

    # Validate provided entity_type
    if normalized_entity_type not in accepted_entity_types:
        msg = f"Invalid entity class: {normalized_entity_type}. The entity class must be one of the following: {separator.join(accepted_entity_types)}"
        # Log the full stack trace, prepend a line with our message
        logger.exception(msg)
        raise schema_errors.InvalidNormalizedEntityTypeException(msg)


def validate_normalized_class(normalized_class):
    """
    Validate the normalized class

    Parameters
    ----------
    normalized_class : str
        The normalized class: Activity|Collection|Source|Sample|Dataset
    """
    separator = ", "
    accepted_types = get_all_types()

    # Validate provided entity_type
    if normalized_class not in accepted_types:
        msg = f"Invalid class: {normalized_class}. The class must be one of the following: {separator.join(accepted_types)}"
        # Log the full stack trace, prepend a line with our message
        logger.exception(msg)
        raise schema_errors.InvalidNormalizedTypeException(msg)


def validate_target_entity_type_for_derivation(normalized_target_entity_type):
    """
    Validate the source and target entity types for creating derived entity

    Parameters
    ----------
    normalized_target_entity_type : str
        The normalized target entity class
    """
    separator = ", "
    accepted_target_entity_types = get_derivation_target_entity_types()

    if normalized_target_entity_type not in accepted_target_entity_types:
        abort_bad_req(
            f"Invalid target entity type specified for creating the derived entity."
            f" Accepted types: {separator.join(accepted_target_entity_types)}"
        )


def validate_source_entity_type_for_derivation(normalized_source_entity_type):
    """
    Validate the source and target entity types for creating derived entity

    Parameters
    ----------
    normalized_source_entity_type : str
        The normalized source entity class
    """
    separator = ", "
    accepted_source_entity_types = get_derivation_source_entity_types()

    if normalized_source_entity_type not in accepted_source_entity_types:
        abort_bad_req(
            f"Invalid source entity class specified for creating the derived entity."
            f" Accepted types: {separator.join(accepted_source_entity_types)}"
        )


####################################################################################################
## Other functions used in conjuction with the trigger methods
####################################################################################################


def get_user_info(request):
    """
    Get user information dict based on the http request(headers)
    The result will be used by the trigger methods

    Parameters
    ----------
    request : Flask request object
        The Flask request passed from the API endpoint

    Returns
    -------
    dict
        A dict containing all the user info

        {
            "scope": "urn:globus:auth:scope:nexus.api.globus.org:groups",
            "name": "First Last",
            "iss": "https://auth.globus.org",
            "client_id": "21f293b0-5fa5-4ee1-9e0e-3cf88bd70114",
            "active": True,
            "nbf": 1603761442,
            "token_type": "Bearer",
            "aud": ["nexus.api.globus.org", "21f293b0-5fa5-4ee1-9e0e-3cf88bd70114"],
            "iat": 1603761442,
            "dependent_tokens_cache_id": "af2d5979090a97536619e8fbad1ebd0afa875c880a0d8058cddf510fc288555c",
            "exp": 1603934242,
            "sub": "c0f8907a-ec78-48a7-9c85-7da995b05446",
            "email": "email@pitt.edu",
            "username": "username@pitt.edu",
            "snscopes": ["urn:globus:auth:scope:nexus.api.globus.org:groups"],
        }
    """
    global _auth_helper

    # `group_required` is a boolean, when True, 'hmgroupids' is in the output
    user_info = _auth_helper.getUserInfoUsingRequest(request, True)

    logger.info("======get_user_info()======")
    logger.info(user_info)

    # For debugging purposes
    try:
        auth_helper_instance = get_auth_helper_instance()
        token = auth_helper_instance.getAuthorizationTokens(request.headers)
        groups_list = auth_helper_instance.get_user_groups_deprecated(token)

        logger.info("======Groups using get_user_groups_deprecated()======")
        logger.info(groups_list)
    except Exception:
        msg = "For debugging purposes, failed to parse the Authorization token by calling commons.auth_helper.getAuthorizationTokens()"
        # Log the full stack trace, prepend a line with our message
        logger.exception(msg)

    # It returns error response when:
    # - invalid header or token
    # - token is valid but not nexus token, can't find group info
    if isinstance(user_info, Response):
        # Bubble up the actual error message from commons
        # The Response.data returns binary string, need to decode
        msg = user_info.get_data().decode()
        # Log the full stack trace, prepend a line with our message
        logger.exception(msg)
        raise Exception(msg)

    return user_info


def get_sennet_ids(id):
    """
    Retrieve target uuid and sennet_id based on the given id

    Parameters
    ----------
    id : str
        Either the uuid or sennet_id of target entity

    Returns
    -------
    dict
        The dict returned by uuid-api that contains all the associated ids, e.g.:
        {
            "ancestor_id": "23c0ffa90648358e06b7ac0c5673ccd2",
            "ancestor_ids":[
                "23c0ffa90648358e06b7ac0c5673ccd2"
            ],
            "email": "marda@ufl.edu",
            "sn_uuid": "1785aae4f0fb8f13a56d79957d1cbedf",
            "sennet_id": "SN966.VNKN.965",
            "time_generated": "2020-10-19 15:52:02",
            "type": "SOURCE",
            "user_id": "694c6f6a-1deb-41a6-880f-d1ad8af3705f"
        }
    """
    global _uuid_api_url

    target_url = _uuid_api_url + "/uuid/" + id

    # Function cache to improve performance
    response = make_request_get(target_url, internal_token_used=True)

    # Invoke .raise_for_status(), an HTTPError will be raised with certain status codes
    response.raise_for_status()

    if response.status_code == 200:
        ids_dict = response.json()
        return ids_dict
    else:
        # uuid-api will also return 400 if the given id is invalid
        # We'll just hanle that and all other cases all together here
        msg = f"Unable to make a request to query the id via uuid-api: {id}"
        # Log the full stack trace, prepend a line with our message
        logger.exception(msg)

        logger.debug("======get_sennet_ids() status code from uuid-api======")
        logger.debug(response.status_code)

        logger.debug("======get_sennet_ids() response text from uuid-api======")
        logger.debug(response.text)

        # Also bubble up the error message from uuid-api
        raise requests.exceptions.RequestException(response.text)


def create_sennet_ids(normalized_class, json_data_dict, user_token, user_info_dict, count=1):
    """
    Create a set of new ids for the new entity to be created

    Parameters
    ----------
    normalized_class : str
        One of the types defined in the schema yaml: Activity, Collection, Source, Sample, Dataset
    json_data_dict: dict
        The json request dict from user input, required when creating ids for Source/Sample/Dataset only
    user_token: str
        The user's globus nexus token
    user_info_dict: dict
        A dict containing all the user info, requried when creating ids for Source only:
        {
            "scope": "urn:globus:auth:scope:nexus.api.globus.org:groups",
            "name": "First Last",
            "iss": "https://auth.globus.org",
            "client_id": "21f293b0-5fa5-4ee1-9e0e-3cf88bd70114",
            "active": True,
            "nbf": 1603761442,
            "token_type": "Bearer",
            "aud": ["nexus.api.globus.org", "21f293b0-5fa5-4ee1-9e0e-3cf88bd70114"],
            "iat": 1603761442,
            "dependent_tokens_cache_id": "af2d5979090a97536619e8fbad1ebd0afa875c880a0d8058cddf510fc288555c",
            "exp": 1603934242,
            "sub": "c0f8907a-ec78-48a7-9c85-7da995b05446",
            "email": "email@pitt.edu",
            "username": "username@pitt.edu",
            "snscopes": ["urn:globus:auth:scope:nexus.api.globus.org:groups"],
        }
    count : int
        The optional number of ids to generate. If omitted, defaults to 1

    Returns
    -------
    list
        The list of new ids dicts, the number of dicts is based on the count
    """
    global _uuid_api_url

    """
    POST arguments in json
    entity_type - required: the type of entity, SOURCE, SAMPLE, DATASET
    parent_ids - required for entity types of SAMPLE, SOURCE and DATASET
               an array of UUIDs for the ancestors of the new entity
               For SAMPLEs and SOURCEs a single uuid is required (one entry in the array)
               and multiple ids are not allowed (SAMPLEs and SOURCEs are required to
               have a single ancestor, not multiple).  For DATASETs at least one ancestor
               UUID is required, but multiple can be specified. (A DATASET can be derived
               from multiple SAMPLEs or DATASETs.)
    organ_code - required only in the case where an id is being generated for a SAMPLE that
               has a SOURCE as a direct ancestor.  Must be one of the codes from:
               https://github.com/hubmapconsortium/search-api/blob/test-release/src/search-schema/data/definitions/enums/organ_types.yaml

    Query string (in url) arguments:
        entity_count - optional, the number of ids to generate. If omitted, defaults to 1
    """
    json_to_post = {"entity_type": normalized_class}

    # Activity and Collection don't require the `parent_ids` in request json
    if normalized_class in ["Source", "Sample", "Dataset", "Upload", "Publication"]:
        # The direct ancestor of Source and Upload must be Lab
        # The group_uuid is the Lab id in this case
        if normalized_class in ["Source", "Upload"]:
            # If `group_uuid` is not already set, looks for membership in a single "data provider" group and sets to that.
            # Otherwise if not set and no single "provider group" membership throws error.
            # This field is also used to link (Neo4j relationship) to the correct Lab node on creation.
            if "hmgroupids" not in user_info_dict:
                raise KeyError(
                    "Missing 'hmgroupids' key in 'user_info_dict' when calling 'create_sennet_ids()' to create new ids for this Source."
                )

            user_group_uuids = user_info_dict["hmgroupids"]

            # If group_uuid is provided by the request, use it with validation
            if "group_uuid" in json_data_dict:
                group_uuid = json_data_dict["group_uuid"]
                # Validate the group_uuid and make sure it's one of the valid data providers
                # and the user also belongs to this group
                try:
                    validate_entity_group_uuid(group_uuid, user_group_uuids)
                except schema_errors.NoDataProviderGroupException as e:
                    # No need to log
                    raise schema_errors.NoDataProviderGroupException(e)
                except schema_errors.UnmatchedDataProviderGroupException as e:
                    raise schema_errors.UnmatchedDataProviderGroupException(e)

                # Use group_uuid as parent_id for Source
                parent_id = group_uuid
            # Otherwise, parse user token to get the group_uuid
            else:
                # If `group_uuid` is not already set, looks for membership in a single "data provider" group and sets to that.
                # Otherwise if not set and no single "provider group" membership throws error.
                # This field is also used to link (Neo4j relationship) to the correct Lab node on creation.
                if "hmgroupids" not in user_info_dict:
                    raise KeyError(
                        "Missing 'hmgroupids' key in 'user_info_dict' when calling 'create_sennet_ids()' to create new ids for this Source."
                    )

                try:
                    group_info = get_entity_group_info(user_info_dict["hmgroupids"])
                except schema_errors.NoDataProviderGroupException as e:
                    # No need to log
                    raise schema_errors.NoDataProviderGroupException(e)
                except schema_errors.MultipleDataProviderGroupException as e:
                    # No need to log
                    raise schema_errors.MultipleDataProviderGroupException(e)

                parent_id = group_info["uuid"]

            # Add the parent_id to the request json
            json_to_post["parent_ids"] = [parent_id]
        elif normalized_class == "Sample":
            # 'Sample.direct_ancestor_uuid' is marked as `required_on_create` in the schema yaml
            # The application-specific code should have already validated the 'direct_ancestor_uuid'
            parent_id = json_data_dict["direct_ancestor_uuid"]
            json_to_post["parent_ids"] = [parent_id]

            # 'Sample.sample_category' is marked as `required_on_create` in the schema yaml
            if json_data_dict["sample_category"].lower() == "organ":
                # The 'organ' field containing the organ code is required in this case
                json_to_post["organ_code"] = json_data_dict["organ"]
        else:
            # `Dataset.direct_ancestor_uuids` is `required_on_create` in yaml
            json_to_post["parent_ids"] = json_data_dict["direct_ancestor_uuids"]

    request_headers = _create_request_headers(user_token)

    query_parms = {"entity_count": count}

    logger.info("======create_sennet_ids() json_to_post to uuid-api======")
    logger.info(json_to_post)

    uuid_url = _uuid_api_url + "/uuid"
    # Disable ssl certificate verification
    response = requests.post(
        url=uuid_url, headers=request_headers, json=json_to_post, verify=False, params=query_parms
    )

    # Invoke .raise_for_status(), an HTTPError will be raised with certain status codes
    response.raise_for_status()

    if response.status_code == 200:
        # For Collection/Dataset/Activity/Upload, no submission_id gets
        # generated, the uuid-api response looks like:
        """
        [{
            "uuid": "3bcc20f4f9ba19ed837136d19f530fbe",
            "base_id": "965PRGB226",
            "sennet_id": "SN965.PRGB.226"
        }]
        """

        ids_list = response.json()

        # Remove the "base_id" key from each dict in the list
        for d in ids_list:
            # Return None when the key is not in the dict
            # Will get keyError exception without the default value when the key is not found
            d.pop("base_id")

        logger.info("======create_sennet_ids() generated ids from uuid-api======")
        logger.info(ids_list)

        return ids_list
    else:
        msg = f"Unable to create new ids via the uuid-api service during the creation of this new {normalized_class}"

        # Log the full stack trace, prepend a line with our message
        logger.exception(msg)

        logger.debug("======create_sennet_ids() status code from uuid-api======")
        logger.debug(response.status_code)

        logger.debug("======create_sennet_ids() response text from uuid-api======")
        logger.debug(response.text)

        # Also bubble up the error message from uuid-api
        raise requests.exceptions.RequestException(response.text)


def get_entity_group_info(user_groupids_list, default_group=None):
    """
    Get the group info (group_uuid and group_name) based on user's hmgroupids list

    Parameters
    ----------
    user_groupids_list : list
        A list of globus group uuids that the user has access to

    Returns
    -------
    dict
        The group info (group_uuid and group_name)
    """

    global _auth_helper

    # Default
    group_info = {"uuid": "", "name": ""}

    # Get the globus groups info based on the groups json file in commons package
    globus_groups_info = _auth_helper.get_globus_groups_info()
    groups_by_id_dict = globus_groups_info["by_id"]

    # A list of data provider uuids
    data_provider_uuids = []
    for uuid_key in groups_by_id_dict:
        if ("data_provider" in groups_by_id_dict[uuid_key]) and groups_by_id_dict[uuid_key][
            "data_provider"
        ]:
            data_provider_uuids.append(uuid_key)

    user_data_provider_uuids = []
    for group_uuid in user_groupids_list:
        if group_uuid in data_provider_uuids:
            user_data_provider_uuids.append(group_uuid)

    if len(user_data_provider_uuids) == 0:
        msg = "No data_provider groups found for this user. Can't continue."
        # Log the full stack trace, prepend a line with our message
        logger.exception(msg)
        raise schema_errors.NoDataProviderGroupException(msg)

    if len(user_data_provider_uuids) > 1:
        if default_group is not None and default_group in user_groupids_list:
            uuid = default_group
        else:
            msg = "More than one data_provider groups found for this user and no group_uuid specified. Can't continue."
            # Log the full stack trace, prepend a line with our message
            logger.exception(msg)
            raise schema_errors.MultipleDataProviderGroupException(msg)
    else:
        # By now only one data provider group found, this is what we want
        uuid = user_data_provider_uuids[0]
    group_info["uuid"] = uuid
    group_info["name"] = groups_by_id_dict[uuid]["displayname"]

    return group_info


def validate_entity_group_uuid(group_uuid, user_group_uuids=None):
    """
    Check if the given group uuid is valid

    Parameters
    ----------
    group_uuid : str
        The target group uuid string
    user_group_uuids: list
        An optional list of group uuids to check against, a subset of all the data provider group uuids
    """
    global _auth_helper

    # Get the globus groups info based on the groups json file in commons package
    globus_groups_info = _auth_helper.get_globus_groups_info()
    groups_by_id_dict = globus_groups_info["by_id"]

    # First make sure the group_uuid is one of the valid group UUIDs defiend in the json
    if group_uuid not in groups_by_id_dict:
        msg = (
            f"No data_provider groups found for the given group_uuid: {group_uuid}. Can't continue."
        )
        # Log the full stack trace, prepend a line with our message
        logger.exception(msg)
        raise schema_errors.NoDataProviderGroupException(msg)

    # Optional check depending if user_group_uuids is provided
    if user_group_uuids:
        # Next, make sure the given group_uuid is associated with the user
        if group_uuid not in user_group_uuids:
            msg = (
                f"The user doesn't belong to the given group of uuid: {group_uuid}. Can't continue."
            )
            # Log the full stack trace, prepend a line with our message
            logger.exception(msg)
            raise schema_errors.UnmatchedDataProviderGroupException(msg)


def get_entity_group_name(group_uuid):
    """
    Get the group_name based on the given group_uuid

    Parameters
    ----------
    group_uuid : str
        UUID of the target group

    Returns
    -------
    str
        The group_name corresponding to this group_uuid
    """

    global _auth_helper

    # Get the globus groups info based on the groups json file in commons package
    globus_groups_info = _auth_helper.get_globus_groups_info()
    groups_by_id_dict = globus_groups_info["by_id"]
    group_dict = groups_by_id_dict[group_uuid]
    group_name = group_dict["displayname"]

    return group_name


def generate_activity_data(
    normalized_entity_type, user_token, user_info_dict, creation_action=None
):
    """
    Generate properties data of the target Activity node

    Parameters
    ----------
    normalized_entity_type : str
        One of the entity types defined in the schema yaml: Source, Sample, Dataset
    user_token: str
        The user's globus nexus token
    user_info_dict : dict
        A dictionary that contains all user info to be used to generate the related properties
    count : int
        The number of Activities to be generated

    Returns
    -------
    dict: A dict of gnerated Activity data
    """

    # Activity is not an Entity
    normalized_activity_type = "Activity"

    # Target entity type dict
    # Will be used when calling `set_activity_creation_action()` trigger method
    normalized_entity_type_dict = {"normalized_entity_type": normalized_entity_type}

    # Create new ids for the Activity node
    # This resulting list has only one dict
    new_ids_dict_list = create_sennet_ids(
        normalized_activity_type, json_data_dict=None, user_token=user_token, user_info_dict=None
    )
    data_dict_for_activity = {
        **user_info_dict,
        **normalized_entity_type_dict,
        **new_ids_dict_list[0],
    }

    if creation_action:
        data_dict_for_activity["creation_action"] = creation_action
    # Generate property values for Activity node
    generated_activity_data_dict = generate_triggered_data(
        TriggerTypeEnum.BEFORE_CREATE,
        normalized_activity_type,
        user_token,
        {},
        data_dict_for_activity,
    )

    return generated_activity_data_dict


def get_ingest_api_url():
    """
    Get the ingest-api URL to be used by trigger methods

    Returns
    -------
    str
        The ingest-api URL
    """
    global _ingest_api_url

    return _ingest_api_url


def get_search_api_url():
    """
    Get the search-api URL to be used by trigger methods

    Returns
    -------
    str
        The search-api URL
    """
    global _search_api_url

    return _search_api_url


def get_auth_helper_instance():
    """
    Get the AUthHelper instance to be used by trigger methods

    Returns
    -------
    AuthHelper
        The AuthHelper instance
    """
    global _auth_helper

    return _auth_helper


def get_neo4j_driver_instance():
    """
    Get the neo4j.Driver instance to be used by trigger methods

    Returns
    -------
    neo4j.Driver
        The neo4j.Driver instance
    """
    global _neo4j_driver

    return _neo4j_driver


def get_ubkg_instance():
    """
    Get the UBKG instance to be used by trigger methods

    Returns
    -------
    ubkg
        The UBKG instance
    """
    global _ubkg

    return _ubkg


####################################################################################################
## Internal functions
####################################################################################################


def _create_request_headers(user_token):
    """
    Create a dict of HTTP Authorization header with Bearer token for making calls to uuid-api

    Parameters
    ----------
    user_token: str
        The user's globus nexus token

    Returns
    -------
    dict
        The headers dict to be used by requests
    """
    auth_header_name = "Authorization"
    auth_scheme = "Bearer"

    headers_dict = {
        # Don't forget the space between scheme and the token value
        auth_header_name: auth_scheme
        + " "
        + user_token
    }

    return headers_dict


def make_request_get(target_url, internal_token_used=False):
    """
    Cache the request response for the given URL with using function cache (memoization)

    Parameters
    ----------
    target_url: str
        The target URL

    Returns
    -------
    flask.Response
        The response object
    """
    global _memcached_client
    global _memcached_prefix

    response = None

    if _memcached_client and _memcached_prefix:
        cache_key = f"{_memcached_prefix}{target_url}"
        response = _memcached_client.get(cache_key)

    # Use the cached data if found and still valid
    # Otherwise, make a fresh query and add to cache
    if response is None:
        if _memcached_client and _memcached_prefix:
            logger.info(
                f"HTTP response cache not found or expired. Making a new HTTP request of GET {target_url} at time {datetime.now()}"
            )

        if internal_token_used:
            # Use modified version of globus app secret from configuration as the internal token
            auth_helper_instance = get_auth_helper_instance()
            request_headers = _create_request_headers(auth_helper_instance.getProcessSecret())

            # Disable ssl certificate verification
            response = requests.get(url=target_url, headers=request_headers, verify=False)
        else:
            response = requests.get(url=target_url, verify=False)

        if _memcached_client and _memcached_prefix:
            logger.info(
                f"Creating HTTP response cache of GET {target_url} at time {datetime.now()}"
            )

            cache_key = f"{_memcached_prefix}{target_url}"
            _memcached_client.set(cache_key, response, expire=SchemaConstants.MEMCACHED_TTL)
    else:
        logger.info(f"Using HTTP response cache of GET {target_url} at time {datetime.now()}")

    return response


def delete_memcached_cache(uuids_list):
    """
    Delete the cached data for the given entity uuids

    Parameters
    ----------
    uuids_list : list
        A list of target uuids
    """
    global _memcached_client
    global _memcached_prefix

    if _memcached_client and _memcached_prefix:
        cache_keys = []
        for uuid in uuids_list:
            cache_keys.append(f"{_memcached_prefix}_neo4j_{uuid}")
            cache_keys.append(f"{_memcached_prefix}_complete_{uuid}")
            cache_keys.append(f"{_memcached_prefix}_complete_index_{uuid}")

        _memcached_client.delete_many(cache_keys)

        logger.info(f"Deleted cache by key: {', '.join(cache_keys)}")


def get_entity_api_url():
    """Get the entity-api URL to be used by trigger methods.

    Returns
    -------
    str
        The entity-api URL ending with a trailing slash
    """
    global _entity_api_url
    return ensureTrailingSlashURL(_entity_api_url)<|MERGE_RESOLUTION|>--- conflicted
+++ resolved
@@ -1942,14 +1942,9 @@
 
     normalized_metadata = {}
 
-<<<<<<< HEAD
-    normalized_entity_type = entity_dict['entity_type']
-    properties = get_entity_properties(_schema['ENTITIES'], normalized_entity_type)
-=======
     normalized_entity_type = entity_dict["entity_type"]
     properties = get_entity_properties(_schema["ENTITIES"], normalized_entity_type)
 
->>>>>>> 79532ad8
     for key in entity_dict:
         if key in properties_to_include:
             # Add the target key with correct value of data type to the normalized_metadata dict
