import ast
import json
import urllib.parse
from typing import List, Optional

import yaml
import logging
from datetime import datetime, timezone
import requests
from atlas_consortia_commons.string import equals
from neo4j.exceptions import TransactionError
import re

# Local modules
import app_neo4j_queries
from lib import github
from lib.exceptions import create_trigger_error_msg
from lib.ontology import Ontology
from schema import schema_manager
from schema import schema_errors
from schema import schema_neo4j_queries
from schema.schema_constants import SchemaConstants

logger = logging.getLogger(__name__)

ontology_lookup_cache = {}
sparql_vocabs = {
    "purl.obolibrary.org": "uberon",
    "purl.org": "fma",
}

####################################################################################################
## Trigger methods shared among Collection, Dataset, Source, Sample - DO NOT RENAME
####################################################################################################

<<<<<<< HEAD

def set_timestamp(property_key, normalized_type, user_token, existing_data_dict, new_data_dict):
    """Trigger event method of generating current timestamp.

    Parameters
    ----------
    property_key : str
        The target property key of the value to be generated
    normalized_type : str
        One of the types defined in the schema yaml: Activity, Collection, Source, Sample, Dataset
    user_token: str
        The user's globus nexus token
    existing_data_dict : dict
        A dictionary that contains all existing entity properties
    new_data_dict : dict
        A merged dictionary that contains all possible input data to be used

=======

def set_timestamp(property_key, normalized_type, user_token, existing_data_dict, new_data_dict):
    """Trigger event method of generating current timestamp.

    Parameters
    ----------
    property_key : str
        The target property key of the value to be generated
    normalized_type : str
        One of the types defined in the schema yaml: Activity, Collection, Source, Sample, Dataset
    user_token: str
        The user's globus nexus token
    existing_data_dict : dict
        A dictionary that contains all existing entity properties
    new_data_dict : dict
        A merged dictionary that contains all possible input data to be used

>>>>>>> a4a14e95
    Returns
    -------
    Tuple[str, str]
        str: The target property key
        str: The neo4j TIMESTAMP() function as string
    """
    # Use the neo4j TIMESTAMP() function during entity creation
    # Will be proessed in app_neo4j_queries._build_properties_map()
    # and schema_neo4j_queries._build_properties_map()
    return property_key, 'TIMESTAMP()'

<<<<<<< HEAD

def set_entity_type(property_key, normalized_type, user_token, existing_data_dict, new_data_dict):
    """Trigger event method of setting the entity type of a given entity.

    Parameters
    ----------
    property_key : str
        The target property key of the value to be generated
    normalized_type : str
        One of the types defined in the schema yaml: Activity, Collection, Source, Sample, Dataset
    user_token: str
        The user's globus nexus token
    existing_data_dict : dict
        A dictionary that contains all existing entity properties
    new_data_dict : dict
        A merged dictionary that contains all possible input data to be used

    Returns
    -------
    Tuple[str, str]
        str: The target property key
        str: The string of normalized entity type
    """
    return property_key, normalized_type
=======

def set_entity_type(property_key, normalized_type, user_token, existing_data_dict, new_data_dict):
    """Trigger event method of setting the entity type of a given entity.
>>>>>>> a4a14e95

    Parameters
    ----------
    property_key : str
        The target property key of the value to be generated
    normalized_type : str
        One of the types defined in the schema yaml: Activity, Collection, Source, Sample, Dataset
    user_token: str
        The user's globus nexus token
    existing_data_dict : dict
        A dictionary that contains all existing entity properties
    new_data_dict : dict
        A merged dictionary that contains all possible input data to be used

<<<<<<< HEAD
=======
    Returns
    -------
    Tuple[str, str]
        str: The target property key
        str: The string of normalized entity type
    """
    return property_key, normalized_type


>>>>>>> a4a14e95
def set_user_sub(property_key, normalized_type, user_token, existing_data_dict, new_data_dict):
    """Trigger event method of getting user sub.

    Parameters
    ----------
    property_key : str
        The target property key of the value to be generated
    normalized_type : str
        One of the types defined in the schema yaml: Activity, Collection, Source, Sample, Dataset
    user_token: str
        The user's globus nexus token
    existing_data_dict : dict
        A dictionary that contains all existing entity properties
    new_data_dict : dict
        A merged dictionary that contains all possible input data to be used

    Returns
    -------
    Tuple[str, str]
        str: The target property key
        str: The 'sub' string
    """
    if 'sub' not in new_data_dict:
        msg = create_trigger_error_msg(
            "Missing 'sub' key in 'new_data_dict' during calling 'set_user_sub()' trigger method.",
            existing_data_dict, new_data_dict
        )
        raise KeyError(msg)

    return property_key, new_data_dict['sub']


def set_user_email(property_key, normalized_type, user_token, existing_data_dict, new_data_dict):
    """Trigger event method of getting user email.

    Parameters
    ----------
    property_key : str
        The target property key of the value to be generated
    normalized_type : str
        One of the types defined in the schema yaml: Activity, Collection, Source, Sample, Dataset
    user_token: str
        The user's globus nexus token
    existing_data_dict : dict
        A dictionary that contains all existing entity properties
    new_data_dict : dict
        A merged dictionary that contains all possible input data to be used

    Returns
    -------
    Tuple[str, str]
        str: The target property key
        str: The 'email' string
    """
    if 'email' not in new_data_dict:
        msg = create_trigger_error_msg(
            "Missing 'email' key in 'new_data_dict' during calling 'set_user_email()' trigger method.",
            existing_data_dict, new_data_dict
        )
        raise KeyError(msg)

    return property_key, new_data_dict['email']


def set_user_displayname(property_key, normalized_type, user_token, existing_data_dict, new_data_dict):
    """Trigger event method of getting user name.

    Parameters
    ----------
    property_key : str
        The target property key of the value to be generated
    normalized_type : str
        One of the types defined in the schema yaml: Activity, Collection, Source, Sample, Dataset
    user_token: str
        The user's globus nexus token
    existing_data_dict : dict
        A dictionary that contains all existing entity properties
    new_data_dict : dict
        A merged dictionary that contains all possible input data to be used

    Returns
    -------
    Tuple[str, str]
        str: The target property key
        str: The 'name' string
    """
    if 'name' not in new_data_dict:
        msg = create_trigger_error_msg(
            "Missing 'name' key in 'new_data_dict' during calling 'set_user_displayname()' trigger method.",
            existing_data_dict, new_data_dict
        )
        raise KeyError(msg)

    return property_key, new_data_dict['name']


def set_uuid(property_key, normalized_type, user_token, existing_data_dict, new_data_dict):
    """Trigger event method of getting uuid, hubmap_id for a new entity to be created.

    Parameters
    ----------
    property_key : str
        The target property key of the value to be generated
    normalized_type : str
        One of the types defined in the schema yaml: Activity, Collection, Source, Sample, Dataset
    user_token: str
        The user's globus nexus token
    existing_data_dict : dict
        A dictionary that contains all existing entity properties
    new_data_dict : dict
        A merged dictionary that contains all possible input data to be used

    Returns
    -------
    Tuple[str, str]
        str: The target property key
        str: The uuid created via uuid-api
    """
    if 'uuid' not in new_data_dict:
        msg = create_trigger_error_msg(
            "Missing 'uuid' key in 'new_data_dict' during calling 'set_uuid()' trigger method.",
            existing_data_dict, new_data_dict
        )
        raise KeyError(msg)

    return property_key, new_data_dict['uuid']


def set_sennet_id(property_key, normalized_type, user_token, existing_data_dict, new_data_dict):
    """Trigger event method of getting uuid, hubmap_id for a new entity to be created.

    Parameters
    ----------
    property_key : str
        The target property key of the value to be generated
    normalized_type : str
        One of the types defined in the schema yaml: Activity, Collection, Source, Sample, Dataset
    user_token: str
        The user's globus nexus token
    existing_data_dict : dict
        A dictionary that contains all existing entity properties
    new_data_dict : dict
        A merged dictionary that contains all possible input data to be used

    Returns
    -------
    Tuple[str, str]
        str: The target property key
        str: The sennet_id/sennet_id created via uuid-api
    """
    if 'sennet_id' not in new_data_dict:
        msg = create_trigger_error_msg(
            "Missing 'sennet_id' key in 'new_data_dict' during calling 'set_sennet_id()' trigger method.",
            existing_data_dict, new_data_dict
        )
        raise KeyError(msg)

    return property_key, new_data_dict['sennet_id']


####################################################################################################
## Trigger methods shared by Sample, Source, Dataset - DO NOT RENAME
####################################################################################################


def set_data_access_level(property_key, normalized_type, user_token, existing_data_dict, new_data_dict):
    """Trigger event method of generating data access level.

    Parameters
    ----------
    property_key : str
        The target property key of the value to be generated
    normalized_type : str
        One of the entity types defined in the schema yaml: Source, Sample, Dataset
    user_token: str
        The user's globus nexus token
    existing_data_dict : dict
        A dictionary that contains all existing entity properties
    new_data_dict : dict
        A merged dictionary that contains all possible input data to be used

    Returns
    -------
    Tuple[str, str]
        str: The target property key
        str: The data access level string
    """
    if 'uuid' not in new_data_dict:
        msg = create_trigger_error_msg(
            "Missing 'uuid' key in 'new_data_dict' during calling 'set_data_access_level()' trigger method.",
            existing_data_dict, new_data_dict
        )
        raise KeyError(msg)

    if normalized_type in ['Dataset', 'Publication']:
        # 'contains_human_genetic_sequences' is required on create
        if 'contains_human_genetic_sequences' not in new_data_dict:
            msg = create_trigger_error_msg(
                "Missing 'contains_human_genetic_sequences' key in 'new_data_dict' during calling 'set_data_access_level()' trigger method.",
                existing_data_dict, new_data_dict
            )
            raise KeyError(msg)

        # Default to protected
        data_access_level = SchemaConstants.ACCESS_LEVEL_PROTECTED

        # When `contains_human_genetic_sequences` is true, even if `status` is 'Published',
        # the `data_access_level` is still 'protected'
        if new_data_dict['contains_human_genetic_sequences']:
            data_access_level = SchemaConstants.ACCESS_LEVEL_PROTECTED
        else:
            # When creating a new dataset, status should always be "New"
            # Thus we don't use Dataset.status == "Published" to determine the data_access_level as public
            data_access_level = SchemaConstants.ACCESS_LEVEL_CONSORTIUM
    else:
        # Default to consortium for Source/Sample
        data_access_level = SchemaConstants.ACCESS_LEVEL_CONSORTIUM

        # public if any dataset below it in the provenance hierarchy is published
        # (i.e. Dataset.status == "Published")
        count = schema_neo4j_queries.count_attached_published_datasets(schema_manager.get_neo4j_driver_instance(),
                                                                       normalized_type, new_data_dict['uuid'])

        if count > 0:
            data_access_level = SchemaConstants.ACCESS_LEVEL_PUBLIC

    return property_key, data_access_level


def set_group_uuid(property_key, normalized_type, user_token, existing_data_dict, new_data_dict):
    """Trigger event method of setting the group_uuid.

    Parameters
    ----------
    property_key : str
        The target property key of the value to be generated
    normalized_type : str
        One of the types defined in the schema yaml: Activity, Collection, Source, Sample, Dataset
    user_token: str
        The user's globus nexus token
    existing_data_dict : dict
        A dictionary that contains all existing entity properties
    new_data_dict : dict
        A merged dictionary that contains all possible input data to be used

    Returns
    -------
    Tuple[str, str]
        str: The target property key
        str: The group uuid
    """
    group_uuid = None

    # Look for membership in a single "data provider" group and sets to that.
    # Otherwise if not set and no single "provider group" membership throws error.
    # This field is also used to link (Neo4j relationship) to the correct Lab node on creation.
    if 'hmgroupids' not in new_data_dict:
        msg = create_trigger_error_msg(
            "Missing 'hmgroupids' key in 'new_data_dict' during calling 'set_group_uuid()' trigger method.",
            existing_data_dict, new_data_dict
        )
        raise KeyError(msg)

    user_group_uuids = new_data_dict['hmgroupids']

    # If group_uuid provided from incoming request, validate it
    if 'group_uuid' in new_data_dict:
        # A bit validation
        try:
            schema_manager.validate_entity_group_uuid(new_data_dict['group_uuid'], user_group_uuids)
        except schema_errors.NoDataProviderGroupException as e:
            # No need to log
            raise schema_errors.NoDataProviderGroupException(e)
        except schema_errors.UnmatchedDataProviderGroupException as e:
            raise schema_errors.UnmatchedDataProviderGroupException(e)

        group_uuid = new_data_dict['group_uuid']
    # When no group_uuid provided
    else:
        try:
            group_info = schema_manager.get_entity_group_info(user_group_uuids)
        except schema_errors.NoDataProviderGroupException as e:
            # No need to log
            raise schema_errors.NoDataProviderGroupException(e)
        except schema_errors.MultipleDataProviderGroupException as e:
            # No need to log
            raise schema_errors.MultipleDataProviderGroupException(e)

        group_uuid = group_info['uuid']

    return property_key, group_uuid


def set_group_name(property_key, normalized_type, user_token, existing_data_dict, new_data_dict):
    """Trigger event method of setting the group_name.

    Parameters
    ----------
    property_key : str
        The target property key of the value to be generated
    normalized_type : str
        One of the types defined in the schema yaml: Activity, Collection, Source, Sample, Dataset
    user_token: str
        The user's globus nexus token
    existing_data_dict : dict
        A dictionary that contains all existing entity properties
    new_data_dict : dict
        A merged dictionary that contains all possible input data to be used

    Returns
    -------
    Tuple[str, str]
        str: The target property key
        str: The group name
    """
    group_name = None

    # If `group_uuid` is not already set, looks for membership in a single "data provider" group and sets to that.
    # Otherwise if not set and no single "provider group" membership throws error.
    # This field is also used to link (Neo4j relationship) to the correct Lab node on creation.
    if 'hmgroupids' not in new_data_dict:
        msg = create_trigger_error_msg(
            "Missing 'hmgroupids' key in 'new_data_dict' during calling 'set_group_name()' trigger method.",
            existing_data_dict, new_data_dict
        )
        raise KeyError(msg)

    try:
        default_group_uuid = None
        if 'group_uuid' in new_data_dict:
            default_group_uuid = new_data_dict['group_uuid']
        group_info = schema_manager.get_entity_group_info(new_data_dict['hmgroupids'], default_group_uuid)
        group_name = group_info['name']
    except schema_errors.NoDataProviderGroupException as e:
        # No need to log
        raise schema_errors.NoDataProviderGroupException(e)
    except schema_errors.MultipleDataProviderGroupException as e:
        # No need to log
        raise schema_errors.MultipleDataProviderGroupException(e)

    return property_key, group_name


####################################################################################################
## Trigger methods shared by Source and Sample - DO NOT RENAME
####################################################################################################

<<<<<<< HEAD

def commit_image_files(property_key, normalized_type, user_token, existing_data_dict, new_data_dict, generated_dict):
    """Trigger event method to commit files saved that were previously uploaded with UploadFileHelper.save_file.

    The information, filename and optional description is saved in the field with name specified by `target_property_key`
    in the provided data_dict.  The image files needed to be previously uploaded
    using the temp file service (UploadFileHelper.save_file).  The temp file id provided
    from UploadFileHelper, paired with an optional description of the file must be provided
    in the field `image_files_to_add` in the data_dict for each file being committed
    in a JSON array like below ("description" is optional):

    [
      {
        "temp_file_id": "eiaja823jafd",
        "description": "Image file 1"
      },
      {
        "temp_file_id": "pd34hu4spb3lk43usdr"
      },
      {
        "temp_file_id": "32kafoiw4fbazd",
        "description": "Image file 3"
      }
    ]

    Parameters
    ----------
    property_key : str
        The target property key of the value to be generated
    normalized_type : str
        One of the types defined in the schema yaml: Activity, Collection, Source, Sample, Dataset
    user_token: str
        The user's globus nexus token
    existing_data_dict : dict
        A dictionary that contains all existing entity properties
    new_data_dict : dict
        A merged dictionary that contains all possible input data to be used
    generated_dict : dict
        A dictionary that contains all final data

=======

def commit_image_files(property_key, normalized_type, user_token, existing_data_dict, new_data_dict, generated_dict):
    """Trigger event method to commit files saved that were previously uploaded with UploadFileHelper.save_file.

    The information, filename and optional description is saved in the field with name specified by `target_property_key`
    in the provided data_dict.  The image files needed to be previously uploaded
    using the temp file service (UploadFileHelper.save_file).  The temp file id provided
    from UploadFileHelper, paired with an optional description of the file must be provided
    in the field `image_files_to_add` in the data_dict for each file being committed
    in a JSON array like below ("description" is optional):

    [
      {
        "temp_file_id": "eiaja823jafd",
        "description": "Image file 1"
      },
      {
        "temp_file_id": "pd34hu4spb3lk43usdr"
      },
      {
        "temp_file_id": "32kafoiw4fbazd",
        "description": "Image file 3"
      }
    ]

    Parameters
    ----------
    property_key : str
        The target property key of the value to be generated
    normalized_type : str
        One of the types defined in the schema yaml: Activity, Collection, Source, Sample, Dataset
    user_token: str
        The user's globus nexus token
    existing_data_dict : dict
        A dictionary that contains all existing entity properties
    new_data_dict : dict
        A merged dictionary that contains all possible input data to be used
    generated_dict : dict
        A dictionary that contains all final data

>>>>>>> a4a14e95
    Returns
    -------
    Tuple[str, list]
        str: The target property key
        list: The file info dicts in a list
    """
    return _commit_files('image_files', property_key, normalized_type, user_token, existing_data_dict, new_data_dict, generated_dict)

<<<<<<< HEAD

def delete_image_files(property_key, normalized_type, user_token, existing_data_dict, new_data_dict, generated_dict):
    """Trigger event methods for removing files from an entity during update.

    Files are stored in a json encoded text field with property name 'target_property_key' in the entity dict
    The files to remove are specified as file uuids in the `property_key` field

    The two outer methods (delete_image_files and delete_metadata_files) pass the target property
    field name to private method, _delete_files along with the other required trigger properties

    Parameters
    ----------
    property_key : str
        The target property key
    normalized_type : str
        One of the types defined in the schema yaml: Source, Sample
    user_token: str
        The user's globus nexus token
    existing_data_dict : dict
        A dictionary that contains all existing entity properties
    new_data_dict : dict
        A merged dictionary that contains all possible input data to be used
    generated_dict : dict
        A dictionary that contains all final data

    Returns
    -------
    Tuple[str, list]
        str: The target property key
        list: The file info dicts in a list
    """
    return _delete_files('image_files', property_key, normalized_type, user_token, existing_data_dict, new_data_dict, generated_dict)

=======

def delete_image_files(property_key, normalized_type, user_token, existing_data_dict, new_data_dict, generated_dict):
    """Trigger event methods for removing files from an entity during update.

    Files are stored in a json encoded text field with property name 'target_property_key' in the entity dict
    The files to remove are specified as file uuids in the `property_key` field

    The two outer methods (delete_image_files and delete_metadata_files) pass the target property
    field name to private method, _delete_files along with the other required trigger properties

    Parameters
    ----------
    property_key : str
        The target property key
    normalized_type : str
        One of the types defined in the schema yaml: Source, Sample
    user_token: str
        The user's globus nexus token
    existing_data_dict : dict
        A dictionary that contains all existing entity properties
    new_data_dict : dict
        A merged dictionary that contains all possible input data to be used
    generated_dict : dict
        A dictionary that contains all final data

    Returns
    -------
    Tuple[str, list]
        str: The target property key
        list: The file info dicts in a list
    """
    return _delete_files('image_files', property_key, normalized_type, user_token, existing_data_dict, new_data_dict, generated_dict)

>>>>>>> a4a14e95

def update_file_descriptions(property_key, normalized_type, user_token, existing_data_dict, new_data_dict, generated_dict):
    """Trigger event method to ONLY update descriptions of existing files.

    Parameters
    ----------
    property_key : str
        The target property key of the value to be generated
    normalized_type : str
        One of the types defined in the schema yaml: Source, Sample
    user_token: str
        The user's globus nexus token
    existing_data_dict : dict
        A dictionary that contains all existing entity properties
    new_data_dict : dict
        A merged dictionary that contains all possible input data to be used
    generated_dict : dict
        A dictionary that contains all final data

    Returns
    -------
    Tuple[str, list]
        str: The target property key
        list: The file info dicts (with updated descriptions) in a list
    """
    if property_key not in new_data_dict:
        msg = create_trigger_error_msg(
            f"Missing '{property_key}' key in 'new_data_dict' during calling 'update_file_descriptions()' trigger method.",
            existing_data_dict, new_data_dict
        )
        raise KeyError(msg)

    # If POST or PUT where the target doesn't exist create the file info array
    # if generated_dict doesn't contain the property yet, copy it from the existing_data_dict
    # or if it doesn't exist in existing_data_dict create it
    if not property_key in generated_dict:
        if not property_key in existing_data_dict:
            msg = create_trigger_error_msg(
                f"Missing '{property_key}' key in 'existing_data_dict' during call to 'update_file_descriptions()' trigger method.",
                existing_data_dict, new_data_dict
            )
            raise KeyError(msg)
        # Otherwise this is a PUT where the target array exists already
        else:
            # Note: The property, name specified by `target_property_key`, is stored in Neo4j as a string representation of the Python list
            # It's not stored in Neo4j as a json string! And we can't store it as a json string
            # due to the way that Cypher handles single/double quotes.
            existing_files_list = schema_manager.convert_str_to_data(existing_data_dict[property_key])
    else:
        if not property_key in generated_dict:
            msg = create_trigger_error_msg(
                f"Missing '{property_key}' key in 'generated_dict' during call to 'update_file_descriptions()' trigger method.",
                existing_data_dict, new_data_dict
            )
            raise KeyError(msg)

        existing_files_list = generated_dict[property_key]

    file_info_by_uuid_dict = {}

    for file_info in existing_files_list:
        file_uuid = file_info['file_uuid']

        file_info_by_uuid_dict[file_uuid] = file_info

    for file_info in new_data_dict[property_key]:
        file_uuid = file_info['file_uuid']

        # Existence check in case the file uuid gets edited in the request
        if file_uuid in file_info_by_uuid_dict:
            # Keep filename and file_uuid unchanged
            # Only update the description
            file_info_by_uuid_dict[file_uuid]['description'] = file_info['description']

    generated_dict[property_key] = list(file_info_by_uuid_dict.values())
    return generated_dict


####################################################################################################
## Trigger methods specific to Collection - DO NOT RENAME
####################################################################################################


def get_collection_entities(property_key: str, normalized_type: str, user_token: str, existing_data_dict: dict, new_data_dict: dict):
    """Trigger event method of getting a list of associated datasets for a given collection.

    Parameters
    ----------
    property_key : str
        The target property key of the value to be generated
    normalized_type : str
        One of the types defined in the schema yaml: Activity, Collection, Source, Sample, Dataset
    user_token: str
        The user's globus nexus token
    existing_data_dict : dict
        A dictionary that contains all existing entity properties
    new_data_dict : dict
        A merged dictionary that contains all possible input data to be used

    Returns
    -------
    Tuple[str, list]
        str: The target property key
        list: A list of associated dataset dicts with all the normalized information
    """
    if "uuid" not in existing_data_dict:
        msg = create_trigger_error_msg(
            "Missing 'uuid' key in 'existing_data_dict' during calling 'get_collection_entities()' trigger method.",
            existing_data_dict, new_data_dict
        )
        raise KeyError(msg)

    # Additional properties of the datasets to exclude
    # We don't want to show too much nested information
    properties_to_skip = [
        "antibodies",
        "collections",
        "contacts",
        "contributors",
        "direct_ancestors",
        "ingest_metadata"
        "next_revision_uuid",
        "pipeline_message",
        "previous_revision_uuid",
        "sources",
        "status_history",
        "title",
        "upload",
    ]
    collection_entities = get_normalized_collection_entities(existing_data_dict["uuid"], user_token, properties_to_skip)
    return property_key, collection_entities


def get_normalized_collection_entities(uuid: str, token: str, properties_to_exclude: List[str] = [], skip_completion: bool = False):
    """Query the Neo4j database to get the associated entities for a given Collection UUID and normalize the results.

    Parameters
    ----------
    uuid : str
        The UUID of the Collection entity
    token: str
        The user's globus nexus token or internal token
    properties_to_exclude : List[str]
        A list of property keys to exclude from the normalized results, default is []
    skip_completion : bool
        Skip the call to get_complete_entities_list, default is False

    Returns
    -------
    Tuple[str, list]
        str: The target property key
        list: A list of associated entity dicts with all the normalized information
    """
    db = schema_manager.get_neo4j_driver_instance()
    entities_list = schema_neo4j_queries.get_collection_entities(db, uuid)

    if skip_completion:
        complete_entities_list = entities_list
    else:
        complete_entities_list = schema_manager.get_complete_entities_list(token=token,
                                                                           entities_list=entities_list,
                                                                           properties_to_skip=properties_to_exclude)

    return schema_manager.normalize_entities_list_for_response(entities_list=complete_entities_list,
                                                               properties_to_exclude=properties_to_exclude)


def get_publication_associated_collection(property_key, normalized_type, user_token, existing_data_dict, new_data_dict):
    """Trigger event method of getting the associated collection for this publication.

    Parameters
    ----------
    property_key : str
        The target property key
    normalized_type : str
        One of the types defined in the schema yaml: Dataset
    user_token: str
        The user's globus nexus token
    existing_data_dict : dict
        A dictionary that contains all existing entity properties
    new_data_dict : dict
        A merged dictionary that contains all possible input data to be used

    Returns
    -------
    Tuple[str, dict]
        str: The target property key
        dict: A dictionary representation of the associated collection with all the normalized information
    """
    if 'uuid' not in existing_data_dict:
        msg = create_trigger_error_msg(
            "Missing 'uuid' key in 'existing_data_dict' during calling 'get_publication_associated_collection()' trigger method.",
            existing_data_dict, new_data_dict
        )
        raise KeyError(msg)

    logger.info(
        f"Executing 'get_publication_associated_collection()' trigger method on uuid: {existing_data_dict['uuid']}")

    collection_dict = schema_neo4j_queries.get_publication_associated_collection(
        schema_manager.get_neo4j_driver_instance(), existing_data_dict['uuid'])

    # Get rid of the entity node properties that are not defined in the yaml schema
    # as well as the ones defined as `exposed: false` in the yaml schema
    return property_key, schema_manager.normalize_entity_result_for_response(collection_dict)


def link_publication_to_associated_collection(property_key, normalized_type, user_token, existing_data_dict, new_data_dict):
    """Trigger event method of creating or recreating linkages between this new publication and its associated_collection.

    Parameters
    ----------
    property_key : str
        The target property key
    normalized_type : str
        One of the types defined in the schema yaml: Publication
    user_token: str
        The user's globus nexus token
    existing_data_dict : dict
        A dictionary that contains all existing entity properties
    new_data_dict : dict
        A merged dictionary that contains all possible input data to be used
    """
    if 'uuid' not in existing_data_dict:
        msg = create_trigger_error_msg(
            "Missing 'uuid' key in 'existing_data_dict' during calling 'link_publication_to_associated_collection()' trigger method.",
            existing_data_dict, new_data_dict
        )
        raise KeyError(msg)

    if 'associated_collection_uuid' not in existing_data_dict:
        msg = create_trigger_error_msg(
            "Missing 'associated_collection_uuid' key in 'existing_data_dict' during calling 'link_publication_to_associated_collection()' trigger method.",
            existing_data_dict, new_data_dict
        )
        raise KeyError(msg)

    associated_collection_uuid = existing_data_dict['associated_collection_uuid']

    # No activity node. We are creating a direct link to the associated collection

    try:
        # Create a linkage
        # between the Publication node and the Collection node in neo4j
        schema_neo4j_queries.link_publication_to_associated_collection(schema_manager.get_neo4j_driver_instance(),
                                                                       existing_data_dict['uuid'],
                                                                       associated_collection_uuid)

        # Will need to delete the collection cache if later we add `Collection.associated_publications` field - 7/16/2023 Zhou
    except TransactionError:
        # No need to log
        raise


####################################################################################################
## Trigger methods specific to Dataset - DO NOT RENAME
####################################################################################################


def set_dataset_status_new(property_key, normalized_type, user_token, existing_data_dict, new_data_dict):
    """Trigger event method of setting the default "New" status for this new Dataset.
<<<<<<< HEAD

    Parameters
    ----------
    property_key : str
        The target property key
    normalized_type : str
        One of the types defined in the schema yaml: Activity, Collection, Source, Sample, Dataset
    user_token: str
        The user's globus nexus token
    existing_data_dict : dict
        A dictionary that contains all existing entity properties
    new_data_dict : dict
        A merged dictionary that contains all possible input data to be used

    Returns
    -------
    Tuple[str, str]
        str: The target property key
        str: Initial status of "New"
    """
    # Always 'New' on dataset creation
    return property_key, 'New'
=======
>>>>>>> a4a14e95

    Parameters
    ----------
    property_key : str
        The target property key
    normalized_type : str
        One of the types defined in the schema yaml: Activity, Collection, Source, Sample, Dataset
    user_token: str
        The user's globus nexus token
    existing_data_dict : dict
        A dictionary that contains all existing entity properties
    new_data_dict : dict
        A merged dictionary that contains all possible input data to be used

<<<<<<< HEAD
=======
    Returns
    -------
    Tuple[str, str]
        str: The target property key
        str: Initial status of "New"
    """
    # Always 'New' on dataset creation
    return property_key, 'New'


>>>>>>> a4a14e95
def get_dataset_collections(property_key, normalized_type, user_token, existing_data_dict, new_data_dict):
    """Trigger event method of getting a list of collections for this new Dataset.

    Parameters
    ----------
    property_key : str
        The target property key
    normalized_type : str
        One of the types defined in the schema yaml: Activity, Collection, Source, Sample, Dataset
    user_token: str
        The user's globus nexus token
    existing_data_dict : dict
        A dictionary that contains all existing entity properties
    new_data_dict : dict
        A merged dictionary that contains all possible input data to be used

    Returns
    -------
    Tuple[str, list]
        str: The target property key
        list: A list of associated collections with all the normalized information
    """
    return_list = None

    if 'uuid' not in existing_data_dict:
        msg = create_trigger_error_msg(
            "Missing 'uuid' key in 'existing_data_dict' during calling 'get_dataset_collections()' trigger method.",
            existing_data_dict, new_data_dict
        )
        raise KeyError(msg)

    # No property key needs to filter the result
    # Get back the list of collection dicts
    collections_list = schema_neo4j_queries.get_dataset_collections(schema_manager.get_neo4j_driver_instance(),
                                                                    existing_data_dict['uuid'])
    if collections_list:
        # Exclude datasets from each resulting collection
        # We don't want to show too much nested information
        properties_to_skip = ['entities']
        complete_entities_list = schema_manager.get_complete_entities_list(user_token, collections_list,
                                                                           properties_to_skip)
        return_list = schema_manager.normalize_entities_list_for_response(complete_entities_list)

    return property_key, return_list


def get_dataset_upload(property_key, normalized_type, user_token, existing_data_dict, new_data_dict):
    """Trigger event method of getting the associated Upload for this Dataset.

    Parameters
    ----------
    property_key : str
        The target property key
    normalized_type : str
        One of the types defined in the schema yaml: Activity, Collection, Source, Sample, Dataset
    user_token: str
        The user's globus nexus token
    existing_data_dict : dict
        A dictionary that contains all existing entity properties
    new_data_dict : dict
        A merged dictionary that contains all possible input data to be used

    Returns
    -------
    Tuple[str, dict]
        str: The target property key
        dict: A dict of associated Upload detail with all the normalized information
    """
    return_dict = None

    if 'uuid' not in existing_data_dict:
        msg = create_trigger_error_msg(
            "Missing 'uuid' key in 'existing_data_dict' during calling 'get_dataset_upload()' trigger method.",
            existing_data_dict, new_data_dict
        )
        raise KeyError(msg)

    # It could be None if the dataset doesn't in any Upload
    upload_dict = schema_neo4j_queries.get_dataset_upload(schema_manager.get_neo4j_driver_instance(),
                                                          existing_data_dict['uuid'])

    if upload_dict:
        # Exclude datasets from each resulting Upload
        # We don't want to show too much nested information
        properties_to_skip = ['datasets']
        complete_upload_dict = schema_manager.get_complete_entity_result(user_token, upload_dict, properties_to_skip)
        return_dict = schema_manager.normalize_object_result_for_response('ENTITIES', complete_upload_dict)

    return property_key, return_dict


def link_collection_to_entities(property_key, normalized_type, user_token, existing_data_dict, new_data_dict):
    """Trigger event method for creating or recreating linkages between this new Collection and the Datasets it contains.

    Parameters
    ----------
    property_key : str
        The target property key
    normalized_type : str
        One of the types defined in the schema yaml: Dataset
    user_token: str
        The user's globus nexus token
    existing_data_dict : dict
        A dictionary that contains all existing entity properties
    new_data_dict : dict
        A merged dictionary that contains all possible input data to be used
    """
    if 'uuid' not in existing_data_dict:
        msg = create_trigger_error_msg(
            "Missing 'uuid' key in 'existing_data_dict' during calling 'link_collection_to_entities()' trigger method.",
            existing_data_dict, new_data_dict
        )
        raise KeyError(msg)

    if 'entity_uuids' not in existing_data_dict:
        msg = create_trigger_error_msg(
            "Missing 'entity_uuids' key in 'existing_data_dict' during calling 'link_collection_to_entities()' trigger method.",
            existing_data_dict, new_data_dict
        )
        raise KeyError(msg)

    entity_uuids = existing_data_dict['entity_uuids']

    try:
        # Create a linkage (without an Activity node) between the Collection node and each Entity it contains.
        schema_neo4j_queries.link_collection_to_entities(neo4j_driver=schema_manager.get_neo4j_driver_instance(),
                                                         collection_uuid=existing_data_dict['uuid'],
                                                         entities_uuid_list=entity_uuids)
    except TransactionError:
        # No need to log
        raise


def get_dataset_direct_ancestors(property_key, normalized_type, user_token, existing_data_dict, new_data_dict):
    """Trigger event method of getting direct ancestors.

    Parameters
    ----------
    property_key : str
        The target property key of the value to be generated
    normalized_type : str
        One of the types defined in the schema yaml: Activity, Collection, Source, Sample, Dataset
    user_token: str
        The user's globus nexus token
    existing_data_dict : dict
        A dictionary that contains all existing entity properties
    new_data_dict : dict
        A merged dictionary that contains all possible input data to be used

    Returns
    -------
    Tuple[str, list]
        str: The target property key
        list: A list of associated direct ancestors with all the normalized information
    """
    if 'uuid' not in existing_data_dict:
        msg = create_trigger_error_msg(
            "Missing 'uuid' key in 'existing_data_dict' during calling 'get_dataset_direct_ancestors()' trigger method.",
            existing_data_dict, new_data_dict
        )
        raise KeyError(msg)

    # No property key needs to filter the result
    # Get back the list of ancestor dicts
    driver = schema_manager.get_neo4j_driver_instance()
    direct_ancestors_list = schema_neo4j_queries.get_dataset_direct_ancestors(driver,
                                                                              existing_data_dict['uuid'])

    # We don't want to show too much nested information
    # The direct ancestor of a Dataset could be: Dataset or Sample
    # Skip running the trigger methods for 'direct_ancestors' and 'collections' if the direct ancestor is Dataset
    # Skip running the trigger methods for 'direct_ancestor' if the direct ancestor is Sample
    properties_to_skip = ['direct_ancestors', 'collections', 'direct_ancestor']
    complete_entities_list = schema_manager.get_complete_entities_list(user_token,
                                                                       direct_ancestors_list,
                                                                       properties_to_skip)

    return property_key, schema_manager.normalize_entities_list_for_response(complete_entities_list)


def get_sample_section_descendant_datasets(property_key, normalized_type, user_token, existing_data_dict, new_data_dict):
    """Trigger event method for getting the descendant datasets for a sample section.

    Parameters
    ----------
    property_key : str
        The target property key of the value to be generated
    normalized_type : str
        One of the types defined in the schema yaml: Activity, Collection, Source, Sample, Dataset
    user_token: str
        The user's globus nexus token
    existing_data_dict : dict
        A dictionary that contains all existing entity properties
    new_data_dict : dict
        A merged dictionary that contains all possible input data to be used

    Returns
    -------
    Tuple[str, list]
    str: The target property key
    list: A list of descendant datasets
    """
    if 'uuid' not in existing_data_dict:
        msg = create_trigger_error_msg(
            "Missing 'uuid' key in 'existing_data_dict' during calling 'get_sample_section_descendant_datasets()' trigger method.",
            existing_data_dict, new_data_dict
        )
        raise KeyError(msg)

    # Check if the entity is a Sample Section, skip otherwise
    if equals(Ontology.ops().entities().SAMPLE, normalized_type):
        if equals(Ontology.ops().specimen_categories().SECTION, existing_data_dict['sample_category']):
            driver = schema_manager.get_neo4j_driver_instance()
            uuid = existing_data_dict['uuid']

            # HRA EUI only requires the 'dataset_type' field
            properties = ['uuid', 'dataset_type']
            datasets = app_neo4j_queries.get_descendants_by_type(driver, uuid, Ontology.ops().entities().DATASET, properties)
            return property_key, datasets

    return property_key, None


def get_ancestor_blocks(property_key, normalized_type, user_token, existing_data_dict, new_data_dict):
    """Trigger event method for getting the ancestor blocks for a sample section or dataset.

    Parameters
    ----------
    property_key : str
        The target property key of the value to be generated
    normalized_type : str
        One of the types defined in the schema yaml: Activity, Collection, Source, Sample, Dataset
    user_token: str
        The user's globus nexus token
    existing_data_dict : dict
        A dictionary that contains all existing entity properties
    new_data_dict : dict
        A merged dictionary that contains all possible input data to be used

    Returns
    -------
    Tuple[str, list]
    str: The target property key
    list: A list of ancestor blocks
    """
    if 'uuid' not in existing_data_dict:
        msg = create_trigger_error_msg(
            "Missing 'uuid' key in 'existing_data_dict' during calling 'get_ancestor_blocks()' trigger method.",
            existing_data_dict, new_data_dict
        )
        raise KeyError(msg)

    # Check if the entity is a sample section or dataset, skip otherwise
    entity_types = Ontology.ops().entities()
    sample_categories = Ontology.ops().specimen_categories()
    if (
        (equals(entity_types.SAMPLE, normalized_type) and equals(sample_categories.SECTION, existing_data_dict['sample_category']))
        or equals(entity_types.DATASET, normalized_type)
    ):
        driver = schema_manager.get_neo4j_driver_instance()
        uuid = existing_data_dict['uuid']

        # HRA EUI only requires the 'rui_location' field
        properties = ['uuid', 'rui_location']
        blocks = app_neo4j_queries.get_ancestors_by_type(driver, uuid, Ontology.ops().specimen_categories().BLOCK, properties)
        blocks = [b for b in blocks if b.get('rui_location') is not None]
        if len(blocks) > 0:
            return property_key, blocks

    return property_key, None


def get_sample_section_ancestor_ids(property_key, normalized_type, user_token, existing_data_dict, new_data_dict):
    """Trigger event method for getting the ancestor ids for a sample section.

    Parameters
    ----------
    property_key : str
        The target property key of the value to be generated
    normalized_type : str
        One of the types defined in the schema yaml: Activity, Collection, Source, Sample, Dataset
    user_token: str
        The user's globus nexus token
    existing_data_dict : dict
        A dictionary that contains all existing entity properties
    new_data_dict : dict
        A merged dictionary that contains all possible input data to be used

    Returns
    -------
    Tuple[str, list]
    str: The target property key
    list: A list of ancestor ids
    """
    if 'uuid' not in existing_data_dict:
        msg = create_trigger_error_msg(
            "Missing 'uuid' key in 'existing_data_dict' during calling 'get_sample_section_ancestor_blocks()' trigger method.",
            existing_data_dict, new_data_dict
        )
        raise KeyError(msg)

    # Check if the entity is a Sample Section, skip otherwise
    if equals(Ontology.ops().entities().SAMPLE, normalized_type):
        if equals(Ontology.ops().specimen_categories().SECTION, existing_data_dict['sample_category']):
            driver = schema_manager.get_neo4j_driver_instance()
            uuid = existing_data_dict['uuid']
            ancestor_ids = app_neo4j_queries.get_ancestors(driver, uuid, 'uuid')
            if len(ancestor_ids) > 0:
                return property_key, ancestor_ids

    return property_key, None


def get_source_samples(property_key, normalized_type, user_token, existing_data_dict, new_data_dict):
    """Trigger event method for getting the samples immediately connected to a given dataset.

    Parameters
    ----------
    property_key : str
        The target property key of the value to be generated
    normalized_type : str
        One of the types defined in the schema yaml: Activity, Collection, Source, Sample, Dataset
    user_token: str
        The user's globus nexus token
    existing_data_dict : dict
        A dictionary that contains all existing entity properties
    new_data_dict : dict
        A merged dictionary that contains all possible input data to be used

    Returns
    -------
    Tuple[str, list]
    str: The target property key
    list: A list of source samples
    """
    if 'uuid' not in existing_data_dict:
        msg = create_trigger_error_msg(
            "Missing 'uuid' key in 'existing_data_dict' during calling 'get_sample_section_ancestor_blocks()' trigger method.",
            existing_data_dict, new_data_dict
        )
        raise KeyError(msg)

    driver = schema_manager.get_neo4j_driver_instance()
    uuid = existing_data_dict['uuid']
    properties = ['uuid', 'sample_category']
    samples = app_neo4j_queries.get_source_samples(driver, uuid, properties)
    if len(samples) < 1:
        return property_key, None

    return property_key, samples


def remove_fields(d, properties_to_keep):
    return {key: value for key, value in d.items() if key in properties_to_keep}


def get_local_directory_rel_path(property_key, normalized_type, user_token, existing_data_dict, new_data_dict):
    """Trigger event method of getting the relative directory path of a given dataset.

    Parameters
    ----------
    property_key : str
        The target property key of the value to be generated
    normalized_type : str
        One of the types defined in the schema yaml: Activity, Collection, Source, Sample, Dataset
    user_token: str
        The user's globus nexus token
    existing_data_dict : dict
        A dictionary that contains all existing entity properties
    new_data_dict : dict
        A merged dictionary that contains all possible input data to be used

    Returns
    -------
    Tuple[str, str]
        str: The target property key
        str: The relative directory path
    """
    if 'uuid' not in existing_data_dict:
        msg = create_trigger_error_msg(
            "Missing 'uuid' key in 'existing_data_dict' during calling 'get_local_directory_rel_path()' trigger method.",
            existing_data_dict, new_data_dict
        )
        raise KeyError(msg)

    if 'data_access_level' not in existing_data_dict:
        msg = create_trigger_error_msg(
            "Missing 'data_access_level' key in 'existing_data_dict' during calling 'get_local_directory_rel_path()' trigger method.",
            existing_data_dict, new_data_dict
        )
        raise KeyError(msg)

    uuid = existing_data_dict['uuid']

    if (not 'group_uuid' in existing_data_dict) or (not existing_data_dict['group_uuid']):
        msg = create_trigger_error_msg(
            "Group uuid not set for dataset during calling 'get_local_directory_rel_path()' trigger method.",
            existing_data_dict, new_data_dict
        )
        raise KeyError(msg)

    # Validate the group_uuid and make sure it's one of the valid data providers
    try:
        schema_manager.validate_entity_group_uuid(existing_data_dict['group_uuid'])
    except schema_errors.NoDataProviderGroupException:
        # No need to log
        raise

    group_name = schema_manager.get_entity_group_name(existing_data_dict['group_uuid'])

    dir_path = existing_data_dict['data_access_level'] + "/" + group_name + "/" + uuid + "/"

    return property_key, dir_path


def link_to_previous_revisions(property_key, normalized_type, user_token, existing_data_dict, new_data_dict):
    """Trigger event method of building linkage from this new Dataset to the dataset of its previous revision.

    Parameters
    ----------
    property_key : str
        The target property key
    normalized_type : str
        One of the types defined in the schema yaml: Activity, Collection, Source, Sample, Dataset
    user_token: str
        The user's globus nexus token
    existing_data_dict : dict
        A dictionary that contains all existing entity properties
    new_data_dict : dict
        A merged dictionary that contains all possible input data to be used
    """
    if 'uuid' not in existing_data_dict:
        msg = create_trigger_error_msg(
            "Missing 'uuid' key in 'existing_data_dict' during calling 'link_to_previous_revision()' trigger method.",
            existing_data_dict, new_data_dict
        )
        raise KeyError(msg)

    if 'previous_revision_uuids' not in existing_data_dict:
        msg = create_trigger_error_msg(
            "Missing 'previous_revision_uuids' key in 'existing_data_dict' during calling 'link_to_previous_revision()' trigger method.",
            existing_data_dict, new_data_dict
        )
        raise KeyError(msg)

    # Create a revision reltionship from this new Dataset node and its previous revision of dataset node in neo4j
    try:
        schema_neo4j_queries.link_entity_to_previous_revision(schema_manager.get_neo4j_driver_instance(),
                                                              existing_data_dict['uuid'],
                                                              existing_data_dict['previous_revision_uuids'])
    except TransactionError:
        # No need to log
        raise


def link_to_previous_revision(property_key, normalized_type, user_token, existing_data_dict, new_data_dict):
    """Trigger event method of building linkage from this new Dataset to the dataset of its previous revision.

    Parameters
    ----------
    property_key : str
        The target property key
    normalized_type : str
        One of the types defined in the schema yaml: Activity, Collection, Source, Sample, Dataset
    user_token: str
        The user's globus nexus token
    existing_data_dict : dict
        A dictionary that contains all existing entity properties
    new_data_dict : dict
        A merged dictionary that contains all possible input data to be used
    """
    if 'uuid' not in existing_data_dict:
        msg = create_trigger_error_msg(
            "Missing 'uuid' key in 'existing_data_dict' during calling 'link_to_previous_revision()' trigger method.",
            existing_data_dict, new_data_dict
        )
        raise KeyError(msg)

    if 'previous_revision_uuid' not in existing_data_dict:
        msg = create_trigger_error_msg(
            "Missing 'previous_revision_uuid' key in 'existing_data_dict' during calling 'link_to_previous_revision()' trigger method.",
            existing_data_dict, new_data_dict
        )
        raise KeyError(msg)

    # Create a revision reltionship from this new Dataset node and its previous revision of dataset node in neo4j
    try:
        schema_neo4j_queries.link_entity_to_previous_revision(schema_manager.get_neo4j_driver_instance(),
                                                              existing_data_dict['uuid'],
                                                              existing_data_dict['previous_revision_uuid'])
    except TransactionError:
        # No need to log
        raise


def get_source_mapped_metadata(property_key, normalized_type, user_token, existing_data_dict, new_data_dict):
    """Trigger event method of auto generating mapped metadata from 'living_donor_data' or 'organ_donor_data'.

    Parameters
    ----------
    property_key : str
        The target property key
    normalized_type : str
        One of the types defined in the schema yaml: Activity, Collection, Source, Sample, Dataset
    user_token: str
        The user's globus nexus token
    existing_data_dict : dict
        A dictionary that contains all existing entity properties
    new_data_dict : dict
        A merged dictionary that contains all possible input data to be used

    Returns
    -------
    Tuple[str, dict]
        str: The target property key
        dict: The auto generated mapped metadata
    """
    if not equals(Ontology.ops().source_types().HUMAN, existing_data_dict['source_type']):
        return property_key, None
    if 'metadata' not in existing_data_dict:
        return property_key, None

    if (
        'organ_donor_data' not in existing_data_dict['metadata']
        and 'living_donor_data' not in existing_data_dict['metadata']
    ):
        msg = create_trigger_error_msg(
            "Missing 'organ_donor_data' or 'living_donor_data' key in 'existing_data_dict[metadata]' during calling 'get_source_mapped_metadata()' trigger method.",
            existing_data_dict, new_data_dict
        )
        raise schema_errors.InvalidPropertyRequirementsException(msg)

    metadata = json.loads(existing_data_dict['metadata'].replace("'", '"'))
    donor_metadata = metadata.get('organ_donor_data') or metadata.get('living_donor_data') or {}

    mapped_metadata = {}
    for kv in donor_metadata:
        term = kv['grouping_concept_preferred_term']
        key = re.sub(r'\W+', '_', term).lower()
        value = (
            float(kv['data_value'])
            if kv.get('data_type') == 'Numeric'
            else kv['preferred_term']
        )

        if key not in mapped_metadata:
            mapped_metadata_item = {
                'value': [value],
                'unit': kv.get('units', ''),
                'key_display': term,
                'value_display': source_metadata_display_value(kv),
                'group_display': source_metadata_group(key)
            }
            mapped_metadata[key] = mapped_metadata_item
        else:
            mapped_metadata[key]['value'].append(value)
            mapped_metadata[key]['value_display'] += f', {value}'

    return property_key, mapped_metadata


def get_cedar_mapped_metadata(property_key, normalized_type, user_token, existing_data_dict, new_data_dict):
    """Trigger event method of auto generating sample mapped metadata.

    Parameters
    ----------
    property_key : str
        The target property key
    normalized_type : str
        One of the types defined in the schema yaml: Sample
    user_token: str
        The user's globus nexus token
    existing_data_dict : dict
        A dictionary that contains all existing entity properties
    new_data_dict : dict
        A merged dictionary that contains all possible input data to be used

    Returns
    -------
    Tuple[str, dict]
        str: The target property key
        dict: The auto generated mapped metadata
    """
    # No human sources
    if equals(Ontology.ops().source_types().HUMAN, existing_data_dict.get('source_type')):
        return property_key, None

    if equals(Ontology.ops().entities().DATASET, normalized_type):
        # For datasets
        if 'ingest_metadata' not in existing_data_dict:
            return property_key, None
        ingest_metadata = ast.literal_eval(existing_data_dict['ingest_metadata'])
        if 'metadata' not in ingest_metadata:
            return property_key, None
        metadata = ingest_metadata['metadata']
    else:
        # For mouse sources, samples
        if 'metadata' not in existing_data_dict:
            return property_key, None
        metadata = ast.literal_eval(existing_data_dict['metadata'])

    mapped_metadata = {}
    for k, v in metadata.items():
        suffix = None
        parts = [_normalize(word) for word in k.split('_')]
        if parts[-1] == 'Value' or parts[-1] == 'Unit':
            suffix = parts.pop()

        new_key = ' '.join(parts)
        if new_key not in mapped_metadata:
            mapped_metadata[new_key] = v
        else:
            curr_val = mapped_metadata[new_key]
            if len(curr_val) < 1:
                # Prevent space at the beginning if the value is empty
                mapped_metadata[new_key] = v
                continue
            if suffix == 'Value':
                mapped_metadata[new_key] = f"{v} {curr_val}"
            if suffix == 'Unit':
                mapped_metadata[new_key] = f"{curr_val} {v}"

    return property_key, mapped_metadata


_normalized_words = {
    'rnaseq': 'RNAseq',
    'phix': 'PhiX',
    'id': 'ID',
    'doi': 'DOI',
    'io': 'IO',
    'pi': 'PI',
    'dna': 'DNA',
    'rna': 'RNA',
    'sc': 'SC',
    'pcr': 'PCR',
    'umi': 'UMI'
}


def _normalize(word: str):
    """Normalize the word. Specific words should be capitalized differently.

    Parameters
    ----------
    word : str
        The word to normalize

    Returns
    -------
    str: The normalized word
    """
    if word in _normalized_words:
        return _normalized_words[word]
    return word.capitalize()


def get_dataset_title(property_key, normalized_type, user_token, existing_data_dict, new_data_dict):
    """Trigger event method of auto generating the dataset title.

    Parameters
    ----------
    property_key : str
        The target property key
    normalized_type : str
        One of the types defined in the schema yaml: Activity, Collection, Source, Sample, Dataset
    user_token: str
        The user's globus nexus token
    existing_data_dict : dict
        A dictionary that contains all existing entity properties
    new_data_dict : dict
        A merged dictionary that contains all possible input data to be used

    Returns
    -------
    Tuple[str, str]
        str: The target property key
        str: The generated dataset title
    """
    if 'uuid' not in existing_data_dict:
        msg = create_trigger_error_msg(
            "Missing 'uuid' key in 'existing_data_dict' during calling 'get_dataset_title()' trigger method.",
            existing_data_dict, new_data_dict
        )
        raise KeyError(msg)

    # Assume organ_desc is always available, otherwise will throw parsing error
    organ_desc = '<organ_desc>'

    age = None
    race = None
    sex = None

    dataset_type = existing_data_dict['dataset_type']
    # Get the sample organ name and source metadata information of this dataset
    organ_name, source_metadata, source_type = schema_neo4j_queries.get_dataset_organ_and_source_info(
        schema_manager.get_neo4j_driver_instance(), existing_data_dict['uuid'])

    # Can we move organ_types.yaml to commons or make it an API call to avoid parsing the raw yaml?
    # Parse the organ description
    organ_desc = organ_name
    if organ_name is not None:
        try:
            # The organ_name is the two-letter code only set if specimen_type == 'organ'
            # Convert the two-letter code to a description
            organ_desc = _get_organ_description(organ_name)
        except (yaml.YAMLError, requests.exceptions.RequestException) as e:
            raise Exception(e)

    generated_title = ''
    # Parse age, race, and sex
    if source_metadata is not None:
        # Note: The donor_metadata is stored in Neo4j as a string representation of the Python dict
        # It's not stored in Neo4j as a json string! And we can't store it as a json string
        # due to the way that Cypher handles single/double quotes.
        ancestor_metadata_dict = schema_manager.convert_str_to_data(source_metadata)

        if equals(source_type, Ontology.ops().source_types().MOUSE):
            sex = 'female' if equals(ancestor_metadata_dict['sex'], 'F') else 'male'
            is_embryo = ancestor_metadata_dict['is_embryo']
            embryo = ' embryo' if is_embryo is True or equals(is_embryo, 'True') else ''
            generated_title = f"{dataset_type} data from the {organ_desc} of a {ancestor_metadata_dict['strain']} {sex} mouse{embryo}"
            return property_key, generated_title

        data_list = []

        # Either 'organ_donor_data' or 'living_donor_data' can be present, but not both
        if 'organ_donor_data' in ancestor_metadata_dict:
            data_list = ancestor_metadata_dict['organ_donor_data']
        elif 'living_donor_data' in ancestor_metadata_dict:
            data_list = ancestor_metadata_dict['living_donor_data']
        else:
            # When neither 'organ_donor_data' nor 'living_donor_data' exists, use default None and continue
            pass

        for data in data_list:
            if 'grouping_concept_preferred_term' in data:
                if data['grouping_concept_preferred_term'].lower() == 'age':
                    # The actual value of age stored in 'data_value' instead of 'preferred_term'
                    age = data['data_value']

                if data['grouping_concept_preferred_term'].lower() == 'race':
                    race = data['preferred_term'].lower()

                if data['grouping_concept_preferred_term'].lower() == 'sex':
                    sex = data['preferred_term'].lower()

    if equals(source_type, Ontology.ops().source_types().MOUSE) or \
            equals(source_type, Ontology.ops().source_types().MOUSE_ORGANOID):
        generated_title = f"{dataset_type} data from the {organ_desc} of a source of unknown strain, sex, and age"
        return property_key, generated_title

    age_race_sex_info = None

    if (age is None) and (race is not None) and (sex is not None):
        age_race_sex_info = f"{race} {sex} of unknown age"
    elif (race is None) and (age is not None) and (sex is not None):
        age_race_sex_info = f"{age}-year-old {sex} of unknown race"
    elif (sex is None) and (age is not None) and (race is not None):
        age_race_sex_info = f"{age}-year-old {race} source of unknown sex"
    elif (age is None) and (race is None) and (sex is not None):
        age_race_sex_info = f"{sex} source of unknown age and race"
    elif (age is None) and (sex is None) and (race is not None):
        age_race_sex_info = f"{race} source of unknown age and sex"
    elif (race is None) and (sex is None) and (age is not None):
        age_race_sex_info = f"{age}-year-old source of unknown race and sex"
    elif (age is None) and (race is None) and (sex is None):
        age_race_sex_info = "source of unknown age, race and sex"
    else:
        age_race_sex_info = f"{age}-year-old {race} {sex}"

    generated_title = f"{dataset_type} data from the {organ_desc} of a {age_race_sex_info}"

    return property_key, generated_title

<<<<<<< HEAD

def get_dataset_category(property_key, normalized_type, user_token, existing_data_dict, new_data_dict):
    """Trigger event method of auto generating the dataset category.

    Parameters
    ----------
    property_key : str
        The target property key
    normalized_type : str
        One of the types defined in the schema yaml: Activity, Collection, Source, Sample, Dataset
    user_token: str
        The user's globus nexus token
    existing_data_dict : dict
        A dictionary that contains all existing entity properties
    new_data_dict : dict
        A merged dictionary that contains all possible input data to be used

=======

def get_dataset_category(property_key, normalized_type, user_token, existing_data_dict, new_data_dict):
    """Trigger event method of auto generating the dataset category.

    Parameters
    ----------
    property_key : str
        The target property key
    normalized_type : str
        One of the types defined in the schema yaml: Activity, Collection, Source, Sample, Dataset
    user_token: str
        The user's globus nexus token
    existing_data_dict : dict
        A dictionary that contains all existing entity properties
    new_data_dict : dict
        A merged dictionary that contains all possible input data to be used

>>>>>>> a4a14e95
    Returns
    -------
    Tuple[str, str]
        str: The target property key
        str: The generated dataset category
    """
    creation_action = dict([get_creation_action_activity("creation_action_activity", normalized_type, user_token, existing_data_dict, new_data_dict)]).get('creation_action_activity')
    dataset_category_map = {
        "Create Dataset Activity": "primary",
        "Multi-Assay Split": "component",
        "Central Process": "codcc-processed",
        "Lab Process": "lab-processed",
    }
    if dataset_category := dataset_category_map.get(creation_action):
        return property_key, dataset_category

    return property_key, None


# For Upload, Dataset, Source and Sample objects:
# add a calculated (not stored in Neo4j) field called `display_subtype` to
# all Elasticsearch documents of the above types with the following rules:
# Upload: Just make it "Data Upload" for all uploads
# Source: "Source"
# Sample: if sample_category == 'organ' the display name linked to the corresponding description of organ code
# otherwise the display name linked to the value of the corresponding description of sample_category code
def get_display_subtype(property_key, normalized_type, user_token, existing_data_dict, new_data_dict):
    """Trigger event method of generating the display subtype for the entity.

    Parameters
    ----------
    property_key : str
        The target property key
    normalized_type : str
        One of the types defined in the schema yaml: Activity, Collection, Source, Sample, Dataset
    user_token: str
        The user's globus nexus token
    existing_data_dict : dict
        A dictionary that contains all existing entity properties
    new_data_dict : dict
        A merged dictionary that contains all possible input data to be used

    Returns
    -------
    Tuple[str, str]
        str: The target property key
        str: The display subtype
    """
    display_subtype = "{unknown}"

    if equals(Ontology.ops().entities().SOURCE, normalized_type):
        display_subtype = existing_data_dict["source_type"]

    elif equals(Ontology.ops().entities().SAMPLE, normalized_type):
        if "sample_category" in existing_data_dict:
            if equals(existing_data_dict["sample_category"], Ontology.ops().specimen_categories().ORGAN):
                if "organ" in existing_data_dict:
                    organ_types = Ontology.ops(as_data_dict=True, prop_callback=None, key="rui_code",
                                               val_key="term").organ_types()
                    organ_types["OT"] = "Other"
                    display_subtype = get_val_by_key(existing_data_dict["organ"], organ_types, "ubkg.organ_types")
                else:
                    logger.error(
                        "Missing missing organ when sample_category is set "
                        f"of Sample with uuid: {existing_data_dict['uuid']}"
                    )

            else:
                sample_categories = Ontology.ops(as_data_dict=True, prop_callback=None).specimen_categories()
                display_subtype = get_val_by_key(existing_data_dict["sample_category"], sample_categories,
                                                 "ubkg.specimen_categories")

        else:
            logger.error(f"Missing sample_category of Sample with uuid: {existing_data_dict['uuid']}")

    elif equals(Ontology.ops().entities().DATASET, normalized_type):
        if "dataset_type" in existing_data_dict:
            display_subtype = existing_data_dict["dataset_type"]
        else:
            logger.error(f"Missing dataset_type of Dataset with uuid: {existing_data_dict['uuid']}")

    elif equals(Ontology.ops().entities().UPLOAD, normalized_type):
        display_subtype = "Data Upload"

    else:
        # Do nothing
        logger.error(
            f"Invalid entity_type: {existing_data_dict['entity_type']}. "
            "Only generate display_subtype for Source/Sample/Dataset/Upload"
        )

    return property_key, display_subtype


def get_val_by_key(type_code, data, source_data_name):
    # Use triple {{{}}}
    result_val = f"{{{type_code}}}"

    if type_code in data:
        result_val = data[type_code]
    else:
        # Return the error message as result
        logger.error(f"Missing key {type_code} in {source_data_name}")

    logger.debug(f"======== get_val_by_key: {result_val}")

    return result_val


def get_last_touch(property_key, normalized_type, user_token, existing_data_dict, new_data_dict):
    """Trigger event method of when this entity was last modified or published.

    Parameters
    ----------
    property_key : str
        The target property key
    normalized_type : str
        One of the types defined in the schema yaml: Activity, Collection, Source, Sample, Dataset
    user_token: str
        The user's globus nexus token
    existing_data_dict : dict
        A dictionary that contains all existing entity properties
    new_data_dict : dict
        A merged dictionary that contains all possible input data to be used

    Returns
    -------
    Tuple[str, str]
        str: The target property key
        str: The last touch time
    """
    time_stamp = (
        existing_data_dict["published_timestamp"]
        if "published_timestamp" in existing_data_dict
        else existing_data_dict["last_modified_timestamp"]
    )
    timestamp = str(datetime.fromtimestamp(time_stamp / 1000, tz=timezone.utc))
    last_touch = timestamp.split("+")[0]

    return property_key, last_touch


def get_origin_sample(property_key, normalized_type, user_token, existing_data_dict, new_data_dict):
    """Trigger event method to grab the ancestor of this entity where entity type is Sample and the sample_category is Organ.

    Parameters
    ----------
    property_key : str
        The target property key
    normalized_type : str
        One of the types defined in the schema yaml: Activity, Collection, Source, Sample, Dataset
    user_token: str
        The user's globus nexus token
    existing_data_dict : dict
        A dictionary that contains all existing entity properties
    new_data_dict : dict
        A merged dictionary that contains all possible input data to be used

    Returns
    -------
    Tuple[str, dict]
        str: The target property key
        dict: The origin sample
    """
    # The origin_sample is the sample that `sample_category` is "organ" and the `organ` code is set at the same time

    try:
        if equals(existing_data_dict.get("sample_category"), Ontology.ops().specimen_categories().ORGAN):
            # Return the organ if this is an organ
            return property_key, existing_data_dict

        origin_sample = None
        if normalized_type in ["Sample", "Dataset", "Publication"]:
            origin_sample = schema_neo4j_queries.get_origin_sample(schema_manager.get_neo4j_driver_instance(),
                                                                   existing_data_dict['uuid'])

            organ_hierarchy_key, organ_hierarchy_value = get_organ_hierarchy(property_key='organ_hierarchy',
                                                                             normalized_type=Ontology.ops().entities().SAMPLE,
                                                                             user_token=user_token,
                                                                             existing_data_dict=origin_sample,
                                                                             new_data_dict=new_data_dict)
            origin_sample[organ_hierarchy_key] = organ_hierarchy_value

        return property_key, origin_sample
    except Exception:
        logger.error(f"No origin sample found for {normalized_type} with UUID: {existing_data_dict['uuid']}")
        return property_key, None


def get_pipeline_message_reduced(property_key, normalized_type, user_token, existing_data_dict, new_data_dict):
    """Trigger event method to reduce the size of pipeline_message to be supported by Elasticsearch.

    Parameters
    ----------
    property_key : str
        The target property key
    normalized_type : str
        One of the types defined in the schema yaml: Activity, Collection, Source, Sample, Dataset
    user_token: str
        The user's globus nexus token
    existing_data_dict : dict
        A dictionary that contains all existing entity properties
    new_data_dict : dict
        A merged dictionary that contains all possible input data to be used

    Returns
    -------
    Tuple[str, str]
        str: The target property key
        str: The size reduced pipeline message
    """
    pipeline_message = None
    if normalized_type in ["Dataset", "Publication"]:
        # Reduce pipeline_message when it exceeds 32766 bytes
        if "pipeline_message" in existing_data_dict:
            max_bytes = 32766
            msg_byte_array = bytearray(existing_data_dict["pipeline_message"], "utf-8")
            if len(msg_byte_array) > max_bytes:
                max_bytes_msg = msg_byte_array[: (max_bytes - 1)]
                pipeline_message = max_bytes_msg.decode("utf-8")

    return property_key, pipeline_message


def get_has_rui_information(property_key, normalized_type, user_token, existing_data_dict, new_data_dict):
    if normalized_type in ["Sample", "Dataset"]:
        if normalized_type == "Sample":
            if existing_data_dict['sample_category'] == 'Block' and 'rui_location' in existing_data_dict:
                return property_key, str(True)
            if existing_data_dict['sample_category'] == 'Organ':
                return property_key, None

        has_rui_information = schema_neo4j_queries.get_has_rui_information(schema_manager.get_neo4j_driver_instance(),
                                                                           existing_data_dict['uuid'])
        return property_key, has_rui_information

    return property_key, None


def get_rui_location_anatomical_locations(property_key, normalized_type, user_token, existing_data_dict, new_data_dict):
    """Trigger event method to parse out the anatomical locations from 'rui_location'.

    Parameters
    ----------
    property_key : str
        The target property key
    normalized_type : str
        One of the types defined in the schema yaml: Activity, Collection, Source, Sample, Dataset
    user_token: str
        The user's globus nexus token
    existing_data_dict : dict
        A dictionary that contains all existing entity properties
    new_data_dict : dict
        A merged dictionary that contains all possible input data to be used

    Returns
    -------
    Tuple[str, list]
        str: The target property key
        list: The anatomical locations
    """
    rui_location_anatomical_locations = None
    if "rui_location" in existing_data_dict:
        rui_location = ast.literal_eval(existing_data_dict["rui_location"])
        if "ccf_annotations" in rui_location:
            annotation_urls = rui_location["ccf_annotations"]
            labels = [
                label
                for url in annotation_urls
                if (label := _get_ontology_label(url))
            ]
            if len(labels) > 0:
                rui_location_anatomical_locations = labels

    return property_key, rui_location_anatomical_locations


def _get_ontology_label(ann_url: str) -> Optional[str]:
    """Get the label from the appropriate ontology lookup service.

    Parameters
    ----------
        ann_url : str
            The annotation url.

    Returns
    -------
    Optional[dict] : The label and purl if found, otherwise None.
    """
    if ann_url in ontology_lookup_cache:
        return {"label": ontology_lookup_cache[ann_url], "purl": ann_url}

    host = urllib.parse.urlparse(ann_url).hostname
    vocab = sparql_vocabs.get(host)
    if not vocab:
        return None

    schema = "http://www.w3.org/2000/01/rdf-schema#label"
    table = f"https://purl.humanatlas.io/vocab/{vocab}"
    query = f"SELECT ?label FROM <{table}> WHERE {{ <{ann_url}> <{schema}> ?label }}"
    headers = {
        "Accept": "application/sparql-results+json",
        "Content-Type": "application/x-www-form-urlencoded",
    }
    res = requests.post("https://lod.humanatlas.io/sparql", data={"query": query}, headers=headers)
    if res.status_code != 200:
        return None

    bindings = res.json().get("results", {}).get("bindings", [])
    if len(bindings) != 1:
        return None

    label = bindings[0].get("label", {}).get("value")
    if not label:
        return None

    ontology_lookup_cache[ann_url] = label  # cache the result
    return {"label": label, "purl": ann_url}


def get_previous_revision_uuids(property_key, normalized_type, user_token, existing_data_dict, new_data_dict):
    """Trigger event method of getting the list of uuids of the previous revision datasets if exists.

    Parameters
    ----------
    property_key : str
        The target property key
    normalized_type : str
        One of the types defined in the schema yaml: Activity, Collection, Source, Sample, Dataset
    user_token: str
        The user's globus nexus token
    existing_data_dict : dict
        A dictionary that contains all existing entity properties
    new_data_dict : dict
        A merged dictionary that contains all possible input data to be used

    Returns
    -------
    Tuple[str, list]
        str: The target property key
        list: The uuid list of previous revision entities or [] if not found
    """
    if 'uuid' not in existing_data_dict:
        msg = create_trigger_error_msg(
            "Missing 'uuid' key in 'existing_data_dict' during calling 'get_previous_revision_uuids()' trigger method.",
            existing_data_dict, new_data_dict
        )
        raise KeyError(msg)

    previous_revision_uuid = schema_neo4j_queries.get_previous_revision_uuids(schema_manager.get_neo4j_driver_instance(),
                                                                              existing_data_dict['uuid'])

    # previous_revision_uuid can be None, but will be filtered out by
    # schema_manager.normalize_entity_result_for_response()
    return property_key, previous_revision_uuid


def get_next_revision_uuids(property_key, normalized_type, user_token, existing_data_dict, new_data_dict):
    """Trigger event method of getting the uuid of the next version dataset if exists.

    Parameters
    ----------
    property_key : str
        The target property key
    normalized_type : str
        One of the types defined in the schema yaml: Activity, Collection, Source, Sample, Dataset
    user_token: str
        The user's globus nexus token
    existing_data_dict : dict
        A dictionary that contains all existing entity properties
    new_data_dict : dict
        A merged dictionary that contains all possible input data to be used

    Returns
    -------
    Tuple[str, list]
        str: The target property key
        list: The uuid list of next revision entities or [] if not found
    """
    if 'uuid' not in existing_data_dict:
        msg = create_trigger_error_msg(
            "Missing 'uuid' key in 'existing_data_dict' during calling 'get_next_revision_uuids()' trigger method.",
            existing_data_dict, new_data_dict
        )
        raise KeyError(msg)

    next_revision_uuids = schema_neo4j_queries.get_next_revision_uuids(schema_manager.get_neo4j_driver_instance(),
                                                                       existing_data_dict['uuid'])

    # next_revision_uuid can be None, but will be filtered out by
    # schema_manager.normalize_entity_result_for_response()
    return property_key, next_revision_uuids


def get_previous_revision_uuid(property_key, normalized_type, user_token, existing_data_dict, new_data_dict):
    """Trigger event method of getting the uuid of the previous revision dataset if exists.

    Parameters
    ----------
    property_key : str
        The target property key
    normalized_type : str
        One of the types defined in the schema yaml: Activity, Collection, Source, Sample, Dataset
    user_token: str
        The user's globus nexus token
    existing_data_dict : dict
        A dictionary that contains all existing entity properties
    new_data_dict : dict
        A merged dictionary that contains all possible input data to be used

    Returns
    -------
    Tuple[str, str]
        str: The target property key
        str: The uuid string of previous revision entity or None if not found
    """
    if 'uuid' not in existing_data_dict:
        msg = create_trigger_error_msg(
            "Missing 'uuid' key in 'existing_data_dict' during calling 'get_previous_revision_uuid()' trigger method.",
            existing_data_dict, new_data_dict
        )
        raise KeyError(msg)

    previous_revision_uuid = schema_neo4j_queries.get_previous_revision_uuid(schema_manager.get_neo4j_driver_instance(),
                                                                             existing_data_dict['uuid'])

    # previous_revision_uuid can be None, but will be filtered out by
    # schema_manager.normalize_entity_result_for_response()
    return property_key, previous_revision_uuid


def get_next_revision_uuid(property_key, normalized_type, user_token, existing_data_dict, new_data_dict):
    """Trigger event method of getting the uuid of the next version dataset if exists.

    Parameters
    ----------
    property_key : str
        The target property key
    normalized_type : str
        One of the types defined in the schema yaml: Activity, Collection, Source, Sample, Dataset
    user_token: str
        The user's globus nexus token
    existing_data_dict : dict
        A dictionary that contains all existing entity properties
    new_data_dict : dict
        A merged dictionary that contains all possible input data to be used

    Returns
    -------
    Tuple[str, str]
        str: The target property key
        str: The uuid string of next version entity or None if not found
    """
    if 'uuid' not in existing_data_dict:
        msg = create_trigger_error_msg(
            "Missing 'uuid' key in 'existing_data_dict' during calling 'get_next_revision_uuid()' trigger method.",
            existing_data_dict, new_data_dict
        )
        raise KeyError(msg)

    next_revision_uuid = schema_neo4j_queries.get_next_revision_uuid(schema_manager.get_neo4j_driver_instance(),
                                                                     existing_data_dict['uuid'])

    # next_revision_uuid can be None, but will be filtered out by
    # schema_manager.normalize_entity_result_for_response()
    return property_key, next_revision_uuid


def commit_thumbnail_file(property_key, normalized_type, user_token, existing_data_dict, new_data_dict, generated_dict):
    """Trigger event method to commit thumbnail file saved that were previously uploaded via ingest-api.
<<<<<<< HEAD

    The information, filename is saved in the field with name specified by `target_property_key`
    in the provided data_dict.  The thumbnail file needed to be previously uploaded
    using the temp file service.  The temp file id provided must be provided
    in the field `thumbnail_file_to_add` in the data_dict for file being committed
    in a JSON object like below:

    {"temp_file_id": "eiaja823jafd"}

    Parameters
    ----------
    property_key : str
        The property key for which the original trigger method is defined
    normalized_type : str
        One of the types defined in the schema yaml: Source, Sample
    user_token: str
        The user's globus nexus token
    existing_data_dict : dict
        A dictionary that contains all existing entity properties
    new_data_dict : dict
        A merged dictionary that contains all possible input data to be used
    generated_dict : dict
        A dictionary that contains all final data

=======

    The information, filename is saved in the field with name specified by `target_property_key`
    in the provided data_dict.  The thumbnail file needed to be previously uploaded
    using the temp file service.  The temp file id provided must be provided
    in the field `thumbnail_file_to_add` in the data_dict for file being committed
    in a JSON object like below:

    {"temp_file_id": "eiaja823jafd"}

    Parameters
    ----------
    property_key : str
        The property key for which the original trigger method is defined
    normalized_type : str
        One of the types defined in the schema yaml: Source, Sample
    user_token: str
        The user's globus nexus token
    existing_data_dict : dict
        A dictionary that contains all existing entity properties
    new_data_dict : dict
        A merged dictionary that contains all possible input data to be used
    generated_dict : dict
        A dictionary that contains all final data

>>>>>>> a4a14e95
    Returns
    -------
    dict: The updated generated dict
    """
    # The name of the property where the file information is stored
    target_property_key = 'thumbnail_file'

    # Do nothing if no thumbnail file to add (missing or empty property)
    if (not property_key in new_data_dict) or (not new_data_dict[property_key]):
        return generated_dict

    try:
        if 'uuid' in new_data_dict:
            entity_uuid = new_data_dict['uuid']
        else:
            entity_uuid = existing_data_dict['uuid']

        # Commit the thumbnail file via ingest-api call
        ingest_api_target_url = schema_manager.get_ingest_api_url() + '/file-commit'

        # Example: {"temp_file_id":"dzevgd6xjs4d5grmcp4n"}
        thumbnail_file_dict = new_data_dict[property_key]

        tmp_file_id = thumbnail_file_dict['temp_file_id']

        json_to_post = {
            'temp_file_id': tmp_file_id,
            'entity_uuid': entity_uuid,
            'user_token': user_token
        }

        logger.info(
            f"Commit the uploaded thumbnail file of tmp file id {tmp_file_id} for entity {entity_uuid} via ingest-api call...")

        # Disable ssl certificate verification
        response = requests.post(url=ingest_api_target_url, headers=schema_manager._create_request_headers(user_token),
                                 json=json_to_post, verify=False)

        if response.status_code != 200:
            msg = f"Failed to commit the thumbnail file of tmp file id {tmp_file_id} via ingest-api for entity uuid: {entity_uuid}"
            logger.error(msg)
            raise schema_errors.FileUploadException(msg)

        # Get back the file uuid dict
        file_uuid_info = response.json()

        # Update the target_property_key (`thumbnail_file`) to be saved in Neo4j
        generated_dict[target_property_key] = {
            'filename': file_uuid_info['filename'],
            'file_uuid': file_uuid_info['file_uuid']
        }

        return generated_dict
    except schema_errors.FileUploadException:
        raise
    except Exception:
        # No need to log
        raise


def delete_thumbnail_file(property_key, normalized_type, user_token, existing_data_dict, new_data_dict, generated_dict):
    """Trigger event method for removing the thumbnail file from a dataset during update.

    File is stored in a json encoded text field with property name 'target_property_key' in the entity dict
    The file to remove is specified as file uuid in the `property_key` field

    Parameters
    ----------
    property_key : str
        The property key for which the original trigger method is defined
    normalized_type : str
        One of the types defined in the schema yaml: Source, Sample
    user_token: str
        The user's globus nexus token
    existing_data_dict : dict
        A dictionary that contains all existing entity properties
    new_data_dict : dict
        A merged dictionary that contains all possible input data to be used
    generated_dict : dict
        A dictionary that contains all final data

    Returns
    -------
    dict: The updated generated dict
    """
    # The name of the property where the file information is stored
    target_property_key = 'thumbnail_file'

    # Do nothing if no thumbnail file to delete
    # is provided in the field specified by property_key
    if (not property_key in new_data_dict) or (not new_data_dict[property_key]):
        return generated_dict

    if 'uuid' not in existing_data_dict:
        msg = create_trigger_error_msg(
            f"Missing 'uuid' key in 'existing_data_dict' during calling 'delete_thumbnail_file()' trigger method for property '{target_property_key}'.",
            existing_data_dict, new_data_dict
        )
        raise KeyError(msg)

    entity_uuid = existing_data_dict['uuid']

    # The property_key (`thumbnail_file_to_remove`) is just a file uuid string
    file_uuid = new_data_dict[property_key]

    # If POST or PUT where the target doesn't exist create the file info dict
    # if generated_dict doesn't contain the property yet, copy it from the existing_data_dict
    # if it isn't in the existing_dictionary throw and error
    # or if it doesn't exist in existing_data_dict create it
    if not target_property_key in generated_dict:
        if not target_property_key in existing_data_dict:
            msg = create_trigger_error_msg(
                f"Missing '{target_property_key}' key missing during calling 'delete_thumbnail_file()' trigger method on entity {entity_uuid}.",
                existing_data_dict, new_data_dict
            )
            raise KeyError(msg)
        # Otherwise this is a PUT where the target thumbnail file exists already
        else:
            # Note: The property, name specified by `target_property_key`,
            # is stored in Neo4j as a string representation of the Python dict
            # It's not stored in Neo4j as a json string! And we can't store it as a json string
            # due to the way that Cypher handles single/double quotes.
            file_info_dict = schema_manager.convert_str_to_data(existing_data_dict[target_property_key])
    else:
        file_info_dict = generated_dict[target_property_key]

    # Remove the thumbnail file via ingest-api call
    ingest_api_target_url = schema_manager.get_ingest_api_url() + '/file-remove'

    # ingest-api's /file-remove takes a list of files to remove
    # In this case, we only need to remove the single thumbnail file
    json_to_post = {
        'entity_uuid': entity_uuid,
        'file_uuids': [file_uuid],
        'files_info_list': [file_info_dict]
    }

    logger.info(f"Remove the uploaded thumbnail file {file_uuid} for entity {entity_uuid} via ingest-api call...")

    # Disable ssl certificate verification
    response = requests.post(url=ingest_api_target_url, headers=schema_manager._create_request_headers(user_token),
                             json=json_to_post, verify=False)

    # response.json() returns an empty array because
    # there's no thumbnail file left once the only one gets removed
    if response.status_code != 200:
        msg = f"Failed to remove the thumbnail file {file_uuid} via ingest-api for dataset uuid: {entity_uuid}"
        logger.error(msg)
        raise schema_errors.FileUploadException(msg)

    # Update the value of target_property_key `thumbnail_file` to empty json string
    generated_dict[target_property_key] = {}

    return generated_dict


####################################################################################################
## Trigger methods specific to Entity - DO NOT RENAME
####################################################################################################


def set_was_attributed_to(property_key, normalized_type, user_token, existing_data_dict, new_data_dict):
    """Trigger event method of building linkage between this new Entity and Agent.

    Parameters
    ----------
    property_key : str
        The target property key
    normalized_type : str
        One of the types defined in the schema yaml: Activity, Collection, Source, Sample, Dataset
    user_token: str
        The user's globus nexus token
    existing_data_dict : dict
        A dictionary that contains all existing entity properties
    new_data_dict : dict
        A merged dictionary that contains all possible input data to be used
    """
    if 'uuid' not in existing_data_dict:
        msg = create_trigger_error_msg(
            "Missing 'uuid' key in 'existing_data_dict' during calling 'set_was_attributed_to()' trigger method.",
            existing_data_dict, new_data_dict
        )
        raise KeyError(msg)

    if 'group_uuid' not in existing_data_dict:
        msg = create_trigger_error_msg(
            "Missing 'group_uuid' key in 'existing_data_dict' during calling 'set_was_attributed_to()' trigger method.",
            existing_data_dict, new_data_dict
        )
        raise KeyError(msg)

    # Build a list of direct ancestor uuids
    # Only one uuid in the list in this case
    direct_ancestor_uuids = [existing_data_dict['group_uuid']]
    # direct_ancestor_uuids =  schema_manager.convert_str_to_data(existing_data_dict['was_attributed_to'])

    activity_data_dict = schema_manager.generate_activity_data(normalized_type, user_token, existing_data_dict)

    try:
        # Create a linkage
        # between the Entity node and the parent Agent node in neo4j
        schema_neo4j_queries.link_entity_to_agent(schema_manager.get_neo4j_driver_instance(),
                                                  existing_data_dict['uuid'], direct_ancestor_uuids, activity_data_dict)
    except TransactionError:
        # No need to log
        raise


def set_was_generated_by(property_key, normalized_type, user_token, existing_data_dict, new_data_dict):
    """Trigger event method of building linkage between this new Entity and another Entity through an Activity.

    Parameters
    ----------
    property_key : str
        The target property key
    normalized_type : str
        One of the types defined in the schema yaml: Activity, Collection, Source, Sample, Dataset
    user_token: str
        The user's globus nexus token
    existing_data_dict : dict
        A dictionary that contains all existing entity properties
    new_data_dict : dict
        A merged dictionary that contains all possible input data to be used
    """
    if 'uuid' not in existing_data_dict:
        msg = create_trigger_error_msg(
            "Missing 'uuid' key in 'existing_data_dict' during calling 'set_was_generated_by()' trigger method.",
            existing_data_dict, new_data_dict
        )
        raise KeyError(msg)

    # Build a list of direct ancestor uuids
    # Only one uuid in the list in this case
    if normalized_type in ['Dataset', 'Publication']:
        if 'direct_ancestor_uuids' not in existing_data_dict:
            msg = create_trigger_error_msg(
                "Missing 'direct_ancestor_uuids' key in 'existing_data_dict' during calling 'set_was_generated_by()' trigger method.",
                existing_data_dict, new_data_dict
            )
            raise KeyError(msg)
        direct_ancestor_uuids = existing_data_dict['direct_ancestor_uuids']
    else:
        if 'direct_ancestor_uuid' not in existing_data_dict:
            msg = create_trigger_error_msg(
                "Missing 'direct_ancestor_uuid' key in 'existing_data_dict' during calling 'set_was_generated_by()' trigger method.",
                existing_data_dict, new_data_dict
            )
            raise KeyError(msg)
        direct_ancestor_uuids = [existing_data_dict['direct_ancestor_uuid']]

    # Generate property values for Activity node
    activity_data_dict = schema_manager.generate_activity_data(normalized_type, user_token, existing_data_dict)

    try:
        # Create a linkage  (via Activity node)
        # between the Entity node and the parent Agent node in neo4j
        schema_neo4j_queries.link_entity_to_entity_via_activity(schema_manager.get_neo4j_driver_instance(),
                                                                existing_data_dict['uuid'], direct_ancestor_uuids,
                                                                activity_data_dict)
    except TransactionError:
        # No need to log
        raise


def set_was_derived_from(property_key, normalized_type, user_token, existing_data_dict, new_data_dict):
    """Trigger event method of building linkage between this new Entity and another Entity.

    Parameters
    ----------
    property_key : str
        The target property key
    normalized_type : str
        One of the types defined in the schema yaml: Activity, Collection, Source, Sample, Dataset
    user_token: str
        The user's globus nexus token
    existing_data_dict : dict
        A dictionary that contains all existing entity properties
    new_data_dict : dict
        A merged dictionary that contains all possible input data to be used
    """
    if 'uuid' not in existing_data_dict:
        msg = create_trigger_error_msg(
            "Missing 'uuid' key in 'existing_data_dict' during calling 'set_was_derived_from()' trigger method.",
            existing_data_dict, new_data_dict
        )
        raise KeyError(msg)

    if 'was_derived_from' not in existing_data_dict:
        msg = create_trigger_error_msg(
            "Missing 'was_derived_from' key in 'existing_data_dict' during calling 'set_was_derived_from()' trigger method.",
            existing_data_dict, new_data_dict
        )
        raise KeyError(msg)

    # Build a list of direct ancestor uuids
    # Only one uuid in the list in this case
    direct_ancestor_uuids = schema_manager.convert_str_to_data(existing_data_dict['was_derived_from'])

    # Generate property values for Activity node
    activity_data_dict = schema_manager.generate_activity_data(normalized_type, user_token, existing_data_dict)

    try:
        # Create a linkage  (via Activity node)
        # between the Entity node and the parent Agent node in neo4j
        schema_neo4j_queries.link_entity_to_entity(schema_manager.get_neo4j_driver_instance(),
                                                   existing_data_dict['uuid'], direct_ancestor_uuids,
                                                   activity_data_dict)
    except TransactionError:
        # No need to log
        raise


def update_status(property_key, normalized_type, user_token, existing_data_dict, new_data_dict):
    """Trigger event method that calls related functions involved with updating the status value.

    Parameters
    ----------
    property_key : str
        The target property key
    normalized_type : str
        One of the types defined in the schema yaml: Dataset
    user_token: str
        The user's globus nexus token
    existing_data_dict : dict
        A dictionary that contains all existing entity properties
    new_data_dict : dict
        A merged dictionary that contains all possible input data to be used
    """
    # execute set_status_history
    set_status_history(property_key, normalized_type, user_token, existing_data_dict, new_data_dict)

    # execute sync_component_dataset_status
    sync_component_dataset_status(property_key, normalized_type, user_token, existing_data_dict, new_data_dict)


def sync_component_dataset_status(property_key, normalized_type, user_token, existing_data_dict, new_data_dict):
    """Function that changes the status of component datasets when their parent multi-assay dataset's status changes.

    Parameters
    ----------
    property_key : str
        The target property key
    normalized_type : str
        One of the types defined in the schema yaml: Dataset
    user_token: str
        The user's globus nexus token
    existing_data_dict : dict
        A dictionary that contains all existing entity properties
    new_data_dict : dict
        A merged dictionary that contains all possible input data to be used
    """

    if 'uuid' not in existing_data_dict:
        raise KeyError("Missing 'uuid' key in 'existing_data_dict' during calling 'link_dataset_to_direct_ancestors()' trigger method.")
    uuid = existing_data_dict['uuid']
    if 'status' not in existing_data_dict:
        raise KeyError("Missing 'status' key in 'existing_data_dict' during calling 'link_dataset_to_direct_ancestors()' trigger method.")
    status = existing_data_dict['status']
    children_uuids_list = schema_neo4j_queries.get_children(schema_manager.get_neo4j_driver_instance(), uuid, property_key='uuid')
    status_body = {"status": status}

    for child_uuid in children_uuids_list:
        creation_action = schema_neo4j_queries.get_entity_creation_action_activity(schema_manager.get_neo4j_driver_instance(), child_uuid)
        if creation_action == 'Multi-Assay Split':
            # Update the status of the child entities
            url = schema_manager.get_entity_api_url() + 'entities/' + child_uuid
            header = schema_manager._create_request_headers(user_token)
            header[SchemaConstants.SENNET_APP_HEADER] = SchemaConstants.INGEST_API_APP
            header[SchemaConstants.INTERNAL_TRIGGER] = SchemaConstants.COMPONENT_DATASET
            response = requests.put(url=url, headers=header, json=status_body)
            if response.status_code != 200:
                logger.error(f"Failed to update status of child entity {child_uuid} when parent dataset status changed: {response.text}")


####################################################################################################
## Trigger methods specific to Collection - DO NOT RENAME
####################################################################################################


def set_in_collection(property_key, normalized_type, user_token, existing_data_dict, new_data_dict):
    """Trigger event method of building linkage between this new Collection and the entities it contains.

    Parameters
    ----------
    property_key : str
        The target property key
    normalized_type : str
        One of the types defined in the schema yaml: Activity, Collection, Source, Sample, Dataset
    user_token: str
        The user's globus nexus token
    existing_data_dict : dict
        A dictionary that contains all existing entity properties
    new_data_dict : dict
        A merged dictionary that contains all possible input data to be used
    """
    if 'uuid' not in existing_data_dict:
        msg = create_trigger_error_msg(
            "Missing 'uuid' key in 'existing_data_dict' during calling 'set_in_collection()' trigger method.",
            existing_data_dict, new_data_dict
        )
        raise KeyError(msg)

    if 'entities' not in existing_data_dict:
        msg = create_trigger_error_msg(
            "Missing 'entities' key in 'existing_data_dict' during calling 'set_in_collection()' trigger method.",
            existing_data_dict, new_data_dict
        )
        raise KeyError(msg)

    direct_ancestor_uuids = schema_manager.convert_str_to_data(existing_data_dict['entities'])

    try:
        # Create a linkage
        # between the Entity node and the parent Agent node in neo4j
        schema_neo4j_queries.link_collection_to_entity(schema_manager.get_neo4j_driver_instance(),
                                                       existing_data_dict['uuid'], direct_ancestor_uuids)
    except TransactionError:
        # No need to log
        raise


####################################################################################################
## Trigger methods specific to Sample - DO NOT RENAME
####################################################################################################

<<<<<<< HEAD

def commit_metadata_files(property_key, normalized_type, user_token, existing_data_dict, new_data_dict, generated_dict):
    """Trigger event method to commit files saved that were previously uploaded with UploadFileHelper.save_file.

    The information, filename and optional description is saved in the field with name specified by `target_property_key`
    in the provided data_dict.  The image files needed to be previously uploaded
    using the temp file service (UploadFileHelper.save_file).  The temp file id provided
    from UploadFileHelper, paired with an optional description of the file must be provided
    in the field `image_files_to_add` in the data_dict for each file being committed
    in a JSON array like below ("description" is optional):

    [
      {
        "temp_file_id": "eiaja823jafd",
        "description": "Metadata file 1"
      },
      {
        "temp_file_id": "pd34hu4spb3lk43usdr"
      },
      {
        "temp_file_id": "32kafoiw4fbazd",
        "description": "Metadata file 3"
      }
    ]


    Parameters
    ----------
    property_key : str
        The target property key of the value to be generated
    normalized_type : str
        One of the types defined in the schema yaml: Sample
    user_token: str
        The user's globus nexus token
    existing_data_dict : dict
        A dictionary that contains all existing entity properties
    new_data_dict : dict
        A merged dictionary that contains all possible input data to be used
    generated_dict : dict
        A dictionary that contains all final data

    Returns
    -------
    Tuple[str, list]
        str: The target property key
        list: The file info dicts in a list
    """
    return _commit_files('metadata_files', property_key, normalized_type, user_token, existing_data_dict, new_data_dict,
                         generated_dict)
=======

def commit_metadata_files(property_key, normalized_type, user_token, existing_data_dict, new_data_dict, generated_dict):
    """Trigger event method to commit files saved that were previously uploaded with UploadFileHelper.save_file.

    The information, filename and optional description is saved in the field with name specified by `target_property_key`
    in the provided data_dict.  The image files needed to be previously uploaded
    using the temp file service (UploadFileHelper.save_file).  The temp file id provided
    from UploadFileHelper, paired with an optional description of the file must be provided
    in the field `image_files_to_add` in the data_dict for each file being committed
    in a JSON array like below ("description" is optional):

    [
      {
        "temp_file_id": "eiaja823jafd",
        "description": "Metadata file 1"
      },
      {
        "temp_file_id": "pd34hu4spb3lk43usdr"
      },
      {
        "temp_file_id": "32kafoiw4fbazd",
        "description": "Metadata file 3"
      }
    ]

>>>>>>> a4a14e95

    Parameters
    ----------
    property_key : str
        The target property key of the value to be generated
    normalized_type : str
        One of the types defined in the schema yaml: Sample
    user_token: str
        The user's globus nexus token
    existing_data_dict : dict
        A dictionary that contains all existing entity properties
    new_data_dict : dict
        A merged dictionary that contains all possible input data to be used
    generated_dict : dict
        A dictionary that contains all final data

<<<<<<< HEAD
def delete_metadata_files(property_key, normalized_type, user_token, existing_data_dict, new_data_dict, generated_dict):
    """Trigger event methods for removing files from an entity during update.

    Files are stored in a json encoded text field with property name 'target_property_key' in the entity dict
    The files to remove are specified as file uuids in the `property_key` field

    The two outer methods (delete_image_files and delete_metadata_files) pass the target property
    field name to private method, _delete_files along with the other required trigger properties

    Parameters
    ----------
    property_key : str
        The target property key
    normalized_type : str
        One of the types defined in the schema yaml: Sample
    user_token: str
        The user's globus nexus token
    existing_data_dict : dict
        A dictionary that contains all existing entity properties
    new_data_dict : dict
        A merged dictionary that contains all possible input data to be used
    generated_dict : dict
        A dictionary that contains all final data

    -----------
    target_property_key: str
        The name of the property where the file information is stored

=======
    Returns
    -------
    Tuple[str, list]
        str: The target property key
        list: The file info dicts in a list
    """
    return _commit_files('metadata_files', property_key, normalized_type, user_token, existing_data_dict, new_data_dict,
                         generated_dict)


def delete_metadata_files(property_key, normalized_type, user_token, existing_data_dict, new_data_dict, generated_dict):
    """Trigger event methods for removing files from an entity during update.

    Files are stored in a json encoded text field with property name 'target_property_key' in the entity dict
    The files to remove are specified as file uuids in the `property_key` field

    The two outer methods (delete_image_files and delete_metadata_files) pass the target property
    field name to private method, _delete_files along with the other required trigger properties

    Parameters
    ----------
    property_key : str
        The target property key
    normalized_type : str
        One of the types defined in the schema yaml: Sample
    user_token: str
        The user's globus nexus token
    existing_data_dict : dict
        A dictionary that contains all existing entity properties
    new_data_dict : dict
        A merged dictionary that contains all possible input data to be used
    generated_dict : dict
        A dictionary that contains all final data

    -----------
    target_property_key: str
        The name of the property where the file information is stored

>>>>>>> a4a14e95
    Returns
    -------
    Tuple[str, list]
        str: The target property key
        list: The file info dicts in a list
    """
    return _delete_files('metadata_files', property_key, normalized_type, user_token, existing_data_dict, new_data_dict,
                         generated_dict)


def get_sample_direct_ancestor(property_key, normalized_type, user_token, existing_data_dict, new_data_dict):
    """Trigger event method of getting the parent of a Sample.

    Parameters
    ----------
    property_key : str
        The target property key of the value to be generated
    normalized_type : str
        One of the types defined in the schema yaml: Activity, Collection, Source, Sample, Dataset
    user_token: str
        The user's globus nexus token
    existing_data_dict : dict
        A dictionary that contains all existing entity properties
    new_data_dict : dict
        A merged dictionary that contains all possible input data to be used

    Returns
    -------
    Tuple[str, dict]
        str: The target property key
        dict: The direct ancestor entity (either another Sample or a Source) with all the normalized information
    """
    if 'uuid' not in existing_data_dict:
        msg = create_trigger_error_msg(
            "Missing 'uuid' key in 'existing_data_dict' during calling 'get_sample_direct_ancestor()' trigger method.",
            existing_data_dict, new_data_dict
        )
        raise KeyError(msg)

    direct_ancestor_dict = schema_neo4j_queries.get_sample_direct_ancestor(schema_manager.get_neo4j_driver_instance(),
                                                                           existing_data_dict['uuid'])

    if 'entity_type' not in direct_ancestor_dict:
        msg = create_trigger_error_msg(
            "Missing 'entity_type' key in 'direct_ancestor_dict' during calling 'get_sample_direct_ancestor()' trigger method.",
            existing_data_dict, new_data_dict
        )
        raise KeyError(msg)

    # Generate trigger data for sample's direct_ancestor and skip the direct_ancestor's direct_ancestor
    properties_to_skip = ['direct_ancestor']
    complete_dict = schema_manager.get_complete_entity_result(user_token, direct_ancestor_dict, properties_to_skip)

    # Get rid of the entity node properties that are not defined in the yaml schema
    # as well as the ones defined as `exposed: false` in the yaml schema
    return property_key, schema_manager.normalize_object_result_for_response('ENTITIES', complete_dict)


####################################################################################################
## Trigger methods specific to Publication - DO NOT RENAME
####################################################################################################


def set_publication_date(property_key, normalized_type, user_token, existing_data_dict, new_data_dict):
    """Trigger event method of truncating the time part of publication_date if provided by users.

    Parameters
    ----------
    property_key : str
        The target property key of the value to be generated
    normalized_type : str
        One of the types defined in the schema yaml: Publication
    user_token: str
        The user's globus nexus token
    existing_data_dict : dict
        A dictionary that contains all existing entity properties
    new_data_dict : dict
        A merged dictionary that contains all possible input data to be used

    Returns
    -------
    Tuple[str, str]
        str: The target property key
        str: The date part YYYY-MM-DD of ISO 8601
    """
    # We only store the date part 'YYYY-MM-DD', base on the ISO 8601 format, it's fine if the user entered the time part
    date_obj = datetime.fromisoformat(new_data_dict[property_key])

    return property_key, date_obj.date().isoformat()


####################################################################################################
## Trigger methods specific to Upload - DO NOT RENAME
####################################################################################################


def set_upload_status_new(property_key, normalized_type, user_token, existing_data_dict, new_data_dict):
    """Trigger event method of setting the Upload initial status - "New".

    Parameters
    ----------
    property_key : str
        The target property key of the value to be generated
    normalized_type : str
        One of the types defined in the schema yaml: Activity, Collection, Source, Sample, Dataset
    user_token: str
        The user's globus nexus token
    existing_data_dict : dict
        A dictionary that contains all existing entity properties
    new_data_dict : dict
        A merged dictionary that contains all possible input data to be used

    Returns
    -------
    Tuple[str, str]
        str: The target property key
        str: The "New" status
    """
    return property_key, 'New'


def link_upload_to_lab(property_key, normalized_type, user_token, existing_data_dict, new_data_dict):
    """Trigger event method of building linkage between this new Upload and Lab.

    Parameters
    ----------
    property_key : str
        The target property key
    normalized_type : str
        One of the types defined in the schema yaml: Upload
    user_token: str
        The user's globus nexus token
    existing_data_dict : dict
        A dictionary that contains all existing entity properties
    new_data_dict : dict
        A merged dictionary that contains all possible input data to be used
    """
    if 'uuid' not in existing_data_dict:
        msg = create_trigger_error_msg(
            "Missing 'uuid' key in 'existing_data_dict' during calling 'link_upload_to_lab()' trigger method.",
            existing_data_dict, new_data_dict
        )
        raise KeyError(msg)

    if 'group_uuid' not in existing_data_dict:
        msg = create_trigger_error_msg(
            "Missing 'group_uuid' key in 'existing_data_dict' during calling 'link_upload_to_lab()' trigger method.",
            existing_data_dict, new_data_dict
        )
        raise KeyError(msg)

    # Build a list of direct ancestor uuids
    # Only one uuid in the list in this case
    direct_ancestor_uuids = [existing_data_dict['group_uuid']]

    # Generate property values for Activity node
    activity_data_dict = schema_manager.generate_activity_data(normalized_type, user_token, existing_data_dict)

    try:
        # Create a linkage (via Activity node)
        # between the Submission node and the parent Lab node in neo4j
        schema_neo4j_queries.link_entity_to_entity_via_activity(schema_manager.get_neo4j_driver_instance(),
                                                                existing_data_dict['uuid'], direct_ancestor_uuids,
                                                                activity_data_dict)

        # No need to delete any cache here since this is one-time upload creation
    except TransactionError:
        # No need to log
        raise


def link_datasets_to_upload(property_key, normalized_type, user_token, existing_data_dict, new_data_dict):
    """Trigger event method of building linkages between this Submission and the given datasets.

    Parameters
    ----------
    property_key : str
        The target property key
    normalized_type : str
        One of the types defined in the schema yaml: Upload
    user_token: str
        The user's globus nexus token
    existing_data_dict : dict
        A dictionary that contains all existing entity properties
    new_data_dict : dict
        A merged dictionary that contains all possible input data to be used
    """
    if 'uuid' not in existing_data_dict:
        msg = create_trigger_error_msg(
            "Missing 'uuid' key in 'existing_data_dict' during calling 'link_datasets_to_upload()' trigger method.",
            existing_data_dict, new_data_dict
        )
        raise KeyError(msg)

    if 'dataset_uuids_to_link' not in existing_data_dict:
        msg = create_trigger_error_msg(
            "Missing 'dataset_uuids_to_link' key in 'existing_data_dict' during calling 'link_datasets_to_upload()' trigger method.",
            existing_data_dict, new_data_dict
        )
        raise KeyError(msg)

    upload_uuid = existing_data_dict['uuid']
    dataset_uuids = existing_data_dict['dataset_uuids_to_link']

    try:
        # Create a direct linkage (Dataset) - [:IN_UPLOAD] -> (Submission) for each dataset
        schema_neo4j_queries.link_datasets_to_upload(schema_manager.get_neo4j_driver_instance(), upload_uuid,
                                                     dataset_uuids)

        # Delete the cache of each associated dataset and the target upload if any cache exists
        # Because the `Dataset.upload` and `Upload.datasets` fields, and
        uuids_list = [upload_uuid] + dataset_uuids
        schema_manager.delete_memcached_cache(uuids_list)
    except TransactionError:
        # No need to log
        raise


def unlink_datasets_from_upload(property_key, normalized_type, user_token, existing_data_dict, new_data_dict):
    """Trigger event method of deleting linkages between this target Submission and the given datasets.

    Parameters
    ----------
    property_key : str
        The target property key
    normalized_type : str
        One of the types defined in the schema yaml: Upload
    user_token: str
        The user's globus nexus token
    existing_data_dict : dict
        A dictionary that contains all existing entity properties
    new_data_dict : dict
        A merged dictionary that contains all possible input data to be used
    """
    if 'uuid' not in existing_data_dict:
        msg = create_trigger_error_msg(
            "Missing 'uuid' key in 'existing_data_dict' during calling 'unlink_datasets_from_upload()' trigger method.",
            existing_data_dict, new_data_dict
        )
        raise KeyError(msg)

    if 'dataset_uuids_to_unlink' not in existing_data_dict:
        msg = create_trigger_error_msg(
            "Missing 'dataset_uuids_to_unlink' key in 'existing_data_dict' during calling 'unlink_datasets_from_upload()' trigger method.",
            existing_data_dict, new_data_dict
        )
        raise KeyError(msg)

    upload_uuid = existing_data_dict['uuid']
    dataset_uuids = existing_data_dict['dataset_uuids_to_unlink']

    try:
        # Delete the linkage (Dataset) - [:IN_UPLOAD] -> (Upload) for each dataset
        schema_neo4j_queries.unlink_datasets_from_upload(schema_manager.get_neo4j_driver_instance(), upload_uuid,
                                                         dataset_uuids)

        # Delete the cache of each associated dataset and the upload itself if any cache exists
        # Because the associated datasets have this `Dataset.upload` field and Upload has `Upload.datasets` field
        uuids_list = dataset_uuids + [upload_uuid]
        schema_manager.delete_memcached_cache(uuids_list)
    except TransactionError:
        # No need to log
        raise


def get_upload_datasets(property_key: str, normalized_type: str, user_token: str, existing_data_dict: dict, new_data_dict: dict):
    """Trigger event method of getting a list of associated datasets for a given Upload.

    Parameters
    ----------
    property_key : str
        The target property key of the value to be generated
    normalized_type : str
        One of the types defined in the schema yaml: Upload
    user_token: str
        The user's globus nexus token
    existing_data_dict : dict
        A dictionary that contains all existing entity properties
    new_data_dict : dict
        A merged dictionary that contains all possible input data to be used

    Returns
    -------
    Tuple[str, list]
        str: The target property key
        list: A list of associated dataset dicts with all the normalized information
    """
    if "uuid" not in existing_data_dict:
        msg = create_trigger_error_msg(
            "Missing 'uuid' key in 'existing_data_dict' during calling 'get_upload_datasets()' trigger method.",
            existing_data_dict
        )
        raise KeyError(msg)

    logger.info(f"Executing 'get_upload_datasets()' trigger method on uuid: {existing_data_dict['uuid']}")

    upload_datasets = get_normalized_upload_datasets(existing_data_dict["uuid"])
    return property_key, upload_datasets


def get_normalized_upload_datasets(uuid: str, properties_to_exclude: List[str] = []):
    """Query the Neo4j database to get the associated datasets for a given Upload UUID and normalize the results.

    Parameters
    ----------
    uuid : str
        The UUID of the Upload entity
    properties_to_exclude : List[str]
        A list of property keys to exclude from the normalized results

    Returns
    -------
    list: A list of associated dataset dicts with all the normalized information
    """
    db = schema_manager.get_neo4j_driver_instance()
    datasets_list = schema_neo4j_queries.get_upload_datasets(db, uuid)

    # Get rid of the entity node properties that are not defined in the yaml schema
    # as well as the ones defined as `exposed: false` in the yaml schema
    return schema_manager.normalize_entities_list_for_response(datasets_list,
                                                               properties_to_exclude=properties_to_exclude)


####################################################################################################
## Trigger methods specific to Activity - DO NOT RENAME
####################################################################################################

<<<<<<< HEAD

def set_activity_creation_action(property_key, normalized_type, user_token, existing_data_dict, new_data_dict):
    """Trigger event method of getting creation_action for Activity.

    Lab->Activity->Source (Not needed for now)
    Lab->Activity->Submission
    Source->Activity->Sample
    Sample->Activity->Sample
    Sample->Activity->Dataset
    Dataset->Activity->Dataset

=======

def set_activity_creation_action(property_key, normalized_type, user_token, existing_data_dict, new_data_dict):
    """Trigger event method of getting creation_action for Activity.

    Lab->Activity->Source (Not needed for now)
    Lab->Activity->Submission
    Source->Activity->Sample
    Sample->Activity->Sample
    Sample->Activity->Dataset
    Dataset->Activity->Dataset

>>>>>>> a4a14e95
    Parameters
    ----------
    property_key : str
        The target property key of the value to be generated
    normalized_type : str
        One of the types defined in the schema yaml: Activity, Collection, Source, Sample, Dataset
    user_token: str
        The user's globus nexus token
    existing_data_dict : dict
        A dictionary that contains all existing entity properties
    new_data_dict : dict
        A merged dictionary that contains all possible input data to be used

    Returns
    -------
    Tuple[str, str]
        str: The target property key
        str: The creation_action string
    """
    if new_data_dict and new_data_dict.get('creation_action'):
        return property_key, new_data_dict['creation_action'].title()

    if 'normalized_entity_type' not in new_data_dict:
        msg = create_trigger_error_msg(
            "Missing 'normalized_entity_type' key in 'new_data_dict' during calling 'set_activity_creation_action()' trigger method.",
            existing_data_dict, new_data_dict
        )
        raise KeyError(msg)
<<<<<<< HEAD

    return property_key, f"Create {new_data_dict['normalized_entity_type']} Activity"


def set_activity_protocol_url(property_key, normalized_type, user_token, existing_data_dict, new_data_dict):
    """Trigger event method of passing the protocol_url from the entity to the activity.

    Parameters
    ----------
    property_key : str
        The target property key of the value to be generated
    normalized_type : str
        One of the types defined in the schema yaml: Activity, Collection, Source, Sample, Dataset
    user_token: str
        The user's globus nexus token
    existing_data_dict : dict
        A dictionary that contains all existing entity properties
    new_data_dict : dict
        A merged dictionary that contains all possible input data to be used

=======

    return property_key, f"Create {new_data_dict['normalized_entity_type']} Activity"


def set_activity_protocol_url(property_key, normalized_type, user_token, existing_data_dict, new_data_dict):
    """Trigger event method of passing the protocol_url from the entity to the activity.

    Parameters
    ----------
    property_key : str
        The target property key of the value to be generated
    normalized_type : str
        One of the types defined in the schema yaml: Activity, Collection, Source, Sample, Dataset
    user_token: str
        The user's globus nexus token
    existing_data_dict : dict
        A dictionary that contains all existing entity properties
    new_data_dict : dict
        A merged dictionary that contains all possible input data to be used

>>>>>>> a4a14e95
    Returns
    -------
    Tuple[str, str]
        str: The target property key
        str: The protocol_url string
    """
    if normalized_type in ['Activity'] and 'protocol_url' not in new_data_dict:
        return property_key, None
    if 'entity_type' in new_data_dict and new_data_dict['entity_type'] in ['Dataset', 'Upload', 'Publication']:
        return property_key, None
    else:
        if 'protocol_url' not in new_data_dict:
            msg = create_trigger_error_msg(
                "Missing 'protocol_url' key in 'new_data_dict' during calling 'set_activity_protocol_url()' trigger method.",
                existing_data_dict, new_data_dict
            )
            raise KeyError(msg)

        return property_key, new_data_dict['protocol_url']


def get_creation_action_activity(property_key, normalized_type, user_token, existing_data_dict, new_data_dict):
    if 'uuid' not in existing_data_dict:
        msg = create_trigger_error_msg(
            "Missing 'uuid' key in 'existing_data_dict' during calling 'get_creation_action_activity()' trigger method.",
            existing_data_dict, new_data_dict
        )
        raise KeyError(msg)

    uuid: str = existing_data_dict['uuid']
    logger.info(f"Executing 'get_creation_action_activity()' trigger method on uuid: {uuid}")

    neo4j_driver_instance = schema_manager.get_neo4j_driver_instance()
    creation_action_activity =\
        schema_neo4j_queries.get_entity_creation_action_activity(neo4j_driver_instance, uuid)

    return property_key, creation_action_activity


def set_processing_information(property_key, normalized_type, user_token, existing_data_dict, new_data_dict):
    """Trigger event method of passing the processing_information from the entity to the activity.

    Parameters
    ----------
    property_key : str
        The target property key of the value to be generated
    normalized_type : str
        One of the types defined in the schema yaml: Activity, Collection, Source, Sample, Dataset
    user_token: str
        The user's globus nexus token
    existing_data_dict : dict
        A dictionary that contains all existing entity properties
    new_data_dict : dict
        A merged dictionary that contains all possible input data to be used

    Returns
    -------
    Tuple[str, str]
        str: The target property key
        str: The processing_information list
    """
    # Need to hard set `processing_information` as this gets called
    # when `metadata` is passed in the payload
    if ('entity_type' in new_data_dict
            and not equals(new_data_dict['entity_type'], 'Dataset')):
        return 'processing_information', None

    metadata = None
    for key in ['metadata', 'ingest_metadata']:
        if key in new_data_dict:
            metadata = schema_manager.convert_str_to_data(new_data_dict[key])
            break
    if metadata is None or 'dag_provenance_list' not in metadata:
        return 'processing_information', None

    dag_provs = metadata['dag_provenance_list']

    if len(dag_provs) < 1:
        # dag_provenance_list is empty
        return 'processing_information', None

    if any([d.get('hash') is None or d.get('origin') is None for d in dag_provs]):
        # dag_provenance_list contains invalid entries
        # entries must have both hash and origin
        return 'processing_information', None

    proc_info = {
        'description': '',
        'pipelines': []
    }
    for idx, dag_prov in enumerate(dag_provs):
        parts = github.parse_repo_name(dag_prov['origin'])
        if parts is None:
            continue
        owner, repo = parts

        if idx == 0 and repo != SchemaConstants.INGEST_PIPELINE_APP:
            # first entry must be the SenNet ingest pipeline
            return 'processing_information', None

        if idx > 0 and repo == SchemaConstants.INGEST_PIPELINE_APP:
            # Ignore duplicate ingest pipeline entries
            continue

        # Set description to first non ingest pipeline repo
        if (proc_info.get('description') == ""
                and repo != SchemaConstants.INGEST_PIPELINE_APP):
            proc_info['description'] = github.get_repo_description(owner, repo)

        hash = dag_prov['hash']
        tag = github.get_tag(owner, repo, hash)
        if tag:
            url = github.create_tag_url(owner, repo, tag)
        else:
            url = github.create_commit_url(owner, repo, hash)
            if url is None:
                continue
        info = {'github': url}

        if 'name' in dag_prov:
            cwl_url = github.create_commonwl_url(owner, repo, hash, dag_prov['name'])
            info['commonwl'] = cwl_url

        proc_info['pipelines'].append({repo: info})

    # Prevents invalid json if description is None
    if proc_info['description'] is None:
        proc_info['description'] = ''

    return 'processing_information', proc_info


####################################################################################################
## Internal functions
####################################################################################################


def _commit_files(target_property_key, property_key, normalized_type, user_token, existing_data_dict, new_data_dict,
                  generated_dict):
    """Trigger event method to commit files saved that were previously uploaded with UploadFileHelper.save_file.

    The information, filename and optional description is saved in the field with name specified by `target_property_key`
    in the provided data_dict.  The image files needed to be previously uploaded
    using the temp file service (UploadFileHelper.save_file).  The temp file id provided
    from UploadFileHelper, paired with an optional description of the file must be provided
    in the field `image_files_to_add` in the data_dict for each file being committed
    in a JSON array like below ("description" is optional):

    [
      {
        "temp_file_id": "eiaja823jafd",
        "description": "File 1"
      },
      {
        "temp_file_id": "pd34hu4spb3lk43usdr"
      },
      {
        "temp_file_id": "32kafoiw4fbazd",
        "description": "File 3"
      }
    ]


    Parameters
    ----------
    target_property_key : str
        The name of the property where the file information is stored
    property_key : str
        The property key for which the original trigger method is defined
    normalized_type : str
        One of the types defined in the schema yaml: Source, Sample
    user_token: str
        The user's globus nexus token
    existing_data_dict : dict
        A dictionary that contains all existing entity properties
    new_data_dict : dict
        A merged dictionary that contains all possible input data to be used
    generated_dict : dict
        A dictionary that contains all final data

    Returns
    -------
    dict: The updated generated dict
    """
    # Do nothing if no files to add are provided (missing or empty property)
    # For image files the property name is "image_files_to_add"
    # For metadata files the property name is "metadata_files_to_add"
    # But other may be used in the future
    if (not property_key in new_data_dict) or (not new_data_dict[property_key]):
        return generated_dict

    # If POST or PUT where the target doesn't exist create the file info array
    # if generated_dict doesn't contain the property yet, copy it from the existing_data_dict
    # or if it doesn't exist in existing_data_dict create it
    if not target_property_key in generated_dict:
        if not target_property_key in existing_data_dict:
            files_info_list = []
        # Otherwise this is a PUT where the target array exists already
        else:
            # Note: The property, name specified by `target_property_key`, is stored in Neo4j as a string representation of the Python list
            # It's not stored in Neo4j as a json string! And we can't store it as a json string
            # due to the way that Cypher handles single/double quotes.
            files_info_list = schema_manager.convert_str_to_data(existing_data_dict[target_property_key])
    else:
        files_info_list = generated_dict[target_property_key]

    try:
        if 'uuid' in new_data_dict:
            entity_uuid = new_data_dict['uuid']
        else:
            entity_uuid = existing_data_dict['uuid']

        # Commit the files via ingest-api call
        ingest_api_target_url = schema_manager.get_ingest_api_url() + '/file-commit'

        for file_info in new_data_dict[property_key]:
            temp_file_id = file_info['temp_file_id']

            json_to_post = {
                'temp_file_id': temp_file_id,
                'entity_uuid': entity_uuid,
                'user_token': user_token
            }

            logger.info(
                f"Commit the uploaded file of temp_file_id {temp_file_id} for entity {entity_uuid} via ingest-api call...")

            # Disable ssl certificate verification
            response = requests.post(url=ingest_api_target_url,
                                     headers=schema_manager._create_request_headers(user_token), json=json_to_post,
                                     verify=False)

            if response.status_code != 200:
                msg = create_trigger_error_msg(
                    f"Failed to commit the file of temp_file_id {temp_file_id} via ingest-api for entity uuid: {entity_uuid}",
                    existing_data_dict, new_data_dict
                )
                logger.error(msg)
                raise schema_errors.FileUploadException(msg)

            # Get back the file uuid dict
            file_uuid_info = response.json()

            file_info_to_add = {
                'filename': file_uuid_info['filename'],
                'file_uuid': file_uuid_info['file_uuid']
            }

            # The `description` is optional
            if 'description' in file_info:
                file_info_to_add['description'] = file_info['description']

            # Add to list
            files_info_list.append(file_info_to_add)

            # Update the target_property_key value
            generated_dict[target_property_key] = files_info_list

        return generated_dict
    except schema_errors.FileUploadException:
        raise
    except Exception:
        # No need to log
        raise


def _delete_files(target_property_key, property_key, normalized_type, user_token, existing_data_dict, new_data_dict,
                  generated_dict):
    """Trigger event method for removing files from an entity during update.
<<<<<<< HEAD

    Files are stored in a json encoded text field with property name 'target_property_key' in the entity dict
    The files to remove are specified as file uuids in the `property_key` field

    The two outer methods (delete_image_files and delete_metadata_files) pass the target property
    field name to private method, _delete_files along with the other required trigger properties

    Parameters
    ----------
    target_property_key : str
        The name of the property where the file information is stored
    property_key : str
        The property key for which the original trigger method is defined
    normalized_type : str
        One of the types defined in the schema yaml: Source, Sample
    user_token: str
        The user's globus nexus token
    existing_data_dict : dict
        A dictionary that contains all existing entity properties
    new_data_dict : dict
        A merged dictionary that contains all possible input data to be used
    generated_dict : dict
        A dictionary that contains all final data

=======

    Files are stored in a json encoded text field with property name 'target_property_key' in the entity dict
    The files to remove are specified as file uuids in the `property_key` field

    The two outer methods (delete_image_files and delete_metadata_files) pass the target property
    field name to private method, _delete_files along with the other required trigger properties

    Parameters
    ----------
    target_property_key : str
        The name of the property where the file information is stored
    property_key : str
        The property key for which the original trigger method is defined
    normalized_type : str
        One of the types defined in the schema yaml: Source, Sample
    user_token: str
        The user's globus nexus token
    existing_data_dict : dict
        A dictionary that contains all existing entity properties
    new_data_dict : dict
        A merged dictionary that contains all possible input data to be used
    generated_dict : dict
        A dictionary that contains all final data

>>>>>>> a4a14e95
    Returns
    -------
    dict: The updated generated dict
    """
    # do nothing if no files to delete are provided in the field specified by property_key
    if (not property_key in new_data_dict) or (not new_data_dict[property_key]):
        return generated_dict

    if 'uuid' not in existing_data_dict:
        msg = create_trigger_error_msg(
            f"Missing 'uuid' key in 'existing_data_dict' during calling '_delete_files()' trigger method for property '{target_property_key}'.",
            existing_data_dict, new_data_dict
        )
        raise KeyError(msg)

    entity_uuid = existing_data_dict['uuid']

    # If POST or PUT where the target doesn't exist create the file info array
    # if generated_dict doesn't contain the property yet, copy it from the existing_data_dict
    # if it isn't in the existing_dictionary throw and error
    # or if it doesn't exist in existing_data_dict create it
    if not target_property_key in generated_dict:
        if not target_property_key in existing_data_dict:
            msg = create_trigger_error_msg(
                f"Missing '{target_property_key}' key in 'existing_data_dict' during calling '_delete_files()' trigger method on entity {entity_uuid}.",
                existing_data_dict, new_data_dict
            )
            raise KeyError(msg)
        # Otherwise this is a PUT where the target array exists already
        else:
            # Note: The property, name specified by `target_property_key`, is stored in Neo4j as a string representation of the Python list
            # It's not stored in Neo4j as a json string! And we can't store it as a json string
            # due to the way that Cypher handles single/double quotes.
            files_info_list = schema_manager.convert_str_to_data(existing_data_dict[target_property_key])
    else:
        files_info_list = generated_dict[target_property_key]

    file_uuids = []
    for file_uuid in new_data_dict[property_key]:
        file_uuids.append(file_uuid)

    # Remove the files via ingest-api call
    ingest_api_target_url = schema_manager.get_ingest_api_url() + '/file-remove'

    json_to_post = {
        'entity_uuid': entity_uuid,
        'file_uuids': file_uuids,
        'files_info_list': files_info_list
    }

    logger.info(f"Remove the uploaded files for entity {entity_uuid} via ingest-api call...")

    # Disable ssl certificate verification
    response = requests.post(url=ingest_api_target_url, headers=schema_manager._create_request_headers(user_token),
                             json=json_to_post, verify=False)

    if response.status_code != 200:
        msg = create_trigger_error_msg(
            f"Failed to remove the files via ingest-api for entity uuid: {entity_uuid}",
            existing_data_dict, new_data_dict
        )
        logger.error(msg)
        raise schema_errors.FileUploadException(msg)

    files_info_list = response.json()

    # Update the target_property_key value to be saved in Neo4j
    generated_dict[target_property_key] = files_info_list

    return generated_dict


def _get_organ_description(organ_code):
    """Get the organ description based on the given organ code.

    Parameters
    ----------
    organ_code : str
        The two-letter organ code

    Returns
    -------
    str: The organ code description
    """
    ORGAN_TYPES = Ontology.ops(as_arr=False, as_data_dict=True, data_as_val=True).organ_types()

    for key in ORGAN_TYPES:
        if ORGAN_TYPES[key]['rui_code'] == organ_code:
            return ORGAN_TYPES[key]['term'].lower()


def source_metadata_group(key: str) -> str:
    """Get the source mapped metadata group for the given key.

    Parameters
    ----------
    key : str
        The metadata key

    Returns
    -------
    str: The group display name
    """
    groups_map = {
        'abo_blood_group_system': 'Demographics',
        'age': 'Demographics',
        'amylase': 'Lab Values',
        'body_mass_index': 'Vitals',
        'cause_of_death': 'Donation Information',
        'ethnicity': 'Demographics',
        'hba1c': 'Lab Values',
        'height': 'Vitals',
        'lipase': 'Lab Values',
        'mechanism_of_injury': 'Donation Information',
        'medical_history': 'History',
        'race': 'Demographics',
        'sex': 'Demographics',
        'social_history': 'History',
        'weight': 'Vitals'
    }
    return groups_map.get(key, 'Other Information')


def source_metadata_display_value(metadata_item: dict) -> str:
    """Get the display value for the given source metadata item.

    Parameters
    ----------
    metadata_item : dict
        The source metadata item

    Returns
    -------
    str: The display value
    """
    if metadata_item.get('data_type') != 'Numeric':
        return metadata_item['preferred_term']

    value = float(metadata_item.get('data_value'))
    units = metadata_item.get('units', '')
    if units.startswith('year'):
        value = int(value)
        return f'{value} years' if value != 1 else f'{value} year'
    if units == '%':
        return f'{value}%'

    units_map = {
        'cm': (0.393701, 'in',),
        'kg': (2.20462, 'lb',),
    }
    display_value = f'{value} {units}'
    if units in units_map:
        display_value += f' ({round(value * units_map[units][0], 1)} {units_map[units][1]})'

    return display_value


####################################################################################################
## Trigger methods shared by Dataset, Upload, and Publication - DO NOT RENAME
####################################################################################################


def set_status_history(property_key, normalized_type, user_token, existing_data_dict, new_data_dict):
    """Trigger event method for setting the status history for a given dataset or upload

    Parameters
    ----------
    property_key : str
        The target property key of the value to be generated
    normalized_type : str
        One of the types defined in the schema yaml: Dataset, Upload
    user_token: str
        The user's globus nexus token
    existing_data_dict : dict
        A dictionary that contains all existing entity properties
    new_data_dict : dict
        A merged dictionary that contains all possible input data to be used
    """
    new_status_history = []
    status_entry = {}

    if 'status_history' in existing_data_dict:
        status_history_string = existing_data_dict['status_history'].replace("'", "\"")
        new_status_history += json.loads(status_history_string)

    if 'status' not in existing_data_dict:
        msg = create_trigger_error_msg(
            "Missing 'status' key in 'existing_data_dict' during calling 'set_status_history()' trigger method.",
            existing_data_dict, new_data_dict
        )
        raise KeyError(msg)
    if 'last_modified_timestamp' not in existing_data_dict:
        msg = create_trigger_error_msg(
            "Missing 'last_modified_timestamp' key in 'existing_data_dict' during calling 'set_status_history()' trigger method.",
            existing_data_dict, new_data_dict
        )
        raise KeyError(msg)
    if 'last_modified_user_email' not in existing_data_dict:
        msg = create_trigger_error_msg(
            "Missing 'last_modified_user_email' key in 'existing_data_dict' during calling 'set_status_history()' trigger method.",
            existing_data_dict, new_data_dict
        )
        raise KeyError(msg)

    status = existing_data_dict['status']
    last_modified_user_email = existing_data_dict['last_modified_user_email']
    last_modified_timestamp = existing_data_dict['last_modified_timestamp']
    uuid = existing_data_dict['uuid']

    status_entry['status'] = status
    status_entry['changed_by_email'] = last_modified_user_email
    status_entry['change_timestamp'] = last_modified_timestamp
    new_status_history.append(status_entry)
    entity_data_dict = {"status_history": new_status_history}

    schema_neo4j_queries.update_entity(schema_manager.get_neo4j_driver_instance(), normalized_type, entity_data_dict, uuid)


def set_publication_dataset_type(property_key, normalized_type, user_token, existing_data_dict, new_data_dict):
    """Trigger event method setting the dataset_type immutable property for a Publication.

    Parameters
    ----------
    property_key : str
        The target property key of the value to be generated
    normalized_type : str
        One of the types defined in the schema yaml: Publication
    user_token: str
        The user's globus nexus token
    existing_data_dict : dict
        A dictionary that contains all existing entity properties
    new_data_dict : dict
        A merged dictionary that contains all possible input data to be used

    Returns
    -------
    Tuple[str, str]
        str: The target property key
        str: Immutable dataset_type of "Publication"
    """
    # Count upon the dataset_type generated: true property in provenance_schema.yaml to assure the
    # request does not contain a value which will be overwritten.
    return property_key, 'Publication'


def set_dataset_sources(property_key, normalized_type, user_token, existing_data_dict, new_data_dict):
    """Trigger event method setting the sources list for a dataset.
<<<<<<< HEAD

    Parameters
    ----------
    property_key : str
        The target property key of the value to be generated
    normalized_type : str
        One of the types defined in the schema yaml: Dataset|Publication
    user_token: str
        The user's globus nexus token
    existing_data_dict : dict
        A dictionary that contains all existing entity properties
    new_data_dict : dict
        A merged dictionary that contains all possible input data to be used

=======

    Parameters
    ----------
    property_key : str
        The target property key of the value to be generated
    normalized_type : str
        One of the types defined in the schema yaml: Dataset|Publication
    user_token: str
        The user's globus nexus token
    existing_data_dict : dict
        A dictionary that contains all existing entity properties
    new_data_dict : dict
        A merged dictionary that contains all possible input data to be used

>>>>>>> a4a14e95
    Returns
    -------
    Tuple[str, list]
        str: The target property key
        list: The list of sources associated with a dataset
    """
<<<<<<< HEAD
    sources = schema_neo4j_queries.get_sources_associated_entity(schema_manager.get_neo4j_driver_instance(), existing_data_dict['uuid'])
    for source in sources:
        if 'metadata' in source and source['metadata'] != '{}':
            source['metadata'] = ast.literal_eval(source['metadata'])
        else:
            source.pop('metadata', None)
    return property_key, sources


def set_sample_source(property_key, normalized_type, user_token, existing_data_dict, new_data_dict):
    """Trigger event method setting the source dict for a sample.

    Parameters
    ----------
    property_key : str
        The target property key of the value to be generated
    normalized_type : str
        One of the types defined in the schema yaml: Sample
    user_token: str
        The user's globus nexus token
    existing_data_dict : dict
        A dictionary that contains all existing entity properties
    new_data_dict : dict
        A merged dictionary that contains all possible input data to be used

Returns
-------
dict: The source associated with a sample
"""
=======
    sources = schema_neo4j_queries.get_sources_associated_entity(schema_manager.get_neo4j_driver_instance(),
                                                                 existing_data_dict['uuid'])
    return property_key, sources


>>>>>>> a4a14e95
def set_sample_source(property_key, normalized_type, user_token, existing_data_dict, new_data_dict):
    """Trigger event method setting the source dict for a sample.

    Parameters
    ----------
    property_key : str
        The target property key of the value to be generated
    normalized_type : str
        One of the types defined in the schema yaml: Sample
    user_token: str
        The user's globus nexus token
    existing_data_dict : dict
        A dictionary that contains all existing entity properties
    new_data_dict : dict
        A merged dictionary that contains all possible input data to be used

    Returns
    -------
    Tuple[str, dict]
        str: The target property key
        dict: The source associated with a sample
    """
    sources = schema_neo4j_queries.get_sources_associated_entity(schema_manager.get_neo4j_driver_instance(),
                                                                 existing_data_dict['uuid'])
    return property_key, sources[0]


def get_organ_hierarchy(property_key, normalized_type, user_token, existing_data_dict, new_data_dict):
    """Trigger event method setting the name of the top level of the hierarchy this organ belongs to based on its laterality.

    Parameters
    ----------
    property_key : str
        The target property key of the value to be generated
    normalized_type : str
        One of the types defined in the schema yaml: Sample
    user_token: str
        The user's globus nexus token
    existing_data_dict : dict
        A dictionary that contains all existing entity properties
    new_data_dict : dict
        A merged dictionary that contains all possible input data to be used

    Returns
    -------
    Tuple[str, str]
        str: The target property key
        str: The organ hierarchy
    """
    organ_hierarchy = None
    if equals(existing_data_dict['sample_category'], 'organ'):
        organ_types_categories = Ontology.ops(as_data_dict=True, key='rui_code', val_key='category').organ_types()
        organ_hierarchy = existing_data_dict['organ']
        if existing_data_dict['organ'] in organ_types_categories and organ_types_categories[existing_data_dict['organ']] is not None:
            return property_key, organ_types_categories[existing_data_dict['organ']]['term']

        organ_types = Ontology.ops(as_data_dict=True, key='rui_code', val_key='term').organ_types()
        if existing_data_dict['organ'] in organ_types:
            organ_name = organ_types[existing_data_dict['organ']]
            organ_hierarchy = organ_name

            # Deprecated. For backwards compatibility. Can eventually remove this regex on the text.
            res = re.findall('.+?(?=\()', organ_name)  # the pattern will find everything up to the first (
            if len(res) > 0:
                organ_hierarchy = res[0].strip()

    return property_key, organ_hierarchy


def get_dataset_type_hierarchy(property_key, normalized_type, user_token, existing_data_dict, new_data_dict):
    """Trigger event method for setting the dataset type hierarchy.

    Parameters
    ----------
    property_key : str
        The target property key of the value to be generated
    normalized_type : str
        One of the types defined in the schema yaml: Sample
    user_token: str
        The user's globus nexus token
    existing_data_dict : dict
        A dictionary that contains all existing entity properties
    new_data_dict : dict
        A merged dictionary that contains all possible input data to be used

    Returns
    -------
    Tuple[str, str]
        str: The target property key
        dict: The dataset type hierarchy with keys of 'first_level' and 'second_level'
    """
    if "uuid" not in existing_data_dict:
        msg = create_trigger_error_msg(
            "Missing 'uuid' key in 'existing_data_dict' during calling 'get_dataset_type_hierarchy()' trigger method.",
            existing_data_dict, new_data_dict
        )
        raise KeyError(msg)

    uuid = existing_data_dict["uuid"]
    ingest_api_target_url = f"{schema_manager.get_ingest_api_url()}/assaytype/{uuid}"

    headers = {
        "Authorization": f"Bearer {user_token}",
    }
    res = requests.get(ingest_api_target_url, headers=headers)
    if res.status_code != 200:
        return property_key, None

    if "description" not in res.json() or "assaytype" not in res.json():
        return property_key, None

    desc = res.json()["description"]
    assay_type = res.json()["assaytype"]

    def prop_callback(d):
        return d["assaytype"]

    def val_callback(d):
        return d["dataset_type"]["fig2"]["modality"]

    assay_classes = Ontology.ops(prop_callback=prop_callback, val_callback=val_callback, as_data_dict=True).assay_classes()
    if assay_type not in assay_classes:
        return property_key, None

    return property_key, {
        "first_level": assay_classes[assay_type],
        "second_level": desc
    }


def get_has_qa_derived_dataset(property_key, normalized_type, user_token, existing_data_dict, new_data_dict):
    """Trigger event method that determines if a primary dataset a processed/derived dataset with a status of 'QA'.

    Parameters
    ----------
    property_key : str
        The target property key of the value to be generated
    normalized_type : str
        One of the types defined in the schema yaml: Sample
    user_token: str
        The user's globus nexus token
    existing_data_dict : dict
        A dictionary that contains all existing entity properties
    new_data_dict : dict
        A merged dictionary that contains all possible input data to be used

    Returns
    -------
    Tuple[str, str]
        str: The target property key
        str: Whether a primary dataset has at least one processed dataset with a status of 'QA', 'True' or 'False'
    """
    dataset_category = get_dataset_category(property_key, normalized_type, user_token, existing_data_dict, new_data_dict)
    if equals(dataset_category[1], 'primary'):
        match_case = "AND s.status = 'QA'"
        results = schema_neo4j_queries.get_dataset_direct_descendants(schema_manager.get_neo4j_driver_instance(),
                                                                      existing_data_dict['uuid'],
                                                                      property_key=None,
                                                                      match_case=match_case)
        for r in results:
            descendant_category = get_dataset_category(property_key, normalized_type, user_token, r, r)
            if 'processed' in descendant_category[1]:
                return property_key, "True"
        return property_key, "False"
    else:
        return property_key, "False"


def get_has_all_published_datasets(property_key, normalized_type, user_token, existing_data_dict, new_data_dict):
    """Trigger event method that determines if the datasets of an upload are all published.

    Parameters
    ----------
    property_key : str
        The target property key of the value to be generated
    normalized_type : str
        One of the types defined in the schema yaml: Sample
    user_token: str
        The user's globus nexus token
    existing_data_dict : dict
        A dictionary that contains all existing entity properties
    new_data_dict : dict
        A merged dictionary that contains all possible input data to be used

    Returns
    -------
    Tuple[str, str]
        str: The target property key
        str: The result whether all the primary datasets which are all published
    """


    db = schema_manager.get_neo4j_driver_instance()

    published_filter = 'AND e.status = "Published"'
    datasets_primary_list = schema_neo4j_queries.get_upload_datasets(db, existing_data_dict['uuid'], 'uuid')
    datasets_primary_list_published = schema_neo4j_queries.get_upload_datasets(db, existing_data_dict['uuid'], 'uuid',
                                                                       query_filter=f'{published_filter}')

    return property_key, str(len(datasets_primary_list) == len(datasets_primary_list_published)) if len(datasets_primary_list) > 0 else "False"<|MERGE_RESOLUTION|>--- conflicted
+++ resolved
@@ -33,7 +33,6 @@
 ## Trigger methods shared among Collection, Dataset, Source, Sample - DO NOT RENAME
 ####################################################################################################
 
-<<<<<<< HEAD
 
 def set_timestamp(property_key, normalized_type, user_token, existing_data_dict, new_data_dict):
     """Trigger event method of generating current timestamp.
@@ -51,25 +50,6 @@
     new_data_dict : dict
         A merged dictionary that contains all possible input data to be used
 
-=======
-
-def set_timestamp(property_key, normalized_type, user_token, existing_data_dict, new_data_dict):
-    """Trigger event method of generating current timestamp.
-
-    Parameters
-    ----------
-    property_key : str
-        The target property key of the value to be generated
-    normalized_type : str
-        One of the types defined in the schema yaml: Activity, Collection, Source, Sample, Dataset
-    user_token: str
-        The user's globus nexus token
-    existing_data_dict : dict
-        A dictionary that contains all existing entity properties
-    new_data_dict : dict
-        A merged dictionary that contains all possible input data to be used
-
->>>>>>> a4a14e95
     Returns
     -------
     Tuple[str, str]
@@ -81,7 +61,6 @@
     # and schema_neo4j_queries._build_properties_map()
     return property_key, 'TIMESTAMP()'
 
-<<<<<<< HEAD
 
 def set_entity_type(property_key, normalized_type, user_token, existing_data_dict, new_data_dict):
     """Trigger event method of setting the entity type of a given entity.
@@ -106,37 +85,8 @@
         str: The string of normalized entity type
     """
     return property_key, normalized_type
-=======
-
-def set_entity_type(property_key, normalized_type, user_token, existing_data_dict, new_data_dict):
-    """Trigger event method of setting the entity type of a given entity.
->>>>>>> a4a14e95
-
-    Parameters
-    ----------
-    property_key : str
-        The target property key of the value to be generated
-    normalized_type : str
-        One of the types defined in the schema yaml: Activity, Collection, Source, Sample, Dataset
-    user_token: str
-        The user's globus nexus token
-    existing_data_dict : dict
-        A dictionary that contains all existing entity properties
-    new_data_dict : dict
-        A merged dictionary that contains all possible input data to be used
-
-<<<<<<< HEAD
-=======
-    Returns
-    -------
-    Tuple[str, str]
-        str: The target property key
-        str: The string of normalized entity type
-    """
-    return property_key, normalized_type
-
-
->>>>>>> a4a14e95
+
+
 def set_user_sub(property_key, normalized_type, user_token, existing_data_dict, new_data_dict):
     """Trigger event method of getting user sub.
 
@@ -484,7 +434,6 @@
 ## Trigger methods shared by Source and Sample - DO NOT RENAME
 ####################################################################################################
 
-<<<<<<< HEAD
 
 def commit_image_files(property_key, normalized_type, user_token, existing_data_dict, new_data_dict, generated_dict):
     """Trigger event method to commit files saved that were previously uploaded with UploadFileHelper.save_file.
@@ -525,38 +474,30 @@
     generated_dict : dict
         A dictionary that contains all final data
 
-=======
-
-def commit_image_files(property_key, normalized_type, user_token, existing_data_dict, new_data_dict, generated_dict):
-    """Trigger event method to commit files saved that were previously uploaded with UploadFileHelper.save_file.
-
-    The information, filename and optional description is saved in the field with name specified by `target_property_key`
-    in the provided data_dict.  The image files needed to be previously uploaded
-    using the temp file service (UploadFileHelper.save_file).  The temp file id provided
-    from UploadFileHelper, paired with an optional description of the file must be provided
-    in the field `image_files_to_add` in the data_dict for each file being committed
-    in a JSON array like below ("description" is optional):
-
-    [
-      {
-        "temp_file_id": "eiaja823jafd",
-        "description": "Image file 1"
-      },
-      {
-        "temp_file_id": "pd34hu4spb3lk43usdr"
-      },
-      {
-        "temp_file_id": "32kafoiw4fbazd",
-        "description": "Image file 3"
-      }
-    ]
-
-    Parameters
-    ----------
-    property_key : str
-        The target property key of the value to be generated
-    normalized_type : str
-        One of the types defined in the schema yaml: Activity, Collection, Source, Sample, Dataset
+    Returns
+    -------
+    Tuple[str, list]
+        str: The target property key
+        list: The file info dicts in a list
+    """
+    return _commit_files('image_files', property_key, normalized_type, user_token, existing_data_dict, new_data_dict, generated_dict)
+
+
+def delete_image_files(property_key, normalized_type, user_token, existing_data_dict, new_data_dict, generated_dict):
+    """Trigger event methods for removing files from an entity during update.
+
+    Files are stored in a json encoded text field with property name 'target_property_key' in the entity dict
+    The files to remove are specified as file uuids in the `property_key` field
+
+    The two outer methods (delete_image_files and delete_metadata_files) pass the target property
+    field name to private method, _delete_files along with the other required trigger properties
+
+    Parameters
+    ----------
+    property_key : str
+        The target property key
+    normalized_type : str
+        One of the types defined in the schema yaml: Source, Sample
     user_token: str
         The user's globus nexus token
     existing_data_dict : dict
@@ -566,84 +507,14 @@
     generated_dict : dict
         A dictionary that contains all final data
 
->>>>>>> a4a14e95
     Returns
     -------
     Tuple[str, list]
         str: The target property key
         list: The file info dicts in a list
     """
-    return _commit_files('image_files', property_key, normalized_type, user_token, existing_data_dict, new_data_dict, generated_dict)
-
-<<<<<<< HEAD
-
-def delete_image_files(property_key, normalized_type, user_token, existing_data_dict, new_data_dict, generated_dict):
-    """Trigger event methods for removing files from an entity during update.
-
-    Files are stored in a json encoded text field with property name 'target_property_key' in the entity dict
-    The files to remove are specified as file uuids in the `property_key` field
-
-    The two outer methods (delete_image_files and delete_metadata_files) pass the target property
-    field name to private method, _delete_files along with the other required trigger properties
-
-    Parameters
-    ----------
-    property_key : str
-        The target property key
-    normalized_type : str
-        One of the types defined in the schema yaml: Source, Sample
-    user_token: str
-        The user's globus nexus token
-    existing_data_dict : dict
-        A dictionary that contains all existing entity properties
-    new_data_dict : dict
-        A merged dictionary that contains all possible input data to be used
-    generated_dict : dict
-        A dictionary that contains all final data
-
-    Returns
-    -------
-    Tuple[str, list]
-        str: The target property key
-        list: The file info dicts in a list
-    """
     return _delete_files('image_files', property_key, normalized_type, user_token, existing_data_dict, new_data_dict, generated_dict)
 
-=======
-
-def delete_image_files(property_key, normalized_type, user_token, existing_data_dict, new_data_dict, generated_dict):
-    """Trigger event methods for removing files from an entity during update.
-
-    Files are stored in a json encoded text field with property name 'target_property_key' in the entity dict
-    The files to remove are specified as file uuids in the `property_key` field
-
-    The two outer methods (delete_image_files and delete_metadata_files) pass the target property
-    field name to private method, _delete_files along with the other required trigger properties
-
-    Parameters
-    ----------
-    property_key : str
-        The target property key
-    normalized_type : str
-        One of the types defined in the schema yaml: Source, Sample
-    user_token: str
-        The user's globus nexus token
-    existing_data_dict : dict
-        A dictionary that contains all existing entity properties
-    new_data_dict : dict
-        A merged dictionary that contains all possible input data to be used
-    generated_dict : dict
-        A dictionary that contains all final data
-
-    Returns
-    -------
-    Tuple[str, list]
-        str: The target property key
-        list: The file info dicts in a list
-    """
-    return _delete_files('image_files', property_key, normalized_type, user_token, existing_data_dict, new_data_dict, generated_dict)
-
->>>>>>> a4a14e95
 
 def update_file_descriptions(property_key, normalized_type, user_token, existing_data_dict, new_data_dict, generated_dict):
     """Trigger event method to ONLY update descriptions of existing files.
@@ -905,7 +776,6 @@
 
 def set_dataset_status_new(property_key, normalized_type, user_token, existing_data_dict, new_data_dict):
     """Trigger event method of setting the default "New" status for this new Dataset.
-<<<<<<< HEAD
 
     Parameters
     ----------
@@ -928,35 +798,8 @@
     """
     # Always 'New' on dataset creation
     return property_key, 'New'
-=======
->>>>>>> a4a14e95
-
-    Parameters
-    ----------
-    property_key : str
-        The target property key
-    normalized_type : str
-        One of the types defined in the schema yaml: Activity, Collection, Source, Sample, Dataset
-    user_token: str
-        The user's globus nexus token
-    existing_data_dict : dict
-        A dictionary that contains all existing entity properties
-    new_data_dict : dict
-        A merged dictionary that contains all possible input data to be used
-
-<<<<<<< HEAD
-=======
-    Returns
-    -------
-    Tuple[str, str]
-        str: The target property key
-        str: Initial status of "New"
-    """
-    # Always 'New' on dataset creation
-    return property_key, 'New'
-
-
->>>>>>> a4a14e95
+
+
 def get_dataset_collections(property_key, normalized_type, user_token, existing_data_dict, new_data_dict):
     """Trigger event method of getting a list of collections for this new Dataset.
 
@@ -1732,7 +1575,6 @@
 
     return property_key, generated_title
 
-<<<<<<< HEAD
 
 def get_dataset_category(property_key, normalized_type, user_token, existing_data_dict, new_data_dict):
     """Trigger event method of auto generating the dataset category.
@@ -1750,25 +1592,6 @@
     new_data_dict : dict
         A merged dictionary that contains all possible input data to be used
 
-=======
-
-def get_dataset_category(property_key, normalized_type, user_token, existing_data_dict, new_data_dict):
-    """Trigger event method of auto generating the dataset category.
-
-    Parameters
-    ----------
-    property_key : str
-        The target property key
-    normalized_type : str
-        One of the types defined in the schema yaml: Activity, Collection, Source, Sample, Dataset
-    user_token: str
-        The user's globus nexus token
-    existing_data_dict : dict
-        A dictionary that contains all existing entity properties
-    new_data_dict : dict
-        A merged dictionary that contains all possible input data to be used
-
->>>>>>> a4a14e95
     Returns
     -------
     Tuple[str, str]
@@ -2239,7 +2062,6 @@
 
 def commit_thumbnail_file(property_key, normalized_type, user_token, existing_data_dict, new_data_dict, generated_dict):
     """Trigger event method to commit thumbnail file saved that were previously uploaded via ingest-api.
-<<<<<<< HEAD
 
     The information, filename is saved in the field with name specified by `target_property_key`
     in the provided data_dict.  The thumbnail file needed to be previously uploaded
@@ -2264,32 +2086,6 @@
     generated_dict : dict
         A dictionary that contains all final data
 
-=======
-
-    The information, filename is saved in the field with name specified by `target_property_key`
-    in the provided data_dict.  The thumbnail file needed to be previously uploaded
-    using the temp file service.  The temp file id provided must be provided
-    in the field `thumbnail_file_to_add` in the data_dict for file being committed
-    in a JSON object like below:
-
-    {"temp_file_id": "eiaja823jafd"}
-
-    Parameters
-    ----------
-    property_key : str
-        The property key for which the original trigger method is defined
-    normalized_type : str
-        One of the types defined in the schema yaml: Source, Sample
-    user_token: str
-        The user's globus nexus token
-    existing_data_dict : dict
-        A dictionary that contains all existing entity properties
-    new_data_dict : dict
-        A merged dictionary that contains all possible input data to be used
-    generated_dict : dict
-        A dictionary that contains all final data
-
->>>>>>> a4a14e95
     Returns
     -------
     dict: The updated generated dict
@@ -2715,7 +2511,6 @@
 ## Trigger methods specific to Sample - DO NOT RENAME
 ####################################################################################################
 
-<<<<<<< HEAD
 
 def commit_metadata_files(property_key, normalized_type, user_token, existing_data_dict, new_data_dict, generated_dict):
     """Trigger event method to commit files saved that were previously uploaded with UploadFileHelper.save_file.
@@ -2765,50 +2560,8 @@
     """
     return _commit_files('metadata_files', property_key, normalized_type, user_token, existing_data_dict, new_data_dict,
                          generated_dict)
-=======
-
-def commit_metadata_files(property_key, normalized_type, user_token, existing_data_dict, new_data_dict, generated_dict):
-    """Trigger event method to commit files saved that were previously uploaded with UploadFileHelper.save_file.
-
-    The information, filename and optional description is saved in the field with name specified by `target_property_key`
-    in the provided data_dict.  The image files needed to be previously uploaded
-    using the temp file service (UploadFileHelper.save_file).  The temp file id provided
-    from UploadFileHelper, paired with an optional description of the file must be provided
-    in the field `image_files_to_add` in the data_dict for each file being committed
-    in a JSON array like below ("description" is optional):
-
-    [
-      {
-        "temp_file_id": "eiaja823jafd",
-        "description": "Metadata file 1"
-      },
-      {
-        "temp_file_id": "pd34hu4spb3lk43usdr"
-      },
-      {
-        "temp_file_id": "32kafoiw4fbazd",
-        "description": "Metadata file 3"
-      }
-    ]
-
->>>>>>> a4a14e95
-
-    Parameters
-    ----------
-    property_key : str
-        The target property key of the value to be generated
-    normalized_type : str
-        One of the types defined in the schema yaml: Sample
-    user_token: str
-        The user's globus nexus token
-    existing_data_dict : dict
-        A dictionary that contains all existing entity properties
-    new_data_dict : dict
-        A merged dictionary that contains all possible input data to be used
-    generated_dict : dict
-        A dictionary that contains all final data
-
-<<<<<<< HEAD
+
+
 def delete_metadata_files(property_key, normalized_type, user_token, existing_data_dict, new_data_dict, generated_dict):
     """Trigger event methods for removing files from an entity during update.
 
@@ -2837,46 +2590,6 @@
     target_property_key: str
         The name of the property where the file information is stored
 
-=======
-    Returns
-    -------
-    Tuple[str, list]
-        str: The target property key
-        list: The file info dicts in a list
-    """
-    return _commit_files('metadata_files', property_key, normalized_type, user_token, existing_data_dict, new_data_dict,
-                         generated_dict)
-
-
-def delete_metadata_files(property_key, normalized_type, user_token, existing_data_dict, new_data_dict, generated_dict):
-    """Trigger event methods for removing files from an entity during update.
-
-    Files are stored in a json encoded text field with property name 'target_property_key' in the entity dict
-    The files to remove are specified as file uuids in the `property_key` field
-
-    The two outer methods (delete_image_files and delete_metadata_files) pass the target property
-    field name to private method, _delete_files along with the other required trigger properties
-
-    Parameters
-    ----------
-    property_key : str
-        The target property key
-    normalized_type : str
-        One of the types defined in the schema yaml: Sample
-    user_token: str
-        The user's globus nexus token
-    existing_data_dict : dict
-        A dictionary that contains all existing entity properties
-    new_data_dict : dict
-        A merged dictionary that contains all possible input data to be used
-    generated_dict : dict
-        A dictionary that contains all final data
-
-    -----------
-    target_property_key: str
-        The name of the property where the file information is stored
-
->>>>>>> a4a14e95
     Returns
     -------
     Tuple[str, list]
@@ -3204,7 +2917,6 @@
 ## Trigger methods specific to Activity - DO NOT RENAME
 ####################################################################################################
 
-<<<<<<< HEAD
 
 def set_activity_creation_action(property_key, normalized_type, user_token, existing_data_dict, new_data_dict):
     """Trigger event method of getting creation_action for Activity.
@@ -3216,19 +2928,6 @@
     Sample->Activity->Dataset
     Dataset->Activity->Dataset
 
-=======
-
-def set_activity_creation_action(property_key, normalized_type, user_token, existing_data_dict, new_data_dict):
-    """Trigger event method of getting creation_action for Activity.
-
-    Lab->Activity->Source (Not needed for now)
-    Lab->Activity->Submission
-    Source->Activity->Sample
-    Sample->Activity->Sample
-    Sample->Activity->Dataset
-    Dataset->Activity->Dataset
-
->>>>>>> a4a14e95
     Parameters
     ----------
     property_key : str
@@ -3257,7 +2956,6 @@
             existing_data_dict, new_data_dict
         )
         raise KeyError(msg)
-<<<<<<< HEAD
 
     return property_key, f"Create {new_data_dict['normalized_entity_type']} Activity"
 
@@ -3278,28 +2976,6 @@
     new_data_dict : dict
         A merged dictionary that contains all possible input data to be used
 
-=======
-
-    return property_key, f"Create {new_data_dict['normalized_entity_type']} Activity"
-
-
-def set_activity_protocol_url(property_key, normalized_type, user_token, existing_data_dict, new_data_dict):
-    """Trigger event method of passing the protocol_url from the entity to the activity.
-
-    Parameters
-    ----------
-    property_key : str
-        The target property key of the value to be generated
-    normalized_type : str
-        One of the types defined in the schema yaml: Activity, Collection, Source, Sample, Dataset
-    user_token: str
-        The user's globus nexus token
-    existing_data_dict : dict
-        A dictionary that contains all existing entity properties
-    new_data_dict : dict
-        A merged dictionary that contains all possible input data to be used
-
->>>>>>> a4a14e95
     Returns
     -------
     Tuple[str, str]
@@ -3569,7 +3245,6 @@
 def _delete_files(target_property_key, property_key, normalized_type, user_token, existing_data_dict, new_data_dict,
                   generated_dict):
     """Trigger event method for removing files from an entity during update.
-<<<<<<< HEAD
 
     Files are stored in a json encoded text field with property name 'target_property_key' in the entity dict
     The files to remove are specified as file uuids in the `property_key` field
@@ -3594,32 +3269,6 @@
     generated_dict : dict
         A dictionary that contains all final data
 
-=======
-
-    Files are stored in a json encoded text field with property name 'target_property_key' in the entity dict
-    The files to remove are specified as file uuids in the `property_key` field
-
-    The two outer methods (delete_image_files and delete_metadata_files) pass the target property
-    field name to private method, _delete_files along with the other required trigger properties
-
-    Parameters
-    ----------
-    target_property_key : str
-        The name of the property where the file information is stored
-    property_key : str
-        The property key for which the original trigger method is defined
-    normalized_type : str
-        One of the types defined in the schema yaml: Source, Sample
-    user_token: str
-        The user's globus nexus token
-    existing_data_dict : dict
-        A dictionary that contains all existing entity properties
-    new_data_dict : dict
-        A merged dictionary that contains all possible input data to be used
-    generated_dict : dict
-        A dictionary that contains all final data
-
->>>>>>> a4a14e95
     Returns
     -------
     dict: The updated generated dict
@@ -3867,7 +3516,6 @@
 
 def set_dataset_sources(property_key, normalized_type, user_token, existing_data_dict, new_data_dict):
     """Trigger event method setting the sources list for a dataset.
-<<<<<<< HEAD
 
     Parameters
     ----------
@@ -3882,65 +3530,17 @@
     new_data_dict : dict
         A merged dictionary that contains all possible input data to be used
 
-=======
-
-    Parameters
-    ----------
-    property_key : str
-        The target property key of the value to be generated
-    normalized_type : str
-        One of the types defined in the schema yaml: Dataset|Publication
-    user_token: str
-        The user's globus nexus token
-    existing_data_dict : dict
-        A dictionary that contains all existing entity properties
-    new_data_dict : dict
-        A merged dictionary that contains all possible input data to be used
-
->>>>>>> a4a14e95
     Returns
     -------
     Tuple[str, list]
         str: The target property key
         list: The list of sources associated with a dataset
     """
-<<<<<<< HEAD
-    sources = schema_neo4j_queries.get_sources_associated_entity(schema_manager.get_neo4j_driver_instance(), existing_data_dict['uuid'])
-    for source in sources:
-        if 'metadata' in source and source['metadata'] != '{}':
-            source['metadata'] = ast.literal_eval(source['metadata'])
-        else:
-            source.pop('metadata', None)
-    return property_key, sources
-
-
-def set_sample_source(property_key, normalized_type, user_token, existing_data_dict, new_data_dict):
-    """Trigger event method setting the source dict for a sample.
-
-    Parameters
-    ----------
-    property_key : str
-        The target property key of the value to be generated
-    normalized_type : str
-        One of the types defined in the schema yaml: Sample
-    user_token: str
-        The user's globus nexus token
-    existing_data_dict : dict
-        A dictionary that contains all existing entity properties
-    new_data_dict : dict
-        A merged dictionary that contains all possible input data to be used
-
-Returns
--------
-dict: The source associated with a sample
-"""
-=======
     sources = schema_neo4j_queries.get_sources_associated_entity(schema_manager.get_neo4j_driver_instance(),
                                                                  existing_data_dict['uuid'])
     return property_key, sources
 
 
->>>>>>> a4a14e95
 def set_sample_source(property_key, normalized_type, user_token, existing_data_dict, new_data_dict):
     """Trigger event method setting the source dict for a sample.
 
