--- conflicted
+++ resolved
@@ -5,12 +5,14 @@
 import logging
 import datetime
 import requests
+from atlas_consortia_commons.string import equals
 from neo4j.exceptions import TransactionError
 from collections import defaultdict
 import re
 
 # Use the current_app proxy, which points to the application handling the current activity
 from flask import current_app as app
+from lib.ontology import Ontology
 
 # Local modules
 from schema import schema_manager
@@ -1032,8 +1034,7 @@
 
 def get_dataset_title(property_key, normalized_type, user_token, existing_data_dict, new_data_dict):
     if 'uuid' not in existing_data_dict:
-        raise KeyError(
-            "Missing 'uuid' key in 'existing_data_dict' during calling 'get_dataset_title()' trigger method.")
+        raise KeyError("Missing 'uuid' key in 'existing_data_dict' during calling 'get_dataset_title()' trigger method.")
 
     # Assume organ_desc is always available, otherwise will throw parsing error
     organ_desc = '<organ_desc>'
@@ -1055,8 +1056,7 @@
     assay_type_desc = schema_manager.convert_str_to_data(existing_data_dict['data_types'])[0]
 
     # Get the sample organ name and source metadata information of this dataset
-    organ_name, source_metadata = schema_neo4j_queries.get_dataset_organ_and_source_info(
-        schema_manager.get_neo4j_driver_instance(), existing_data_dict['uuid'])
+    organ_name, source_metadata, source_type = schema_neo4j_queries.get_dataset_organ_and_source_info(schema_manager.get_neo4j_driver_instance(), existing_data_dict['uuid'])
 
     # Can we move organ_types.yaml to commons or make it an API call to avoid parsing the raw yaml?
     # Parse the organ description
@@ -1069,12 +1069,21 @@
         except (yaml.YAMLError, requests.exceptions.RequestException) as e:
             raise Exception(e)
 
+    generated_title = ''
     # Parse age, race, and sex
     if source_metadata is not None:
         # Note: The donor_metadata is stored in Neo4j as a string representation of the Python dict
         # It's not stored in Neo4j as a json string! And we can't store it as a json string
         # due to the way that Cypher handles single/double quotes.
         ancestor_metadata_dict = schema_manager.convert_str_to_data(source_metadata)
+
+        if equals(source_type, Ontology.source_types().MOUSE):
+            sex = 'female' if equals(ancestor_metadata_dict['sex'], 'F') else 'male'
+            is_embryo = ancestor_metadata_dict['is_embryo']
+            embryo = ' embryo' if is_embryo is True or equals(is_embryo, 'True') else ''
+            generated_title = f"{assay_type_desc} data from the {organ_desc} of a {ancestor_metadata_dict['strain']} {sex} mouse{embryo}"
+            return property_key, generated_title
+
 
         data_list = []
 
@@ -1098,6 +1107,11 @@
 
                 if data['grouping_concept_preferred_term'].lower() == 'sex':
                     sex = data['preferred_term'].lower()
+
+    if equals(source_type, Ontology.source_types().MOUSE) or \
+            equals(source_type, Ontology.source_types().MOUSE_ORGANOID):
+        generated_title = f"{assay_type_desc} data from the {organ_desc} of a source of unknown strain, sex, and age"
+        return property_key, generated_title
 
     age_race_sex_info = None
 
@@ -2230,16 +2244,8 @@
 
 
 def _get_organ_description(organ_code):
-    ORGAN_TYPES = schema_manager.get_ubkg_instance.get_ubkg_valueset(
-        schema_manager.get_ubkg_instance.organ_types)
-
-<<<<<<< HEAD
-    # TODO: Need to update this code once we get updated ontology organ endpoint
-    for organ_type in ORGAN_TYPES:
-        if organ_type['rui_code'] == organ_code:
-            return organ_type['term'].loewr()
-=======
+    ORGAN_TYPES = Ontology.organ_types(as_arr=False, as_data_dict=True, data_as_val=True)
+
     for key in ORGAN_TYPES:
         if ORGAN_TYPES[key]['rui_code'] == organ_code:
-            return ORGAN_TYPES[key]['term'].lower()
->>>>>>> 916f645f
+            return ORGAN_TYPES[key]['term'].lower()