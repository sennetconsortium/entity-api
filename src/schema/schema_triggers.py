import ast
import json
import urllib.parse
from typing import List, Optional

import logging
from datetime import datetime, timezone
import requests
from atlas_consortia_commons.string import equals
from neo4j.exceptions import TransactionError
import re

# Local modules
import app_neo4j_queries
from lib import github
from lib.exceptions import create_trigger_error_msg
from lib.ontology import Ontology
from schema import schema_manager
from schema import schema_errors
from schema import schema_neo4j_queries
from schema.schema_constants import SchemaConstants

logger = logging.getLogger(__name__)

ontology_lookup_cache = {}
sparql_vocabs = {
    "purl.obolibrary.org": "uberon",
    "purl.org": "fma",
}

####################################################################################################
## Trigger methods shared among Collection, Dataset, Source, Sample - DO NOT RENAME
####################################################################################################


def set_timestamp(property_key, normalized_type, user_token, existing_data_dict, new_data_dict):
    """Trigger event method of generating current timestamp.

    Parameters
    ----------
    property_key : str
        The target property key of the value to be generated
    normalized_type : str
        One of the types defined in the schema yaml: Activity, Collection, Source, Sample, Dataset
    user_token: str
        The user's globus nexus token
    existing_data_dict : dict
        A dictionary that contains all existing entity properties
    new_data_dict : dict
        A merged dictionary that contains all possible input data to be used

    Returns
    -------
    Tuple[str, str]
        str: The target property key
        str: The neo4j TIMESTAMP() function as string
    """
    # Use the neo4j TIMESTAMP() function during entity creation
    # Will be proessed in app_neo4j_queries.build_parameterized_map()
    # and schema_neo4j_queries.build_parameterized_map()
    return property_key, 'TIMESTAMP()'


def set_entity_type(property_key, normalized_type, user_token, existing_data_dict, new_data_dict):
    """Trigger event method of setting the entity type of a given entity.

    Parameters
    ----------
    property_key : str
        The target property key of the value to be generated
    normalized_type : str
        One of the types defined in the schema yaml: Activity, Collection, Source, Sample, Dataset
    user_token: str
        The user's globus nexus token
    existing_data_dict : dict
        A dictionary that contains all existing entity properties
    new_data_dict : dict
        A merged dictionary that contains all possible input data to be used

    Returns
    -------
    Tuple[str, str]
        str: The target property key
        str: The string of normalized entity type
    """
    return property_key, normalized_type


def set_user_sub(property_key, normalized_type, user_token, existing_data_dict, new_data_dict):
    """Trigger event method of getting user sub.

    Parameters
    ----------
    property_key : str
        The target property key of the value to be generated
    normalized_type : str
        One of the types defined in the schema yaml: Activity, Collection, Source, Sample, Dataset
    user_token: str
        The user's globus nexus token
    existing_data_dict : dict
        A dictionary that contains all existing entity properties
    new_data_dict : dict
        A merged dictionary that contains all possible input data to be used

    Returns
    -------
    Tuple[str, str]
        str: The target property key
        str: The 'sub' string
    """
    if 'sub' not in new_data_dict:
        msg = create_trigger_error_msg(
            "Missing 'sub' key in 'new_data_dict' during calling 'set_user_sub()' trigger method.",
            existing_data_dict, new_data_dict
        )
        raise KeyError(msg)

    return property_key, new_data_dict['sub']


def set_user_email(property_key, normalized_type, user_token, existing_data_dict, new_data_dict):
    """Trigger event method of getting user email.

    Parameters
    ----------
    property_key : str
        The target property key of the value to be generated
    normalized_type : str
        One of the types defined in the schema yaml: Activity, Collection, Source, Sample, Dataset
    user_token: str
        The user's globus nexus token
    existing_data_dict : dict
        A dictionary that contains all existing entity properties
    new_data_dict : dict
        A merged dictionary that contains all possible input data to be used

    Returns
    -------
    Tuple[str, str]
        str: The target property key
        str: The 'email' string
    """
    if 'email' not in new_data_dict:
        msg = create_trigger_error_msg(
            "Missing 'email' key in 'new_data_dict' during calling 'set_user_email()' trigger method.",
            existing_data_dict, new_data_dict
        )
        raise KeyError(msg)

    return property_key, new_data_dict['email']


def set_user_displayname(property_key, normalized_type, user_token, existing_data_dict, new_data_dict):
    """Trigger event method of getting user name.

    Parameters
    ----------
    property_key : str
        The target property key of the value to be generated
    normalized_type : str
        One of the types defined in the schema yaml: Activity, Collection, Source, Sample, Dataset
    user_token: str
        The user's globus nexus token
    existing_data_dict : dict
        A dictionary that contains all existing entity properties
    new_data_dict : dict
        A merged dictionary that contains all possible input data to be used

    Returns
    -------
    Tuple[str, str]
        str: The target property key
        str: The 'name' string
    """
    if 'name' not in new_data_dict:
        msg = create_trigger_error_msg(
            "Missing 'name' key in 'new_data_dict' during calling 'set_user_displayname()' trigger method.",
            existing_data_dict, new_data_dict
        )
        raise KeyError(msg)

    return property_key, new_data_dict['name']


def set_uuid(property_key, normalized_type, user_token, existing_data_dict, new_data_dict):
    """Trigger event method of getting uuid, hubmap_id for a new entity to be created.

    Parameters
    ----------
    property_key : str
        The target property key of the value to be generated
    normalized_type : str
        One of the types defined in the schema yaml: Activity, Collection, Source, Sample, Dataset
    user_token: str
        The user's globus nexus token
    existing_data_dict : dict
        A dictionary that contains all existing entity properties
    new_data_dict : dict
        A merged dictionary that contains all possible input data to be used

    Returns
    -------
    Tuple[str, str]
        str: The target property key
        str: The uuid created via uuid-api
    """
    if 'uuid' not in new_data_dict:
        msg = create_trigger_error_msg(
            "Missing 'uuid' key in 'new_data_dict' during calling 'set_uuid()' trigger method.",
            existing_data_dict, new_data_dict
        )
        raise KeyError(msg)

    return property_key, new_data_dict['uuid']


def set_sennet_id(property_key, normalized_type, user_token, existing_data_dict, new_data_dict):
    """Trigger event method of getting uuid, hubmap_id for a new entity to be created.

    Parameters
    ----------
    property_key : str
        The target property key of the value to be generated
    normalized_type : str
        One of the types defined in the schema yaml: Activity, Collection, Source, Sample, Dataset
    user_token: str
        The user's globus nexus token
    existing_data_dict : dict
        A dictionary that contains all existing entity properties
    new_data_dict : dict
        A merged dictionary that contains all possible input data to be used

    Returns
    -------
    Tuple[str, str]
        str: The target property key
        str: The sennet_id/sennet_id created via uuid-api
    """
    if 'sennet_id' not in new_data_dict:
        msg = create_trigger_error_msg(
            "Missing 'sennet_id' key in 'new_data_dict' during calling 'set_sennet_id()' trigger method.",
            existing_data_dict, new_data_dict
        )
        raise KeyError(msg)

    return property_key, new_data_dict['sennet_id']


####################################################################################################
## Trigger methods shared by Sample, Source, Dataset - DO NOT RENAME
####################################################################################################


def set_data_access_level(property_key, normalized_type, user_token, existing_data_dict, new_data_dict):
    """Trigger event method of generating data access level.

    Parameters
    ----------
    property_key : str
        The target property key of the value to be generated
    normalized_type : str
        One of the entity types defined in the schema yaml: Source, Sample, Dataset
    user_token: str
        The user's globus nexus token
    existing_data_dict : dict
        A dictionary that contains all existing entity properties
    new_data_dict : dict
        A merged dictionary that contains all possible input data to be used

    Returns
    -------
    Tuple[str, str]
        str: The target property key
        str: The data access level string
    """
    if 'uuid' not in new_data_dict:
        msg = create_trigger_error_msg(
            "Missing 'uuid' key in 'new_data_dict' during calling 'set_data_access_level()' trigger method.",
            existing_data_dict, new_data_dict
        )
        raise KeyError(msg)

    if normalized_type in ['Dataset', 'Publication']:
        # 'contains_human_genetic_sequences' is required on create
        if 'contains_human_genetic_sequences' not in new_data_dict:
            msg = create_trigger_error_msg(
                "Missing 'contains_human_genetic_sequences' key in 'new_data_dict' during calling 'set_data_access_level()' trigger method.",
                existing_data_dict, new_data_dict
            )
            raise KeyError(msg)

        # Default to protected
        data_access_level = SchemaConstants.ACCESS_LEVEL_PROTECTED

        # When `contains_human_genetic_sequences` is true, even if `status` is 'Published',
        # the `data_access_level` is still 'protected'
        if new_data_dict['contains_human_genetic_sequences']:
            data_access_level = SchemaConstants.ACCESS_LEVEL_PROTECTED
        else:
            # When creating a new dataset, status should always be "New"
            # Thus we don't use Dataset.status == "Published" to determine the data_access_level as public
            data_access_level = SchemaConstants.ACCESS_LEVEL_CONSORTIUM
    else:
        # Default to consortium for Source/Sample
        data_access_level = SchemaConstants.ACCESS_LEVEL_CONSORTIUM

        # public if any dataset below it in the provenance hierarchy is published
        # (i.e. Dataset.status == "Published")
        count = schema_neo4j_queries.count_attached_published_datasets(schema_manager.get_neo4j_driver_instance(),
                                                                       normalized_type, new_data_dict['uuid'])

        if count > 0:
            data_access_level = SchemaConstants.ACCESS_LEVEL_PUBLIC

    return property_key, data_access_level


def set_group_uuid(property_key, normalized_type, user_token, existing_data_dict, new_data_dict):
    """Trigger event method of setting the group_uuid.

    Parameters
    ----------
    property_key : str
        The target property key of the value to be generated
    normalized_type : str
        One of the types defined in the schema yaml: Activity, Collection, Source, Sample, Dataset
    user_token: str
        The user's globus nexus token
    existing_data_dict : dict
        A dictionary that contains all existing entity properties
    new_data_dict : dict
        A merged dictionary that contains all possible input data to be used

    Returns
    -------
    Tuple[str, str]
        str: The target property key
        str: The group uuid
    """
    group_uuid = None

    # Look for membership in a single "data provider" group and sets to that.
    # Otherwise if not set and no single "provider group" membership throws error.
    # This field is also used to link (Neo4j relationship) to the correct Lab node on creation.
    if 'hmgroupids' not in new_data_dict:
        msg = create_trigger_error_msg(
            "Missing 'hmgroupids' key in 'new_data_dict' during calling 'set_group_uuid()' trigger method.",
            existing_data_dict, new_data_dict
        )
        raise KeyError(msg)

    user_group_uuids = new_data_dict['hmgroupids']

    # If group_uuid provided from incoming request, validate it
    if 'group_uuid' in new_data_dict:
        # A bit validation
        try:
            schema_manager.validate_entity_group_uuid(new_data_dict['group_uuid'], user_group_uuids)
        except schema_errors.NoDataProviderGroupException as e:
            # No need to log
            raise schema_errors.NoDataProviderGroupException(e)
        except schema_errors.UnmatchedDataProviderGroupException as e:
            raise schema_errors.UnmatchedDataProviderGroupException(e)

        group_uuid = new_data_dict['group_uuid']
    # When no group_uuid provided
    else:
        try:
            group_info = schema_manager.get_entity_group_info(user_group_uuids)
        except schema_errors.NoDataProviderGroupException as e:
            # No need to log
            raise schema_errors.NoDataProviderGroupException(e)
        except schema_errors.MultipleDataProviderGroupException as e:
            # No need to log
            raise schema_errors.MultipleDataProviderGroupException(e)

        group_uuid = group_info['uuid']

    return property_key, group_uuid


def set_group_name(property_key, normalized_type, user_token, existing_data_dict, new_data_dict):
    """Trigger event method of setting the group_name.

    Parameters
    ----------
    property_key : str
        The target property key of the value to be generated
    normalized_type : str
        One of the types defined in the schema yaml: Activity, Collection, Source, Sample, Dataset
    user_token: str
        The user's globus nexus token
    existing_data_dict : dict
        A dictionary that contains all existing entity properties
    new_data_dict : dict
        A merged dictionary that contains all possible input data to be used

    Returns
    -------
    Tuple[str, str]
        str: The target property key
        str: The group name
    """
    group_name = None

    # If `group_uuid` is not already set, looks for membership in a single "data provider" group and sets to that.
    # Otherwise if not set and no single "provider group" membership throws error.
    # This field is also used to link (Neo4j relationship) to the correct Lab node on creation.
    if 'hmgroupids' not in new_data_dict:
        msg = create_trigger_error_msg(
            "Missing 'hmgroupids' key in 'new_data_dict' during calling 'set_group_name()' trigger method.",
            existing_data_dict, new_data_dict
        )
        raise KeyError(msg)

    try:
        default_group_uuid = None
        if 'group_uuid' in new_data_dict:
            default_group_uuid = new_data_dict['group_uuid']
        group_info = schema_manager.get_entity_group_info(new_data_dict['hmgroupids'], default_group_uuid)
        group_name = group_info['name']
    except schema_errors.NoDataProviderGroupException as e:
        # No need to log
        raise schema_errors.NoDataProviderGroupException(e)
    except schema_errors.MultipleDataProviderGroupException as e:
        # No need to log
        raise schema_errors.MultipleDataProviderGroupException(e)

    return property_key, group_name


####################################################################################################
## Trigger methods shared by Source and Sample - DO NOT RENAME
####################################################################################################


def commit_image_files(property_key, normalized_type, user_token, existing_data_dict, new_data_dict, generated_dict):
    """Trigger event method to commit files saved that were previously uploaded with UploadFileHelper.save_file.

    The information, filename and optional description is saved in the field with name specified by `target_property_key`
    in the provided data_dict.  The image files needed to be previously uploaded
    using the temp file service (UploadFileHelper.save_file).  The temp file id provided
    from UploadFileHelper, paired with an optional description of the file must be provided
    in the field `image_files_to_add` in the data_dict for each file being committed
    in a JSON array like below ("description" is optional):

    [
      {
        "temp_file_id": "eiaja823jafd",
        "description": "Image file 1"
      },
      {
        "temp_file_id": "pd34hu4spb3lk43usdr"
      },
      {
        "temp_file_id": "32kafoiw4fbazd",
        "description": "Image file 3"
      }
    ]

    Parameters
    ----------
    property_key : str
        The target property key of the value to be generated
    normalized_type : str
        One of the types defined in the schema yaml: Activity, Collection, Source, Sample, Dataset
    user_token: str
        The user's globus nexus token
    existing_data_dict : dict
        A dictionary that contains all existing entity properties
    new_data_dict : dict
        A merged dictionary that contains all possible input data to be used
    generated_dict : dict
        A dictionary that contains all final data

    Returns
    -------
    Tuple[str, list]
        str: The target property key
        list: The file info dicts in a list
    """
    return _commit_files('image_files', property_key, normalized_type, user_token, existing_data_dict, new_data_dict, generated_dict)


def delete_image_files(property_key, normalized_type, user_token, existing_data_dict, new_data_dict, generated_dict):
    """Trigger event methods for removing files from an entity during update.

    Files are stored in a json encoded text field with property name 'target_property_key' in the entity dict
    The files to remove are specified as file uuids in the `property_key` field

    The two outer methods (delete_image_files and delete_metadata_files) pass the target property
    field name to private method, _delete_files along with the other required trigger properties

    Parameters
    ----------
    property_key : str
        The target property key
    normalized_type : str
        One of the types defined in the schema yaml: Source, Sample
    user_token: str
        The user's globus nexus token
    existing_data_dict : dict
        A dictionary that contains all existing entity properties
    new_data_dict : dict
        A merged dictionary that contains all possible input data to be used
    generated_dict : dict
        A dictionary that contains all final data

    Returns
    -------
    Tuple[str, list]
        str: The target property key
        list: The file info dicts in a list
    """
    return _delete_files('image_files', property_key, normalized_type, user_token, existing_data_dict, new_data_dict, generated_dict)


def update_file_descriptions(property_key, normalized_type, user_token, existing_data_dict, new_data_dict, generated_dict):
    """Trigger event method to ONLY update descriptions of existing files.

    Parameters
    ----------
    property_key : str
        The target property key of the value to be generated
    normalized_type : str
        One of the types defined in the schema yaml: Source, Sample
    user_token: str
        The user's globus nexus token
    existing_data_dict : dict
        A dictionary that contains all existing entity properties
    new_data_dict : dict
        A merged dictionary that contains all possible input data to be used
    generated_dict : dict
        A dictionary that contains all final data

    Returns
    -------
    Tuple[str, list]
        str: The target property key
        list: The file info dicts (with updated descriptions) in a list
    """
    if property_key not in new_data_dict:
        msg = create_trigger_error_msg(
            f"Missing '{property_key}' key in 'new_data_dict' during calling 'update_file_descriptions()' trigger method.",
            existing_data_dict, new_data_dict
        )
        raise KeyError(msg)

    # If POST or PUT where the target doesn't exist create the file info array
    # if generated_dict doesn't contain the property yet, copy it from the existing_data_dict
    # or if it doesn't exist in existing_data_dict create it
    if not property_key in generated_dict:
        if not property_key in existing_data_dict:
            msg = create_trigger_error_msg(
                f"Missing '{property_key}' key in 'existing_data_dict' during call to 'update_file_descriptions()' trigger method.",
                existing_data_dict, new_data_dict
            )
            raise KeyError(msg)
        # Otherwise this is a PUT where the target array exists already
        else:
            # Note: The property, name specified by `target_property_key`, is stored in Neo4j as a string representation of the Python list
            # It's not stored in Neo4j as a json string! And we can't store it as a json string
            # due to the way that Cypher handles single/double quotes.
            existing_files_list = schema_manager.get_as_dict(existing_data_dict[property_key])
    else:
        if not property_key in generated_dict:
            msg = create_trigger_error_msg(
                f"Missing '{property_key}' key in 'generated_dict' during call to 'update_file_descriptions()' trigger method.",
                existing_data_dict, new_data_dict
            )
            raise KeyError(msg)

        existing_files_list = generated_dict[property_key]

    file_info_by_uuid_dict = {}

    for file_info in existing_files_list:
        file_uuid = file_info['file_uuid']

        file_info_by_uuid_dict[file_uuid] = file_info

    for file_info in new_data_dict[property_key]:
        file_uuid = file_info['file_uuid']

        # Existence check in case the file uuid gets edited in the request
        if file_uuid in file_info_by_uuid_dict:
            # Keep filename and file_uuid unchanged
            # Only update the description
            file_info_by_uuid_dict[file_uuid]['description'] = file_info['description']

    generated_dict[property_key] = list(file_info_by_uuid_dict.values())
    return generated_dict


####################################################################################################
## Trigger methods specific to Collection - DO NOT RENAME
####################################################################################################


def get_collection_entities(property_key: str, normalized_type: str, user_token: str, existing_data_dict: dict, new_data_dict: dict):
    """Trigger event method of getting a list of associated datasets for a given collection.

    Parameters
    ----------
    property_key : str
        The target property key of the value to be generated
    normalized_type : str
        One of the types defined in the schema yaml: Activity, Collection, Source, Sample, Dataset
    user_token: str
        The user's globus nexus token
    existing_data_dict : dict
        A dictionary that contains all existing entity properties
    new_data_dict : dict
        A merged dictionary that contains all possible input data to be used

    Returns
    -------
    Tuple[str, list]
        str: The target property key
        list: A list of associated dataset dicts with all the normalized information
    """
    if "uuid" not in existing_data_dict:
        msg = create_trigger_error_msg(
            "Missing 'uuid' key in 'existing_data_dict' during calling 'get_collection_entities()' trigger method.",
            existing_data_dict, new_data_dict
        )
        raise KeyError(msg)

    # Additional properties of the datasets to exclude
    # We don't want to show too much nested information
    properties_to_skip = [
        "antibodies",
        "collections",
        "contacts",
        "contributors",
        "direct_ancestors",
        "ingest_metadata"
        "next_revision_uuid",
        "pipeline_message",
        "previous_revision_uuid",
        "sources",
        "status_history",
        "title",
        "upload",
    ]
    collection_entities = get_normalized_collection_entities(existing_data_dict["uuid"], user_token, properties_to_exclude=properties_to_skip)
    return property_key, collection_entities


def get_normalized_collection_entities(uuid: str, token: str, skip_completion: bool = False, properties_to_exclude: List[str] = []):
    """Query the Neo4j database to get the associated entities for a given Collection UUID and normalize the results.

    Parameters
    ----------
    uuid : str
        The UUID of the Collection entity
    token: str
        The user's globus nexus token or internal token
    skip_completion : bool
        Skip the call to get_complete_entities_list, default is False
    properties_to_exclude : List[str]
        A list of property keys to exclude from the normalized results, default is []


    Returns
    -------
    Tuple[str, list]
        str: The target property key
        list: A list of associated entity dicts with all the normalized information
    """
    db = schema_manager.get_neo4j_driver_instance()
    entities_list = schema_neo4j_queries.get_collection_entities(db, uuid)

    if skip_completion:
        complete_entities_list = entities_list
    else:
        complete_entities_list = schema_manager.get_complete_entities_list(token=token,
                                                                           entities_list=entities_list,
                                                                           properties_to_skip=properties_to_exclude)

    return schema_manager.normalize_entities_list_for_response(entities_list=complete_entities_list,
                                                               properties_to_exclude=properties_to_exclude)



def get_publication_associated_collection(property_key, normalized_type, user_token, existing_data_dict, new_data_dict):
    """Trigger event method of getting the associated collection for this publication.

    Parameters
    ----------
    property_key : str
        The target property key
    normalized_type : str
        One of the types defined in the schema yaml: Dataset
    user_token: str
        The user's globus nexus token
    existing_data_dict : dict
        A dictionary that contains all existing entity properties
    new_data_dict : dict
        A merged dictionary that contains all possible input data to be used

    Returns
    -------
    Tuple[str, dict]
        str: The target property key
        dict: A dictionary representation of the associated collection with all the normalized information
    """
    if 'uuid' not in existing_data_dict:
        msg = create_trigger_error_msg(
            "Missing 'uuid' key in 'existing_data_dict' during calling 'get_publication_associated_collection()' trigger method.",
            existing_data_dict, new_data_dict
        )
        raise KeyError(msg)

    logger.info(
        f"Executing 'get_publication_associated_collection()' trigger method on uuid: {existing_data_dict['uuid']}")

    collection_dict = schema_neo4j_queries.get_publication_associated_collection(
        schema_manager.get_neo4j_driver_instance(), existing_data_dict['uuid'])

    # Get rid of the entity node properties that are not defined in the yaml schema
    # as well as the ones defined as `exposed: false` in the yaml schema
    return property_key, schema_manager.normalize_entity_result_for_response(collection_dict)


def link_publication_to_associated_collection(property_key, normalized_type, user_token, existing_data_dict, new_data_dict):
    """Trigger event method of creating or recreating linkages between this new publication and its associated_collection.

    Parameters
    ----------
    property_key : str
        The target property key
    normalized_type : str
        One of the types defined in the schema yaml: Publication
    user_token: str
        The user's globus nexus token
    existing_data_dict : dict
        A dictionary that contains all existing entity properties
    new_data_dict : dict
        A merged dictionary that contains all possible input data to be used
    """
    if 'uuid' not in existing_data_dict:
        msg = create_trigger_error_msg(
            "Missing 'uuid' key in 'existing_data_dict' during calling 'link_publication_to_associated_collection()' trigger method.",
            existing_data_dict, new_data_dict
        )
        raise KeyError(msg)

    if 'associated_collection_uuid' not in existing_data_dict:
        msg = create_trigger_error_msg(
            "Missing 'associated_collection_uuid' key in 'existing_data_dict' during calling 'link_publication_to_associated_collection()' trigger method.",
            existing_data_dict, new_data_dict
        )
        raise KeyError(msg)

    associated_collection_uuid = existing_data_dict['associated_collection_uuid']

    # No activity node. We are creating a direct link to the associated collection

    try:
        # Create a linkage
        # between the Publication node and the Collection node in neo4j
        schema_neo4j_queries.link_publication_to_associated_collection(schema_manager.get_neo4j_driver_instance(),
                                                                       existing_data_dict['uuid'],
                                                                       associated_collection_uuid)

        # Will need to delete the collection cache if later we add `Collection.associated_publications` field - 7/16/2023 Zhou
    except TransactionError:
        # No need to log
        raise


####################################################################################################
## Trigger methods specific to Dataset - DO NOT RENAME
####################################################################################################


def set_dataset_status_new(property_key, normalized_type, user_token, existing_data_dict, new_data_dict):
    """Trigger event method of setting the default "New" status for this new Dataset.

    Parameters
    ----------
    property_key : str
        The target property key
    normalized_type : str
        One of the types defined in the schema yaml: Activity, Collection, Source, Sample, Dataset
    user_token: str
        The user's globus nexus token
    existing_data_dict : dict
        A dictionary that contains all existing entity properties
    new_data_dict : dict
        A merged dictionary that contains all possible input data to be used

    Returns
    -------
    Tuple[str, str]
        str: The target property key
        str: Initial status of "New"
    """
    # Always 'New' on dataset creation
    return property_key, 'New'


def get_entity_collections(property_key, normalized_type, user_token, existing_data_dict, new_data_dict):
    """Trigger event method of getting a list of collections for this new Dataset.

    Parameters
    ----------
    property_key : str
        The target property key
    normalized_type : str
        One of the types defined in the schema yaml: Activity, Collection, Source, Sample, Dataset
    user_token: str
        The user's globus nexus token
    existing_data_dict : dict
        A dictionary that contains all existing entity properties
    new_data_dict : dict
        A merged dictionary that contains all possible input data to be used

    Returns
    -------
    Tuple[str, list]
        str: The target property key
        list: A list of associated collections with all the normalized information
    """
    return_list = None

    if 'uuid' not in existing_data_dict:
        msg = create_trigger_error_msg(
            "Missing 'uuid' key in 'existing_data_dict' during calling 'get_entity_collections()' trigger method.",
            existing_data_dict, new_data_dict
        )
        raise KeyError(msg)

    # No property key needs to filter the result
    # Get back the list of collection dicts
    collections_list = schema_neo4j_queries.get_entity_collections(schema_manager.get_neo4j_driver_instance(),
                                                                   existing_data_dict['uuid'])
    if collections_list:
        # Exclude datasets from each resulting collection
        # We don't want to show too much nested information
        properties_to_skip = ['entities']
        complete_entities_list = schema_manager.get_complete_entities_list(user_token, collections_list,
                                                                           properties_to_skip)
        return_list = schema_manager.normalize_entities_list_for_response(complete_entities_list)

    return property_key, return_list


def get_dataset_upload(property_key, normalized_type, user_token, existing_data_dict, new_data_dict):
    """Trigger event method of getting the associated Upload for this Dataset.

    Parameters
    ----------
    property_key : str
        The target property key
    normalized_type : str
        One of the types defined in the schema yaml: Activity, Collection, Source, Sample, Dataset
    user_token: str
        The user's globus nexus token
    existing_data_dict : dict
        A dictionary that contains all existing entity properties
    new_data_dict : dict
        A merged dictionary that contains all possible input data to be used

    Returns
    -------
    Tuple[str, dict]
        str: The target property key
        dict: A dict of associated Upload detail with all the normalized information
    """
    return_dict = None

    if 'uuid' not in existing_data_dict:
        msg = create_trigger_error_msg(
            "Missing 'uuid' key in 'existing_data_dict' during calling 'get_dataset_upload()' trigger method.",
            existing_data_dict, new_data_dict
        )
        raise KeyError(msg)

    # It could be None if the dataset doesn't in any Upload
    upload_dict = schema_neo4j_queries.get_dataset_upload(schema_manager.get_neo4j_driver_instance(),
                                                          existing_data_dict['uuid'])

    if upload_dict:
        # Exclude datasets from each resulting Upload
        # We don't want to show too much nested information
        properties_to_skip = ['datasets']
        complete_upload_dict = schema_manager.get_complete_entity_result(user_token, upload_dict, properties_to_skip)
        return_dict = schema_manager.normalize_object_result_for_response('ENTITIES', complete_upload_dict)

    return property_key, return_dict


def link_collection_to_entities(property_key, normalized_type, user_token, existing_data_dict, new_data_dict):
    """Trigger event method for creating or recreating linkages between this new Collection and the Datasets it contains.

    Parameters
    ----------
    property_key : str
        The target property key
    normalized_type : str
        One of the types defined in the schema yaml: Dataset
    user_token: str
        The user's globus nexus token
    existing_data_dict : dict
        A dictionary that contains all existing entity properties
    new_data_dict : dict
        A merged dictionary that contains all possible input data to be used
    """
    if 'uuid' not in existing_data_dict:
        msg = create_trigger_error_msg(
            "Missing 'uuid' key in 'existing_data_dict' during calling 'link_collection_to_entities()' trigger method.",
            existing_data_dict, new_data_dict
        )
        raise KeyError(msg)

    if 'entity_uuids' not in existing_data_dict:
        msg = create_trigger_error_msg(
            "Missing 'entity_uuids' key in 'existing_data_dict' during calling 'link_collection_to_entities()' trigger method.",
            existing_data_dict, new_data_dict
        )
        raise KeyError(msg)

    entity_uuids = existing_data_dict['entity_uuids']

    try:
        # Create a linkage (without an Activity node) between the Collection node and each Entity it contains.
        schema_neo4j_queries.link_collection_to_entities(neo4j_driver=schema_manager.get_neo4j_driver_instance(),
                                                         collection_uuid=existing_data_dict['uuid'],
                                                         entities_uuid_list=entity_uuids)

        # Delete the cache of each associated dataset and the collection itself if any cache exists
        # Because the `Dataset.collecctions` field and `Collection.datasets` field
        uuids_list = [existing_data_dict['uuid']] + entity_uuids
        schema_manager.delete_memcached_cache(uuids_list)
    except TransactionError:
        # No need to log
        raise


def get_dataset_direct_ancestors(property_key, normalized_type, user_token, existing_data_dict, new_data_dict):
    """Trigger event method of getting direct ancestors.

    Parameters
    ----------
    property_key : str
        The target property key of the value to be generated
    normalized_type : str
        One of the types defined in the schema yaml: Activity, Collection, Source, Sample, Dataset
    user_token: str
        The user's globus nexus token
    existing_data_dict : dict
        A dictionary that contains all existing entity properties
    new_data_dict : dict
        A merged dictionary that contains all possible input data to be used

    Returns
    -------
    Tuple[str, list]
        str: The target property key
        list: A list of associated direct ancestors with all the normalized information
    """
    if 'uuid' not in existing_data_dict:
        msg = create_trigger_error_msg(
            "Missing 'uuid' key in 'existing_data_dict' during calling 'get_dataset_direct_ancestors()' trigger method.",
            existing_data_dict, new_data_dict
        )
        raise KeyError(msg)

    # No property key needs to filter the result
    # Get back the list of ancestor dicts
    driver = schema_manager.get_neo4j_driver_instance()
    direct_ancestors_list = schema_neo4j_queries.get_dataset_direct_ancestors(driver,
                                                                              existing_data_dict['uuid'])

    # We don't want to show too much nested information
    # The direct ancestor of a Dataset could be: Dataset or Sample
    # Skip running the trigger methods for 'direct_ancestors' and 'collections' if the direct ancestor is Dataset
    # Skip running the trigger methods for 'direct_ancestor' if the direct ancestor is Sample
    properties_to_skip = ['direct_ancestors', 'collections', 'direct_ancestor']
    complete_entities_list = schema_manager.get_complete_entities_list(user_token,
                                                                       direct_ancestors_list,
                                                                       properties_to_skip)

    return property_key, schema_manager.normalize_entities_list_for_response(complete_entities_list)


def get_sample_section_descendant_datasets(property_key, normalized_type, user_token, existing_data_dict, new_data_dict):
    """Trigger event method for getting the descendant datasets for a sample section.

    Parameters
    ----------
    property_key : str
        The target property key of the value to be generated
    normalized_type : str
        One of the types defined in the schema yaml: Activity, Collection, Source, Sample, Dataset
    user_token: str
        The user's globus nexus token
    existing_data_dict : dict
        A dictionary that contains all existing entity properties
    new_data_dict : dict
        A merged dictionary that contains all possible input data to be used

    Returns
    -------
    Tuple[str, list]
    str: The target property key
    list: A list of descendant datasets
    """
    if 'uuid' not in existing_data_dict:
        msg = create_trigger_error_msg(
            "Missing 'uuid' key in 'existing_data_dict' during calling 'get_sample_section_descendant_datasets()' trigger method.",
            existing_data_dict, new_data_dict
        )
        raise KeyError(msg)

    # Check if the entity is a Sample Section, skip otherwise
    if equals(Ontology.ops().entities().SAMPLE, normalized_type):
        if equals(Ontology.ops().specimen_categories().SECTION, existing_data_dict['sample_category']):
            driver = schema_manager.get_neo4j_driver_instance()
            uuid = existing_data_dict['uuid']

            # HRA EUI only requires the 'dataset_type' field
            properties = ['uuid', 'dataset_type']
            datasets = app_neo4j_queries.get_descendants_by_type(driver, uuid, Ontology.ops().entities().DATASET, properties)
            return property_key, datasets

    return property_key, None


def get_ancestor_blocks(property_key, normalized_type, user_token, existing_data_dict, new_data_dict):
    """Trigger event method for getting the ancestor blocks for a sample section or dataset.

    Parameters
    ----------
    property_key : str
        The target property key of the value to be generated
    normalized_type : str
        One of the types defined in the schema yaml: Activity, Collection, Source, Sample, Dataset
    user_token: str
        The user's globus nexus token
    existing_data_dict : dict
        A dictionary that contains all existing entity properties
    new_data_dict : dict
        A merged dictionary that contains all possible input data to be used

    Returns
    -------
    Tuple[str, list]
    str: The target property key
    list: A list of ancestor blocks
    """
    if 'uuid' not in existing_data_dict:
        msg = create_trigger_error_msg(
            "Missing 'uuid' key in 'existing_data_dict' during calling 'get_ancestor_blocks()' trigger method.",
            existing_data_dict, new_data_dict
        )
        raise KeyError(msg)

    # Check if the entity is a sample section or dataset, skip otherwise
    entity_types = Ontology.ops().entities()
    sample_categories = Ontology.ops().specimen_categories()
    if (
        (equals(entity_types.SAMPLE, normalized_type) and equals(sample_categories.SECTION, existing_data_dict['sample_category']))
        or equals(entity_types.DATASET, normalized_type)
    ):
        driver = schema_manager.get_neo4j_driver_instance()
        uuid = existing_data_dict['uuid']

        # HRA EUI only requires the 'rui_location' field
        properties = ['uuid', 'rui_location']
        blocks = app_neo4j_queries.get_ancestors_by_type(driver, uuid, Ontology.ops().specimen_categories().BLOCK, properties)
        blocks = [b for b in blocks if b.get('rui_location') is not None]
        if len(blocks) > 0:
            return property_key, blocks

    return property_key, None


def get_sample_section_ancestor_ids(property_key, normalized_type, user_token, existing_data_dict, new_data_dict):
    """Trigger event method for getting the ancestor ids for a sample section.

    Parameters
    ----------
    property_key : str
        The target property key of the value to be generated
    normalized_type : str
        One of the types defined in the schema yaml: Activity, Collection, Source, Sample, Dataset
    user_token: str
        The user's globus nexus token
    existing_data_dict : dict
        A dictionary that contains all existing entity properties
    new_data_dict : dict
        A merged dictionary that contains all possible input data to be used

    Returns
    -------
    Tuple[str, list]
    str: The target property key
    list: A list of ancestor ids
    """
    if 'uuid' not in existing_data_dict:
        msg = create_trigger_error_msg(
            "Missing 'uuid' key in 'existing_data_dict' during calling 'get_sample_section_ancestor_blocks()' trigger method.",
            existing_data_dict, new_data_dict
        )
        raise KeyError(msg)

    # Check if the entity is a Sample Section, skip otherwise
    if equals(Ontology.ops().entities().SAMPLE, normalized_type):
        if equals(Ontology.ops().specimen_categories().SECTION, existing_data_dict['sample_category']):
            driver = schema_manager.get_neo4j_driver_instance()
            uuid = existing_data_dict['uuid']
            ancestor_ids = app_neo4j_queries.get_ancestors(driver, uuid, properties=['uuid'], is_include_action=True)
            if len(ancestor_ids) > 0:
                return property_key, ancestor_ids

    return property_key, None


def get_source_samples(property_key, normalized_type, user_token, existing_data_dict, new_data_dict):
    """Trigger event method for getting the samples immediately connected to a given dataset.

    Parameters
    ----------
    property_key : str
        The target property key of the value to be generated
    normalized_type : str
        One of the types defined in the schema yaml: Activity, Collection, Source, Sample, Dataset
    user_token: str
        The user's globus nexus token
    existing_data_dict : dict
        A dictionary that contains all existing entity properties
    new_data_dict : dict
        A merged dictionary that contains all possible input data to be used

    Returns
    -------
    Tuple[str, list]
    str: The target property key
    list: A list of source samples
    """
    if 'uuid' not in existing_data_dict:
        msg = create_trigger_error_msg(
            "Missing 'uuid' key in 'existing_data_dict' during calling 'get_sample_section_ancestor_blocks()' trigger method.",
            existing_data_dict, new_data_dict
        )
        raise KeyError(msg)

    driver = schema_manager.get_neo4j_driver_instance()
    uuid = existing_data_dict['uuid']
    properties = ['uuid', 'sample_category']
    samples = app_neo4j_queries.get_source_samples(driver, uuid, properties)
    if len(samples) < 1:
        return property_key, None

    return property_key, samples


def remove_fields(d, properties_to_keep):
    return {key: value for key, value in d.items() if key in properties_to_keep}


def get_local_directory_rel_path(property_key, normalized_type, user_token, existing_data_dict, new_data_dict):
    """Trigger event method of getting the relative directory path of a given dataset.

    Parameters
    ----------
    property_key : str
        The target property key of the value to be generated
    normalized_type : str
        One of the types defined in the schema yaml: Activity, Collection, Source, Sample, Dataset
    user_token: str
        The user's globus nexus token
    existing_data_dict : dict
        A dictionary that contains all existing entity properties
    new_data_dict : dict
        A merged dictionary that contains all possible input data to be used

    Returns
    -------
    Tuple[str, str]
        str: The target property key
        str: The relative directory path
    """
    if 'uuid' not in existing_data_dict:
        msg = create_trigger_error_msg(
            "Missing 'uuid' key in 'existing_data_dict' during calling 'get_local_directory_rel_path()' trigger method.",
            existing_data_dict, new_data_dict
        )
        raise KeyError(msg)

    if 'data_access_level' not in existing_data_dict:
        msg = create_trigger_error_msg(
            "Missing 'data_access_level' key in 'existing_data_dict' during calling 'get_local_directory_rel_path()' trigger method.",
            existing_data_dict, new_data_dict
        )
        raise KeyError(msg)

    uuid = existing_data_dict['uuid']

    if (not 'group_uuid' in existing_data_dict) or (not existing_data_dict['group_uuid']):
        msg = create_trigger_error_msg(
            "Group uuid not set for dataset during calling 'get_local_directory_rel_path()' trigger method.",
            existing_data_dict, new_data_dict
        )
        raise KeyError(msg)

    # Validate the group_uuid and make sure it's one of the valid data providers
    try:
        schema_manager.validate_entity_group_uuid(existing_data_dict['group_uuid'])
    except schema_errors.NoDataProviderGroupException:
        # No need to log
        raise

    group_name = schema_manager.get_entity_group_name(existing_data_dict['group_uuid'])

    dir_path = existing_data_dict['data_access_level'] + "/" + group_name + "/" + uuid + "/"

    return property_key, dir_path


def link_to_previous_revisions(property_key, normalized_type, user_token, existing_data_dict, new_data_dict):
    """Trigger event method of building linkage from this new Dataset to the dataset of its previous revision.

    Parameters
    ----------
    property_key : str
        The target property key
    normalized_type : str
        One of the types defined in the schema yaml: Activity, Collection, Source, Sample, Dataset
    user_token: str
        The user's globus nexus token
    existing_data_dict : dict
        A dictionary that contains all existing entity properties
    new_data_dict : dict
        A merged dictionary that contains all possible input data to be used
    """
    if 'uuid' not in existing_data_dict:
        msg = create_trigger_error_msg(
            "Missing 'uuid' key in 'existing_data_dict' during calling 'link_to_previous_revision()' trigger method.",
            existing_data_dict, new_data_dict
        )
        raise KeyError(msg)

    if 'previous_revision_uuids' not in existing_data_dict:
        msg = create_trigger_error_msg(
            "Missing 'previous_revision_uuids' key in 'existing_data_dict' during calling 'link_to_previous_revision()' trigger method.",
            existing_data_dict, new_data_dict
        )
        raise KeyError(msg)

    # Create a revision reltionship from this new Dataset node and its previous revision of dataset node in neo4j
    try:
        schema_neo4j_queries.link_entity_to_previous_revision(schema_manager.get_neo4j_driver_instance(),
                                                              existing_data_dict['uuid'],
                                                              existing_data_dict['previous_revision_uuids'])
    except TransactionError:
        # No need to log
        raise


def link_to_previous_revision(property_key, normalized_type, user_token, existing_data_dict, new_data_dict):
    """Trigger event method of building linkage from this new Dataset to the dataset of its previous revision.

    Parameters
    ----------
    property_key : str
        The target property key
    normalized_type : str
        One of the types defined in the schema yaml: Activity, Collection, Source, Sample, Dataset
    user_token: str
        The user's globus nexus token
    existing_data_dict : dict
        A dictionary that contains all existing entity properties
    new_data_dict : dict
        A merged dictionary that contains all possible input data to be used
    """
    if 'uuid' not in existing_data_dict:
        msg = create_trigger_error_msg(
            "Missing 'uuid' key in 'existing_data_dict' during calling 'link_to_previous_revision()' trigger method.",
            existing_data_dict, new_data_dict
        )
        raise KeyError(msg)

    if 'previous_revision_uuid' not in existing_data_dict:
        msg = create_trigger_error_msg(
            "Missing 'previous_revision_uuid' key in 'existing_data_dict' during calling 'link_to_previous_revision()' trigger method.",
            existing_data_dict, new_data_dict
        )
        raise KeyError(msg)

    # Create a revision reltionship from this new Dataset node and its previous revision of dataset node in neo4j
    try:
        schema_neo4j_queries.link_entity_to_previous_revision(schema_manager.get_neo4j_driver_instance(),
                                                              existing_data_dict['uuid'],
                                                              existing_data_dict['previous_revision_uuid'])
    except TransactionError:
        # No need to log
        raise


def get_has_metadata(property_key, normalized_type, user_token, existing_data_dict, new_data_dict):
    """Trigger event method for determining if the entity has metadata.

    Parameters
    ----------
    property_key : str
        The target property key
    normalized_type : str
        One of the types defined in the schema yaml
    user_token: str
        The user's globus nexus token
    existing_data_dict : dict
        A dictionary that contains all existing entity properties
    new_data_dict : dict
        A merged dictionary that contains all possible input data to be used

    Returns
    -------
    Tuple[str, str]
        str: The target property key
        str: "True" or "False" if the entity has metadata
    """
    if 'uuid' not in existing_data_dict:
        msg = create_trigger_error_msg(
            "Missing 'uuid' key in 'existing_data_dict' during calling 'get_has_metadata()' trigger method.",
            existing_data_dict, new_data_dict
        )
        raise KeyError(msg)

    if equals(Ontology.ops().entities().DATASET, existing_data_dict['entity_type']):
        metadata = existing_data_dict.get('metadata')
        return property_key, str(metadata is not None)

    SpecimenCategories = Ontology.ops().specimen_categories()
    if (
        equals(Ontology.ops().entities().SOURCE, existing_data_dict['entity_type'])
        or equals('Collection', existing_data_dict['entity_type'])
        or equals('Publication', existing_data_dict['entity_type'])
        or equals(SpecimenCategories.BLOCK, existing_data_dict.get('sample_category'))
        or equals(SpecimenCategories.SECTION, existing_data_dict.get('sample_category'))
        or equals(SpecimenCategories.SUSPENSION, existing_data_dict.get('sample_category'))
    ):
        has_metadata = 'metadata' in existing_data_dict
        return property_key, str(has_metadata)

    return property_key, None


def get_source_mapped_metadata(property_key, normalized_type, user_token, existing_data_dict, new_data_dict):
    """Trigger event method of auto generating mapped metadata from 'living_donor_data' or 'organ_donor_data'.

    Parameters
    ----------
    property_key : str
        The target property key
    normalized_type : str
        One of the types defined in the schema yaml: Activity, Collection, Source, Sample, Dataset
    user_token: str
        The user's globus nexus token
    existing_data_dict : dict
        A dictionary that contains all existing entity properties
    new_data_dict : dict
        A merged dictionary that contains all possible input data to be used

    Returns
    -------
    Tuple[str, dict]
        str: The target property key
        dict: The auto generated mapped metadata
    """
    if not equals(Ontology.ops().source_types().HUMAN, existing_data_dict['source_type']):
        return property_key, None
    if 'metadata' not in existing_data_dict or existing_data_dict['metadata'] is None:
        return property_key, None

    if (
        'organ_donor_data' not in existing_data_dict['metadata']
        and 'living_donor_data' not in existing_data_dict['metadata']
    ):
        msg = create_trigger_error_msg(
            "Missing 'organ_donor_data' or 'living_donor_data' key in 'existing_data_dict[metadata]' during calling 'get_source_mapped_metadata()' trigger method.",
            existing_data_dict, new_data_dict
        )
        raise schema_errors.InvalidPropertyRequirementsException(msg)

    if not isinstance(existing_data_dict['metadata'], dict):
        metadata = json.loads(existing_data_dict['metadata'].replace("'", '"'))
    else:
        metadata = existing_data_dict['metadata']

    donor_metadata = metadata.get('organ_donor_data') or metadata.get('living_donor_data') or {}

    mapped_metadata = {}
    for kv in donor_metadata:
        term = kv['grouping_concept_preferred_term']
        key = re.sub(r'\W+', '_', term).lower()
        value = (
            float(kv['data_value'])
            if kv.get('data_type') == 'Numeric'
            else kv['preferred_term']
        )

        if key not in mapped_metadata:
            mapped_metadata_item = {
                'value': [value],
                'unit': kv.get('units', ''),
                'key_display': term,
                'value_display': source_metadata_display_value(kv),
                'group_display': source_metadata_group(key)
            }
            mapped_metadata[key] = mapped_metadata_item
        else:
            mapped_metadata[key]['value'].append(value)
            mapped_metadata[key]['value_display'] += f', {value}'

    return property_key, mapped_metadata


def get_cedar_mapped_metadata(property_key, normalized_type, user_token, existing_data_dict, new_data_dict):
    """Trigger event method of auto generating sample mapped metadata.

    Parameters
    ----------
    property_key : str
        The target property key
    normalized_type : str
        One of the types defined in the schema yaml: Sample
    user_token: str
        The user's globus nexus token
    existing_data_dict : dict
        A dictionary that contains all existing entity properties
    new_data_dict : dict
        A merged dictionary that contains all possible input data to be used

    Returns
    -------
    Tuple[str, dict]
        str: The target property key
        dict: The auto generated mapped metadata
    """
    # No human sources
    if equals(Ontology.ops().source_types().HUMAN, existing_data_dict.get('source_type')):
        return property_key, None

<<<<<<< HEAD
    if equals(Ontology.ops().entities().DATASET, normalized_type):
        # For datasets
        if 'ingest_metadata' not in existing_data_dict or existing_data_dict['ingest_metadata'] is None:
            return property_key, None

        if not isinstance(existing_data_dict['ingest_metadata'], dict):
            ingest_metadata = ast.literal_eval(existing_data_dict['ingest_metadata'])
        else:
            ingest_metadata = existing_data_dict['ingest_metadata']

        if 'metadata' not in ingest_metadata:
            return property_key, None

        metadata = ingest_metadata['metadata']
    else:
        # For mouse sources, samples
        if 'metadata' not in existing_data_dict or existing_data_dict['metadata'] is None:
            return property_key, None
        if not isinstance(existing_data_dict['metadata'], dict):
            metadata = ast.literal_eval(existing_data_dict['metadata'])
        else:
            metadata = existing_data_dict['metadata']
=======
    # For mouse sources, all samples, and all datasets
    if 'metadata' not in existing_data_dict:
        return property_key, None

    metadata = ast.literal_eval(existing_data_dict['metadata'])
>>>>>>> a2039158

    mapped_metadata = {}
    for k, v in metadata.items():
        suffix = None
        parts = [_normalize(word) for word in k.split('_')]
        if parts[-1] == 'Value' or parts[-1] == 'Unit':
            suffix = parts.pop()

        new_key = ' '.join(parts)
        if new_key not in mapped_metadata:
            mapped_metadata[new_key] = v
        else:
            curr_val = mapped_metadata[new_key]
            if len(curr_val) < 1:
                # Prevent space at the beginning if the value is empty
                mapped_metadata[new_key] = v
                continue
            if suffix == 'Value':
                mapped_metadata[new_key] = f"{v} {curr_val}"
            if suffix == 'Unit':
                mapped_metadata[new_key] = f"{curr_val} {v}"

    return property_key, mapped_metadata


_normalized_words = {
    'rnaseq': 'RNAseq',
    'phix': 'PhiX',
    'id': 'ID',
    'doi': 'DOI',
    'io': 'IO',
    'pi': 'PI',
    'dna': 'DNA',
    'rna': 'RNA',
    'sc': 'SC',
    'pcr': 'PCR',
    'umi': 'UMI'
}


def _normalize(word: str):
    """Normalize the word. Specific words should be capitalized differently.

    Parameters
    ----------
    word : str
        The word to normalize

    Returns
    -------
    str: The normalized word
    """
    if word in _normalized_words:
        return _normalized_words[word]
    return word.capitalize()


def get_dataset_title(property_key, normalized_type, user_token, existing_data_dict, new_data_dict):
    """Trigger event method of auto generating the dataset title.

    Parameters
    ----------
    property_key : str
        The target property key
    normalized_type : str
        One of the types defined in the schema yaml: Activity, Collection, Source, Sample, Dataset
    user_token: str
        The user's globus nexus token
    existing_data_dict : dict
        A dictionary that contains all existing entity properties
    new_data_dict : dict
        A merged dictionary that contains all possible input data to be used

    Returns
    -------
    Tuple[str, str]
        str: The target property key
        str: The generated dataset title
    """
    if 'uuid' not in existing_data_dict:
        msg = create_trigger_error_msg(
            "Missing 'uuid' key in 'existing_data_dict' during calling 'get_dataset_title()' trigger method.",
            existing_data_dict, new_data_dict
        )
        raise KeyError(msg)

    # Assume organ_desc is always available, otherwise will throw parsing error
    organ_desc = '<organ_desc>'

    age = None
    race = None
    sex = None

    dataset_type = existing_data_dict['dataset_type']
    # Get the sample organ name and source metadata information of this dataset
    organ_names, source_metadata, source_type = schema_neo4j_queries.get_dataset_organ_and_source_info(
        schema_manager.get_neo4j_driver_instance(), existing_data_dict['uuid'])

    # Parse the organ description
    organ_desc = ''
    organ_list = []
    if organ_names is not None and bool(organ_names):
        for organ_name in organ_names:
            if organ_name is not None:
                try:
                    # The organ_name is the two-letter code only set if specimen_type == 'organ'
                    # Convert the two-letter code to a description
                    organ_list.append(_get_organ_description(organ_name))
                except (requests.exceptions.RequestException) as e:
                    raise Exception(e)

        organ_desc = ", ".join(organ_list[:-2] + [" and ".join(organ_list[-2:])])

    generated_title = f"{dataset_type} data from the {organ_desc}"

    # Parse age, race, and sex
    source_metadata_desc = ''
    source_metadata_list = []
    if source_metadata is not None and bool(source_metadata):
        for metadata in source_metadata:
            if metadata is not None:
                # Note: The donor_metadata is stored in Neo4j as a string representation of the Python dict
                # It's not stored in Neo4j as a json string! And we can't store it as a json string
                # due to the way that Cypher handles single/double quotes.
                ancestor_metadata_dict = schema_manager.get_as_dict(metadata)

                if equals(source_type, Ontology.ops().source_types().MOUSE):
                    sex = ancestor_metadata_dict['sex'].lower()
                    is_embryo = ancestor_metadata_dict['is_embryo']
                    embryo = ' embryo' if is_embryo is True or equals(is_embryo, 'True') else ''

                    source_metadata_list.append(f"{ancestor_metadata_dict['strain']} {sex} mouse{embryo}")

                else:
                    data_list = []

                    # Either 'organ_donor_data' or 'living_donor_data' can be present, but not both
                    if 'organ_donor_data' in ancestor_metadata_dict:
                        data_list = ancestor_metadata_dict['organ_donor_data']
                    elif 'living_donor_data' in ancestor_metadata_dict:
                        data_list = ancestor_metadata_dict['living_donor_data']
                    else:
                        # When neither 'organ_donor_data' nor 'living_donor_data' exists, use default None and continue
                        pass

                    for data in data_list:
                        if 'grouping_concept_preferred_term' in data:
                            if data['grouping_concept_preferred_term'].lower() == 'age':
                                # The actual value of age stored in 'data_value' instead of 'preferred_term'
                                age = data['data_value']

                            if data['grouping_concept_preferred_term'].lower() == 'race':
                                race = data['preferred_term'].lower()

                            if data['grouping_concept_preferred_term'].lower() == 'sex':
                                sex = data['preferred_term'].lower()

                    age_race_sex_info = None

                    if (age is None) and (race is not None) and (sex is not None):
                        age_race_sex_info = f"{race} {sex} of unknown age"
                    elif (race is None) and (age is not None) and (sex is not None):
                        age_race_sex_info = f"{age}-year-old {sex} of unknown race"
                    elif (sex is None) and (age is not None) and (race is not None):
                        age_race_sex_info = f"{age}-year-old {race} source of unknown sex"
                    elif (age is None) and (race is None) and (sex is not None):
                        age_race_sex_info = f"{sex} source of unknown age and race"
                    elif (age is None) and (sex is None) and (race is not None):
                        age_race_sex_info = f"{race} source of unknown age and sex"
                    elif (race is None) and (sex is None) and (age is not None):
                        age_race_sex_info = f"{age}-year-old source of unknown race and sex"
                    elif (age is None) and (race is None) and (sex is None):
                        age_race_sex_info = "source of unknown age, race and sex"
                    else:
                        age_race_sex_info = f"{age}-year-old {race} {sex}"

                    source_metadata_list.append(f"{age_race_sex_info}")
    else:
        if equals(source_type, Ontology.ops().source_types().MOUSE) or \
                equals(source_type, Ontology.ops().source_types().MOUSE_ORGANOID):
            source_metadata_list.append(f"source of unknown strain, sex, and age")
        else:
            source_metadata_list.append(f"source of unknown age, race and sex")

    if len(source_metadata_list) == 0:
        source_metadata_list.append(f"source of unknown age, race and sex")

    source_metadata_desc = ", ".join(source_metadata_list[:-2] + [" and ".join(source_metadata_list[-2:])])
    generated_title += " of a " + source_metadata_desc

    return property_key, generated_title


def get_dataset_category(property_key, normalized_type, user_token, existing_data_dict, new_data_dict):
    """Trigger event method of auto generating the dataset category.

    Parameters
    ----------
    property_key : str
        The target property key
    normalized_type : str
        One of the types defined in the schema yaml: Activity, Collection, Source, Sample, Dataset
    user_token: str
        The user's globus nexus token
    existing_data_dict : dict
        A dictionary that contains all existing entity properties
    new_data_dict : dict
        A merged dictionary that contains all possible input data to be used

    Returns
    -------
    Tuple[str, str]
        str: The target property key
        str: The generated dataset category
    """
    creation_action = dict([get_creation_action_activity("creation_action_activity", normalized_type, user_token, existing_data_dict, new_data_dict)]).get('creation_action_activity')
    dataset_category_map = {
        "Create Dataset Activity": "primary",
        "Multi-Assay Split": "component",
        "Central Process": "codcc-processed",
        "Lab Process": "lab-processed",
    }
    if dataset_category := dataset_category_map.get(creation_action):
        return property_key, dataset_category

    return property_key, None


# For Upload, Dataset, Source and Sample objects:
# add a calculated (not stored in Neo4j) field called `display_subtype` to
# all Elasticsearch documents of the above types with the following rules:
# Upload: Just make it "Data Upload" for all uploads
# Source: "Source"
# Sample: if sample_category == 'organ' the display name linked to the corresponding description of organ code
# otherwise the display name linked to the value of the corresponding description of sample_category code
def get_display_subtype(property_key, normalized_type, user_token, existing_data_dict, new_data_dict):
    """Trigger event method of generating the display subtype for the entity.

    Parameters
    ----------
    property_key : str
        The target property key
    normalized_type : str
        One of the types defined in the schema yaml: Activity, Collection, Source, Sample, Dataset
    user_token: str
        The user's globus nexus token
    existing_data_dict : dict
        A dictionary that contains all existing entity properties
    new_data_dict : dict
        A merged dictionary that contains all possible input data to be used

    Returns
    -------
    Tuple[str, str]
        str: The target property key
        str: The display subtype
    """
    display_subtype = "{unknown}"

    if equals(Ontology.ops().entities().SOURCE, normalized_type):
        display_subtype = existing_data_dict["source_type"]

    elif equals(Ontology.ops().entities().SAMPLE, normalized_type):
        if "sample_category" in existing_data_dict:
            if equals(existing_data_dict["sample_category"], Ontology.ops().specimen_categories().ORGAN):
                if "organ" in existing_data_dict:
                    organ_types = Ontology.ops(as_data_dict=True, prop_callback=None, key="rui_code",
                                               val_key="term").organ_types()
                    organ_types["OT"] = "Other"
                    display_subtype = get_val_by_key(existing_data_dict["organ"], organ_types, "ubkg.organ_types")
                else:
                    logger.error(
                        "Missing missing organ when sample_category is set "
                        f"of Sample with uuid: {existing_data_dict['uuid']}"
                    )

            else:
                sample_categories = Ontology.ops(as_data_dict=True, prop_callback=None).specimen_categories()
                display_subtype = get_val_by_key(existing_data_dict["sample_category"], sample_categories,
                                                 "ubkg.specimen_categories")

        else:
            logger.error(f"Missing sample_category of Sample with uuid: {existing_data_dict['uuid']}")

    elif equals(Ontology.ops().entities().DATASET, normalized_type):
        if "dataset_type" in existing_data_dict:
            display_subtype = existing_data_dict["dataset_type"]
        else:
            logger.error(f"Missing dataset_type of Dataset with uuid: {existing_data_dict['uuid']}")

    elif equals(Ontology.ops().entities().UPLOAD, normalized_type):
        display_subtype = "Data Upload"

    else:
        # Do nothing
        logger.error(
            f"Invalid entity_type: {existing_data_dict['entity_type']}. "
            "Only generate display_subtype for Source/Sample/Dataset/Upload"
        )

    return property_key, display_subtype


def get_val_by_key(type_code, data, source_data_name):
    # Use triple {{{}}}
    result_val = f"{{{type_code}}}"

    if type_code in data:
        result_val = data[type_code]
    else:
        # Return the error message as result
        logger.error(f"Missing key {type_code} in {source_data_name}")

    logger.debug(f"======== get_val_by_key: {result_val}")

    return result_val


def get_last_touch(property_key, normalized_type, user_token, existing_data_dict, new_data_dict):
    """Trigger event method of when this entity was last modified or published.

    Parameters
    ----------
    property_key : str
        The target property key
    normalized_type : str
        One of the types defined in the schema yaml: Activity, Collection, Source, Sample, Dataset
    user_token: str
        The user's globus nexus token
    existing_data_dict : dict
        A dictionary that contains all existing entity properties
    new_data_dict : dict
        A merged dictionary that contains all possible input data to be used

    Returns
    -------
    Tuple[str, str]
        str: The target property key
        str: The last touch time
    """
    time_stamp = (
        existing_data_dict["published_timestamp"]
        if "published_timestamp" in existing_data_dict
        else existing_data_dict["last_modified_timestamp"]
    )
    timestamp = str(datetime.fromtimestamp(time_stamp / 1000, tz=timezone.utc))
    last_touch = timestamp.split("+")[0]

    return property_key, last_touch


def get_origin_samples(property_key, normalized_type, user_token, existing_data_dict, new_data_dict):
    """Trigger event method to grab the ancestor of this entity where entity type is Sample and the sample_category is Organ.

    Parameters
    ----------
    property_key : str
        The target property key
    normalized_type : str
        One of the types defined in the schema yaml: Activity, Collection, Source, Sample, Dataset
    user_token: str
        The user's globus nexus token
    existing_data_dict : dict
        A dictionary that contains all existing entity properties
    new_data_dict : dict
        A merged dictionary that contains all possible input data to be used

    Returns
    -------
    Tuple[str, dict]
        str: The target property key
        dict: The origin sample
    """
    # The origin_sample is the sample that `sample_category` is "organ" and the `organ` code is set at the same time

    try:
        if equals(existing_data_dict.get("sample_category"), Ontology.ops().specimen_categories().ORGAN):
            # Return the organ if this is an organ
            organ_hierarchy_key, organ_hierarchy_value = get_organ_hierarchy(property_key='organ_hierarchy',
                                normalized_type=Ontology.ops().entities().SAMPLE,
                                user_token=user_token,
                                existing_data_dict=existing_data_dict,
                                new_data_dict=new_data_dict)
            existing_data_dict[organ_hierarchy_key] = organ_hierarchy_value
            return property_key, [existing_data_dict]

        origin_samples = None
        if normalized_type in ["Sample", "Dataset", "Publication"]:
            origin_samples = schema_neo4j_queries.get_origin_samples(schema_manager.get_neo4j_driver_instance(),
                                                                   existing_data_dict['uuid'])

            for origin_sample in origin_samples:
                organ_hierarchy_key, organ_hierarchy_value = get_organ_hierarchy(property_key='organ_hierarchy',
                                                                                 normalized_type=Ontology.ops().entities().SAMPLE,
                                                                                 user_token=user_token,
                                                                                 existing_data_dict=origin_sample,
                                                                                 new_data_dict=new_data_dict)
                origin_sample[organ_hierarchy_key] = organ_hierarchy_value

        return property_key, origin_samples
    except Exception:
        logger.error(f"No origin sample found for {normalized_type} with UUID: {existing_data_dict['uuid']}")
        return property_key, None


def get_has_pipeline_or_validation_message(property_key, normalized_type, user_token, existing_data_dict, new_data_dict):
    """Trigger event method to determine if the dataset has a pipeline message or upload has validation message.

    Parameters
    ----------
    property_key : str
        The target property key
    normalized_type : str
        One of the types defined in the schema yaml: Dataset or Upload
    user_token: str
        The user's globus nexus token
    existing_data_dict : dict
        A dictionary that contains all existing entity properties
    new_data_dict : dict
        A merged dictionary that contains all possible input data to be used

    Returns
    -------
    Tuple[str, str]
        str: The target property key
        str: "True" or "False" if the dataset has a pipeline message or upload has validation message
    """
    if equals(normalized_type, Ontology.ops().entities().DATASET):
        property = 'pipeline_message'
    elif equals(normalized_type, Ontology.ops().entities().UPLOAD):
        property = 'validation_message'
    else:
        return property_key, None

    has_msg = property in existing_data_dict and len(existing_data_dict[property]) > 0
    return property_key, str(has_msg)


def get_has_rui_information(property_key, normalized_type, user_token, existing_data_dict, new_data_dict):
    if normalized_type in ["Sample", "Dataset"]:
        if normalized_type == "Sample":
            if existing_data_dict['sample_category'] == 'Block' and 'rui_location' in existing_data_dict:
                return property_key, str(True)
            if existing_data_dict['sample_category'] == 'Organ':
                return property_key, None

        has_rui_information = schema_neo4j_queries.get_has_rui_information(schema_manager.get_neo4j_driver_instance(),
                                                                           existing_data_dict['uuid'])
        return property_key, has_rui_information

    return property_key, None


def get_rui_location_anatomical_locations(property_key, normalized_type, user_token, existing_data_dict, new_data_dict):
    """Trigger event method to parse out the anatomical locations from 'rui_location'.

    Parameters
    ----------
    property_key : str
        The target property key
    normalized_type : str
        One of the types defined in the schema yaml: Activity, Collection, Source, Sample, Dataset
    user_token: str
        The user's globus nexus token
    existing_data_dict : dict
        A dictionary that contains all existing entity properties
    new_data_dict : dict
        A merged dictionary that contains all possible input data to be used

    Returns
    -------
    Tuple[str, list]
        str: The target property key
        list: The anatomical locations
    """
    rui_location_anatomical_locations = None
    if "rui_location" in existing_data_dict:
        rui_location = ast.literal_eval(existing_data_dict["rui_location"])
        if "ccf_annotations" in rui_location:
            annotation_urls = rui_location["ccf_annotations"]
            labels = [
                label
                for url in annotation_urls
                if (label := _get_ontology_label(url))
            ]
            if len(labels) > 0:
                rui_location_anatomical_locations = labels

    return property_key, rui_location_anatomical_locations


def _get_ontology_label(ann_url: str) -> Optional[str]:
    """Get the label from the appropriate ontology lookup service.

    Parameters
    ----------
        ann_url : str
            The annotation url.

    Returns
    -------
    Optional[dict] : The label and purl if found, otherwise None.
    """
    if ann_url in ontology_lookup_cache:
        return {"label": ontology_lookup_cache[ann_url], "purl": ann_url}

    host = urllib.parse.urlparse(ann_url).hostname
    vocab = sparql_vocabs.get(host)
    if not vocab:
        return None

    schema = "http://www.w3.org/2000/01/rdf-schema#label"
    table = f"https://purl.humanatlas.io/vocab/{vocab}"
    query = f"SELECT ?label FROM <{table}> WHERE {{ <{ann_url}> <{schema}> ?label }}"
    headers = {
        "Accept": "application/sparql-results+json",
        "Content-Type": "application/x-www-form-urlencoded",
    }
    res = requests.post("https://lod.humanatlas.io/sparql", data={"query": query}, headers=headers)
    if res.status_code != 200:
        return None

    bindings = res.json().get("results", {}).get("bindings", [])
    if len(bindings) != 1:
        return None

    label = bindings[0].get("label", {}).get("value")
    if not label:
        return None

    ontology_lookup_cache[ann_url] = label  # cache the result
    return {"label": label, "purl": ann_url}


def get_previous_revision_uuids(property_key, normalized_type, user_token, existing_data_dict, new_data_dict):
    """Trigger event method of getting the list of uuids of the previous revision datasets if exists.

    Parameters
    ----------
    property_key : str
        The target property key
    normalized_type : str
        One of the types defined in the schema yaml: Activity, Collection, Source, Sample, Dataset
    user_token: str
        The user's globus nexus token
    existing_data_dict : dict
        A dictionary that contains all existing entity properties
    new_data_dict : dict
        A merged dictionary that contains all possible input data to be used

    Returns
    -------
    Tuple[str, list]
        str: The target property key
        list: The uuid list of previous revision entities or [] if not found
    """
    if 'uuid' not in existing_data_dict:
        msg = create_trigger_error_msg(
            "Missing 'uuid' key in 'existing_data_dict' during calling 'get_previous_revision_uuids()' trigger method.",
            existing_data_dict, new_data_dict
        )
        raise KeyError(msg)

    previous_revision_uuid = schema_neo4j_queries.get_previous_revision_uuids(schema_manager.get_neo4j_driver_instance(),
                                                                              existing_data_dict['uuid'])

    # previous_revision_uuid can be None, but will be filtered out by
    # schema_manager.normalize_entity_result_for_response()
    return property_key, previous_revision_uuid


def get_next_revision_uuids(property_key, normalized_type, user_token, existing_data_dict, new_data_dict):
    """Trigger event method of getting the uuid of the next version dataset if exists.

    Parameters
    ----------
    property_key : str
        The target property key
    normalized_type : str
        One of the types defined in the schema yaml: Activity, Collection, Source, Sample, Dataset
    user_token: str
        The user's globus nexus token
    existing_data_dict : dict
        A dictionary that contains all existing entity properties
    new_data_dict : dict
        A merged dictionary that contains all possible input data to be used

    Returns
    -------
    Tuple[str, list]
        str: The target property key
        list: The uuid list of next revision entities or [] if not found
    """
    if 'uuid' not in existing_data_dict:
        msg = create_trigger_error_msg(
            "Missing 'uuid' key in 'existing_data_dict' during calling 'get_next_revision_uuids()' trigger method.",
            existing_data_dict, new_data_dict
        )
        raise KeyError(msg)

    next_revision_uuids = schema_neo4j_queries.get_next_revision_uuids(schema_manager.get_neo4j_driver_instance(),
                                                                       existing_data_dict['uuid'])

    # next_revision_uuid can be None, but will be filtered out by
    # schema_manager.normalize_entity_result_for_response()
    return property_key, next_revision_uuids


def get_previous_revision_uuid(property_key, normalized_type, user_token, existing_data_dict, new_data_dict):
    """Trigger event method of getting the uuid of the previous revision dataset if exists.

    Parameters
    ----------
    property_key : str
        The target property key
    normalized_type : str
        One of the types defined in the schema yaml: Activity, Collection, Source, Sample, Dataset
    user_token: str
        The user's globus nexus token
    existing_data_dict : dict
        A dictionary that contains all existing entity properties
    new_data_dict : dict
        A merged dictionary that contains all possible input data to be used

    Returns
    -------
    Tuple[str, str]
        str: The target property key
        str: The uuid string of previous revision entity or None if not found
    """
    if 'uuid' not in existing_data_dict:
        msg = create_trigger_error_msg(
            "Missing 'uuid' key in 'existing_data_dict' during calling 'get_previous_revision_uuid()' trigger method.",
            existing_data_dict, new_data_dict
        )
        raise KeyError(msg)

    previous_revision_uuid = schema_neo4j_queries.get_previous_revision_uuid(schema_manager.get_neo4j_driver_instance(),
                                                                             existing_data_dict['uuid'])

    # previous_revision_uuid can be None, but will be filtered out by
    # schema_manager.normalize_entity_result_for_response()
    return property_key, previous_revision_uuid


def get_next_revision_uuid(property_key, normalized_type, user_token, existing_data_dict, new_data_dict):
    """Trigger event method of getting the uuid of the next version dataset if exists.

    Parameters
    ----------
    property_key : str
        The target property key
    normalized_type : str
        One of the types defined in the schema yaml: Activity, Collection, Source, Sample, Dataset
    user_token: str
        The user's globus nexus token
    existing_data_dict : dict
        A dictionary that contains all existing entity properties
    new_data_dict : dict
        A merged dictionary that contains all possible input data to be used

    Returns
    -------
    Tuple[str, str]
        str: The target property key
        str: The uuid string of next version entity or None if not found
    """
    if 'uuid' not in existing_data_dict:
        msg = create_trigger_error_msg(
            "Missing 'uuid' key in 'existing_data_dict' during calling 'get_next_revision_uuid()' trigger method.",
            existing_data_dict, new_data_dict
        )
        raise KeyError(msg)

    next_revision_uuid = schema_neo4j_queries.get_next_revision_uuid(schema_manager.get_neo4j_driver_instance(),
                                                                     existing_data_dict['uuid'])

    # next_revision_uuid can be None, but will be filtered out by
    # schema_manager.normalize_entity_result_for_response()
    return property_key, next_revision_uuid


def commit_thumbnail_file(property_key, normalized_type, user_token, existing_data_dict, new_data_dict, generated_dict):
    """Trigger event method to commit thumbnail file saved that were previously uploaded via ingest-api.

    The information, filename is saved in the field with name specified by `target_property_key`
    in the provided data_dict.  The thumbnail file needed to be previously uploaded
    using the temp file service.  The temp file id provided must be provided
    in the field `thumbnail_file_to_add` in the data_dict for file being committed
    in a JSON object like below:

    {"temp_file_id": "eiaja823jafd"}

    Parameters
    ----------
    property_key : str
        The property key for which the original trigger method is defined
    normalized_type : str
        One of the types defined in the schema yaml: Source, Sample
    user_token: str
        The user's globus nexus token
    existing_data_dict : dict
        A dictionary that contains all existing entity properties
    new_data_dict : dict
        A merged dictionary that contains all possible input data to be used
    generated_dict : dict
        A dictionary that contains all final data

    Returns
    -------
    dict: The updated generated dict
    """
    # The name of the property where the file information is stored
    target_property_key = 'thumbnail_file'

    # Do nothing if no thumbnail file to add (missing or empty property)
    if (not property_key in new_data_dict) or (not new_data_dict[property_key]):
        return generated_dict

    try:
        if 'uuid' in new_data_dict:
            entity_uuid = new_data_dict['uuid']
        else:
            entity_uuid = existing_data_dict['uuid']

        # Commit the thumbnail file via ingest-api call
        ingest_api_target_url = schema_manager.get_ingest_api_url() + '/file-commit'

        # Example: {"temp_file_id":"dzevgd6xjs4d5grmcp4n"}
        thumbnail_file_dict = new_data_dict[property_key]

        tmp_file_id = thumbnail_file_dict['temp_file_id']

        json_to_post = {
            'temp_file_id': tmp_file_id,
            'entity_uuid': entity_uuid,
            'user_token': user_token
        }

        logger.info(
            f"Commit the uploaded thumbnail file of tmp file id {tmp_file_id} for entity {entity_uuid} via ingest-api call...")

        # Disable ssl certificate verification
        response = requests.post(url=ingest_api_target_url, headers=schema_manager._create_request_headers(user_token),
                                 json=json_to_post, verify=False)

        if response.status_code != 200:
            msg = f"Failed to commit the thumbnail file of tmp file id {tmp_file_id} via ingest-api for entity uuid: {entity_uuid}"
            logger.error(msg)
            raise schema_errors.FileUploadException(msg)

        # Get back the file uuid dict
        file_uuid_info = response.json()

        # Update the target_property_key (`thumbnail_file`) to be saved in Neo4j
        generated_dict[target_property_key] = {
            'filename': file_uuid_info['filename'],
            'file_uuid': file_uuid_info['file_uuid']
        }

        return generated_dict
    except schema_errors.FileUploadException:
        raise
    except Exception:
        # No need to log
        raise


def delete_thumbnail_file(property_key, normalized_type, user_token, existing_data_dict, new_data_dict, generated_dict):
    """Trigger event method for removing the thumbnail file from a dataset during update.

    File is stored in a json encoded text field with property name 'target_property_key' in the entity dict
    The file to remove is specified as file uuid in the `property_key` field

    Parameters
    ----------
    property_key : str
        The property key for which the original trigger method is defined
    normalized_type : str
        One of the types defined in the schema yaml: Source, Sample
    user_token: str
        The user's globus nexus token
    existing_data_dict : dict
        A dictionary that contains all existing entity properties
    new_data_dict : dict
        A merged dictionary that contains all possible input data to be used
    generated_dict : dict
        A dictionary that contains all final data

    Returns
    -------
    dict: The updated generated dict
    """
    # The name of the property where the file information is stored
    target_property_key = 'thumbnail_file'

    # Do nothing if no thumbnail file to delete
    # is provided in the field specified by property_key
    if (not property_key in new_data_dict) or (not new_data_dict[property_key]):
        return generated_dict

    if 'uuid' not in existing_data_dict:
        msg = create_trigger_error_msg(
            f"Missing 'uuid' key in 'existing_data_dict' during calling 'delete_thumbnail_file()' trigger method for property '{target_property_key}'.",
            existing_data_dict, new_data_dict
        )
        raise KeyError(msg)

    entity_uuid = existing_data_dict['uuid']

    # The property_key (`thumbnail_file_to_remove`) is just a file uuid string
    file_uuid = new_data_dict[property_key]

    # If POST or PUT where the target doesn't exist create the file info dict
    # if generated_dict doesn't contain the property yet, copy it from the existing_data_dict
    # if it isn't in the existing_dictionary throw and error
    # or if it doesn't exist in existing_data_dict create it
    if not target_property_key in generated_dict:
        if not target_property_key in existing_data_dict:
            msg = create_trigger_error_msg(
                f"Missing '{target_property_key}' key missing during calling 'delete_thumbnail_file()' trigger method on entity {entity_uuid}.",
                existing_data_dict, new_data_dict
            )
            raise KeyError(msg)
        # Otherwise this is a PUT where the target thumbnail file exists already
        else:
            # Note: The property, name specified by `target_property_key`,
            # is stored in Neo4j as a string representation of the Python dict
            # It's not stored in Neo4j as a json string! And we can't store it as a json string
            # due to the way that Cypher handles single/double quotes.
            file_info_dict = schema_manager.get_as_dict(existing_data_dict[target_property_key])
    else:
        file_info_dict = generated_dict[target_property_key]

    # Remove the thumbnail file via ingest-api call
    ingest_api_target_url = schema_manager.get_ingest_api_url() + '/file-remove'

    # ingest-api's /file-remove takes a list of files to remove
    # In this case, we only need to remove the single thumbnail file
    json_to_post = {
        'entity_uuid': entity_uuid,
        'file_uuids': [file_uuid],
        'files_info_list': [file_info_dict]
    }

    logger.info(f"Remove the uploaded thumbnail file {file_uuid} for entity {entity_uuid} via ingest-api call...")

    # Disable ssl certificate verification
    response = requests.post(url=ingest_api_target_url, headers=schema_manager._create_request_headers(user_token),
                             json=json_to_post, verify=False)

    # response.json() returns an empty array because
    # there's no thumbnail file left once the only one gets removed
    if response.status_code != 200:
        msg = f"Failed to remove the thumbnail file {file_uuid} via ingest-api for dataset uuid: {entity_uuid}"
        logger.error(msg)
        raise schema_errors.FileUploadException(msg)

    # Update the value of target_property_key `thumbnail_file` to empty json string
    generated_dict[target_property_key] = {}

    return generated_dict


####################################################################################################
## Trigger methods specific to Entity - DO NOT RENAME
####################################################################################################


def set_was_attributed_to(property_key, normalized_type, user_token, existing_data_dict, new_data_dict):
    """Trigger event method of building linkage between this new Entity and Agent.

    Parameters
    ----------
    property_key : str
        The target property key
    normalized_type : str
        One of the types defined in the schema yaml: Activity, Collection, Source, Sample, Dataset
    user_token: str
        The user's globus nexus token
    existing_data_dict : dict
        A dictionary that contains all existing entity properties
    new_data_dict : dict
        A merged dictionary that contains all possible input data to be used
    """
    if 'uuid' not in existing_data_dict:
        msg = create_trigger_error_msg(
            "Missing 'uuid' key in 'existing_data_dict' during calling 'set_was_attributed_to()' trigger method.",
            existing_data_dict, new_data_dict
        )
        raise KeyError(msg)

    if 'group_uuid' not in existing_data_dict:
        msg = create_trigger_error_msg(
            "Missing 'group_uuid' key in 'existing_data_dict' during calling 'set_was_attributed_to()' trigger method.",
            existing_data_dict, new_data_dict
        )
        raise KeyError(msg)

    # Build a list of direct ancestor uuids
    # Only one uuid in the list in this case
    direct_ancestor_uuids = [existing_data_dict['group_uuid']]
    # direct_ancestor_uuids =  schema_manager.get_as_dict(existing_data_dict['was_attributed_to'])

    activity_data_dict = schema_manager.generate_activity_data(normalized_type, user_token, existing_data_dict)

    try:
        # Create a linkage
        # between the Entity node and the parent Agent node in neo4j
        schema_neo4j_queries.link_entity_to_agent(schema_manager.get_neo4j_driver_instance(),
                                                  existing_data_dict['uuid'], direct_ancestor_uuids, activity_data_dict)
    except TransactionError:
        # No need to log
        raise


def set_was_generated_by(property_key, normalized_type, user_token, existing_data_dict, new_data_dict):
    """Trigger event method of building linkage between this new Entity and another Entity through an Activity.

    Parameters
    ----------
    property_key : str
        The target property key
    normalized_type : str
        One of the types defined in the schema yaml: Activity, Collection, Source, Sample, Dataset
    user_token: str
        The user's globus nexus token
    existing_data_dict : dict
        A dictionary that contains all existing entity properties
    new_data_dict : dict
        A merged dictionary that contains all possible input data to be used
    """
    if 'uuid' not in existing_data_dict:
        msg = create_trigger_error_msg(
            "Missing 'uuid' key in 'existing_data_dict' during calling 'set_was_generated_by()' trigger method.",
            existing_data_dict, new_data_dict
        )
        raise KeyError(msg)

    # Build a list of direct ancestor uuids
    # Only one uuid in the list in this case
    if normalized_type in ['Dataset', 'Publication']:
        if 'direct_ancestor_uuids' not in existing_data_dict:
            msg = create_trigger_error_msg(
                "Missing 'direct_ancestor_uuids' key in 'existing_data_dict' during calling 'set_was_generated_by()' trigger method.",
                existing_data_dict, new_data_dict
            )
            raise KeyError(msg)
        direct_ancestor_uuids = existing_data_dict['direct_ancestor_uuids']
    else:
        if 'direct_ancestor_uuid' not in existing_data_dict:
            msg = create_trigger_error_msg(
                "Missing 'direct_ancestor_uuid' key in 'existing_data_dict' during calling 'set_was_generated_by()' trigger method.",
                existing_data_dict, new_data_dict
            )
            raise KeyError(msg)
        direct_ancestor_uuids = [existing_data_dict['direct_ancestor_uuid']]

    # Generate property values for Activity node
    activity_data_dict = schema_manager.generate_activity_data(normalized_type, user_token, existing_data_dict)

    try:
        # Create a linkage  (via Activity node)
        # between the Entity node and the parent Agent node in neo4j
        schema_neo4j_queries.link_entity_to_entity_via_activity(schema_manager.get_neo4j_driver_instance(),
                                                                existing_data_dict['uuid'], direct_ancestor_uuids,
                                                                activity_data_dict)
    except TransactionError:
        # No need to log
        raise


def set_was_derived_from(property_key, normalized_type, user_token, existing_data_dict, new_data_dict):
    """Trigger event method of building linkage between this new Entity and another Entity.

    Parameters
    ----------
    property_key : str
        The target property key
    normalized_type : str
        One of the types defined in the schema yaml: Activity, Collection, Source, Sample, Dataset
    user_token: str
        The user's globus nexus token
    existing_data_dict : dict
        A dictionary that contains all existing entity properties
    new_data_dict : dict
        A merged dictionary that contains all possible input data to be used
    """
    if 'uuid' not in existing_data_dict:
        msg = create_trigger_error_msg(
            "Missing 'uuid' key in 'existing_data_dict' during calling 'set_was_derived_from()' trigger method.",
            existing_data_dict, new_data_dict
        )
        raise KeyError(msg)

    if 'was_derived_from' not in existing_data_dict:
        msg = create_trigger_error_msg(
            "Missing 'was_derived_from' key in 'existing_data_dict' during calling 'set_was_derived_from()' trigger method.",
            existing_data_dict, new_data_dict
        )
        raise KeyError(msg)

    # Build a list of direct ancestor uuids
    # Only one uuid in the list in this case
    direct_ancestor_uuids = schema_manager.get_as_dict(existing_data_dict['was_derived_from'])

    # Generate property values for Activity node
    activity_data_dict = schema_manager.generate_activity_data(normalized_type, user_token, existing_data_dict)

    try:
        # Create a linkage  (via Activity node)
        # between the Entity node and the parent Agent node in neo4j
        schema_neo4j_queries.link_entity_to_entity(schema_manager.get_neo4j_driver_instance(),
                                                   existing_data_dict['uuid'], direct_ancestor_uuids,
                                                   activity_data_dict)
    except TransactionError:
        # No need to log
        raise


def update_status(property_key, normalized_type, user_token, existing_data_dict, new_data_dict):
    """Trigger event method that calls related functions involved with updating the status value.

    Parameters
    ----------
    property_key : str
        The target property key
    normalized_type : str
        One of the types defined in the schema yaml: Dataset
    user_token: str
        The user's globus nexus token
    existing_data_dict : dict
        A dictionary that contains all existing entity properties
    new_data_dict : dict
        A merged dictionary that contains all possible input data to be used
    """
    # execute set_status_history
    set_status_history(property_key, normalized_type, user_token, existing_data_dict, new_data_dict)

    # execute sync_component_dataset_status
    sync_component_dataset_status(property_key, normalized_type, user_token, existing_data_dict, new_data_dict)


def sync_component_dataset_status(property_key, normalized_type, user_token, existing_data_dict, new_data_dict):
    """Function that changes the status of component datasets when their parent multi-assay dataset's status changes.

    Parameters
    ----------
    property_key : str
        The target property key
    normalized_type : str
        One of the types defined in the schema yaml: Dataset
    user_token: str
        The user's globus nexus token
    existing_data_dict : dict
        A dictionary that contains all existing entity properties
    new_data_dict : dict
        A merged dictionary that contains all possible input data to be used
    """

    if 'uuid' not in existing_data_dict:
        raise KeyError("Missing 'uuid' key in 'existing_data_dict' during calling 'link_dataset_to_direct_ancestors()' trigger method.")
    uuid = existing_data_dict['uuid']
    if 'status' not in existing_data_dict:
        raise KeyError("Missing 'status' key in 'existing_data_dict' during calling 'link_dataset_to_direct_ancestors()' trigger method.")
    status = existing_data_dict['status']
    children_uuids_list = schema_neo4j_queries.get_children(schema_manager.get_neo4j_driver_instance(), uuid, property_key='uuid')
    status_body = {"status": status}

    for child_uuid in children_uuids_list:
        creation_action = schema_neo4j_queries.get_entity_creation_action_activity(schema_manager.get_neo4j_driver_instance(), child_uuid)
        if creation_action == 'Multi-Assay Split':
            # Update the status of the child entities
            url = schema_manager.get_entity_api_url() + 'entities/' + child_uuid
            header = schema_manager._create_request_headers(user_token)
            header[SchemaConstants.SENNET_APP_HEADER] = SchemaConstants.INGEST_API_APP
            header[SchemaConstants.INTERNAL_TRIGGER] = SchemaConstants.COMPONENT_DATASET
            response = requests.put(url=url, headers=header, json=status_body)
            if response.status_code != 200:
                logger.error(f"Failed to update status of child entity {child_uuid} when parent dataset status changed: {response.text}")


####################################################################################################
## Trigger methods specific to Collection - DO NOT RENAME
####################################################################################################


def set_in_collection(property_key, normalized_type, user_token, existing_data_dict, new_data_dict):
    """Trigger event method of building linkage between this new Collection and the entities it contains.

    Parameters
    ----------
    property_key : str
        The target property key
    normalized_type : str
        One of the types defined in the schema yaml: Activity, Collection, Source, Sample, Dataset
    user_token: str
        The user's globus nexus token
    existing_data_dict : dict
        A dictionary that contains all existing entity properties
    new_data_dict : dict
        A merged dictionary that contains all possible input data to be used
    """
    if 'uuid' not in existing_data_dict:
        msg = create_trigger_error_msg(
            "Missing 'uuid' key in 'existing_data_dict' during calling 'set_in_collection()' trigger method.",
            existing_data_dict, new_data_dict
        )
        raise KeyError(msg)

    if 'entities' not in existing_data_dict:
        msg = create_trigger_error_msg(
            "Missing 'entities' key in 'existing_data_dict' during calling 'set_in_collection()' trigger method.",
            existing_data_dict, new_data_dict
        )
        raise KeyError(msg)

    direct_ancestor_uuids = schema_manager.get_as_dict(existing_data_dict['entities'])

    try:
        # Create a linkage
        # between the Entity node and the parent Agent node in neo4j
        schema_neo4j_queries.link_collection_to_entity(schema_manager.get_neo4j_driver_instance(),
                                                       existing_data_dict['uuid'], direct_ancestor_uuids)
    except TransactionError:
        # No need to log
        raise


####################################################################################################
## Trigger methods specific to Sample - DO NOT RENAME
####################################################################################################


def commit_metadata_files(property_key, normalized_type, user_token, existing_data_dict, new_data_dict, generated_dict):
    """Trigger event method to commit files saved that were previously uploaded with UploadFileHelper.save_file.

    The information, filename and optional description is saved in the field with name specified by `target_property_key`
    in the provided data_dict.  The image files needed to be previously uploaded
    using the temp file service (UploadFileHelper.save_file).  The temp file id provided
    from UploadFileHelper, paired with an optional description of the file must be provided
    in the field `image_files_to_add` in the data_dict for each file being committed
    in a JSON array like below ("description" is optional):

    [
      {
        "temp_file_id": "eiaja823jafd",
        "description": "Metadata file 1"
      },
      {
        "temp_file_id": "pd34hu4spb3lk43usdr"
      },
      {
        "temp_file_id": "32kafoiw4fbazd",
        "description": "Metadata file 3"
      }
    ]


    Parameters
    ----------
    property_key : str
        The target property key of the value to be generated
    normalized_type : str
        One of the types defined in the schema yaml: Sample
    user_token: str
        The user's globus nexus token
    existing_data_dict : dict
        A dictionary that contains all existing entity properties
    new_data_dict : dict
        A merged dictionary that contains all possible input data to be used
    generated_dict : dict
        A dictionary that contains all final data

    Returns
    -------
    Tuple[str, list]
        str: The target property key
        list: The file info dicts in a list
    """
    return _commit_files('metadata_files', property_key, normalized_type, user_token, existing_data_dict, new_data_dict,
                         generated_dict)


def delete_metadata_files(property_key, normalized_type, user_token, existing_data_dict, new_data_dict, generated_dict):
    """Trigger event methods for removing files from an entity during update.

    Files are stored in a json encoded text field with property name 'target_property_key' in the entity dict
    The files to remove are specified as file uuids in the `property_key` field

    The two outer methods (delete_image_files and delete_metadata_files) pass the target property
    field name to private method, _delete_files along with the other required trigger properties

    Parameters
    ----------
    property_key : str
        The target property key
    normalized_type : str
        One of the types defined in the schema yaml: Sample
    user_token: str
        The user's globus nexus token
    existing_data_dict : dict
        A dictionary that contains all existing entity properties
    new_data_dict : dict
        A merged dictionary that contains all possible input data to be used
    generated_dict : dict
        A dictionary that contains all final data

    -----------
    target_property_key: str
        The name of the property where the file information is stored

    Returns
    -------
    Tuple[str, list]
        str: The target property key
        list: The file info dicts in a list
    """
    return _delete_files('metadata_files', property_key, normalized_type, user_token, existing_data_dict, new_data_dict,
                         generated_dict)


def get_sample_direct_ancestor(property_key, normalized_type, user_token, existing_data_dict, new_data_dict):
    """Trigger event method of getting the parent of a Sample.

    Parameters
    ----------
    property_key : str
        The target property key of the value to be generated
    normalized_type : str
        One of the types defined in the schema yaml: Activity, Collection, Source, Sample, Dataset
    user_token: str
        The user's globus nexus token
    existing_data_dict : dict
        A dictionary that contains all existing entity properties
    new_data_dict : dict
        A merged dictionary that contains all possible input data to be used

    Returns
    -------
    Tuple[str, dict]
        str: The target property key
        dict: The direct ancestor entity (either another Sample or a Source) with all the normalized information
    """
    if 'uuid' not in existing_data_dict:
        msg = create_trigger_error_msg(
            "Missing 'uuid' key in 'existing_data_dict' during calling 'get_sample_direct_ancestor()' trigger method.",
            existing_data_dict, new_data_dict
        )
        raise KeyError(msg)

    direct_ancestor_dict = schema_neo4j_queries.get_sample_direct_ancestor(schema_manager.get_neo4j_driver_instance(),
                                                                           existing_data_dict['uuid'])

    if 'entity_type' not in direct_ancestor_dict:
        msg = create_trigger_error_msg(
            "Missing 'entity_type' key in 'direct_ancestor_dict' during calling 'get_sample_direct_ancestor()' trigger method.",
            existing_data_dict, new_data_dict
        )
        raise KeyError(msg)

    # Generate trigger data for sample's direct_ancestor and skip the direct_ancestor's direct_ancestor
    properties_to_skip = ['direct_ancestor']
    complete_dict = schema_manager.get_complete_entity_result(user_token, direct_ancestor_dict, properties_to_skip)

    # Get rid of the entity node properties that are not defined in the yaml schema
    # as well as the ones defined as `exposed: false` in the yaml schema
    return property_key, schema_manager.normalize_object_result_for_response('ENTITIES', complete_dict)


####################################################################################################
## Trigger methods specific to Publication - DO NOT RENAME
####################################################################################################


def set_publication_date(property_key, normalized_type, user_token, existing_data_dict, new_data_dict):
    """Trigger event method of truncating the time part of publication_date if provided by users.

    Parameters
    ----------
    property_key : str
        The target property key of the value to be generated
    normalized_type : str
        One of the types defined in the schema yaml: Publication
    user_token: str
        The user's globus nexus token
    existing_data_dict : dict
        A dictionary that contains all existing entity properties
    new_data_dict : dict
        A merged dictionary that contains all possible input data to be used

    Returns
    -------
    Tuple[str, str]
        str: The target property key
        str: The date part YYYY-MM-DD of ISO 8601
    """
    # We only store the date part 'YYYY-MM-DD', base on the ISO 8601 format, it's fine if the user entered the time part
    date_obj = datetime.fromisoformat(new_data_dict[property_key])

    return property_key, date_obj.date().isoformat()


####################################################################################################
## Trigger methods specific to Upload - DO NOT RENAME
####################################################################################################


def set_upload_status_new(property_key, normalized_type, user_token, existing_data_dict, new_data_dict):
    """Trigger event method of setting the Upload initial status - "New".

    Parameters
    ----------
    property_key : str
        The target property key of the value to be generated
    normalized_type : str
        One of the types defined in the schema yaml: Activity, Collection, Source, Sample, Dataset
    user_token: str
        The user's globus nexus token
    existing_data_dict : dict
        A dictionary that contains all existing entity properties
    new_data_dict : dict
        A merged dictionary that contains all possible input data to be used

    Returns
    -------
    Tuple[str, str]
        str: The target property key
        str: The "New" status
    """
    return property_key, 'New'


def link_upload_to_lab(property_key, normalized_type, user_token, existing_data_dict, new_data_dict):
    """Trigger event method of building linkage between this new Upload and Lab.

    Parameters
    ----------
    property_key : str
        The target property key
    normalized_type : str
        One of the types defined in the schema yaml: Upload
    user_token: str
        The user's globus nexus token
    existing_data_dict : dict
        A dictionary that contains all existing entity properties
    new_data_dict : dict
        A merged dictionary that contains all possible input data to be used
    """
    if 'uuid' not in existing_data_dict:
        msg = create_trigger_error_msg(
            "Missing 'uuid' key in 'existing_data_dict' during calling 'link_upload_to_lab()' trigger method.",
            existing_data_dict, new_data_dict
        )
        raise KeyError(msg)

    if 'group_uuid' not in existing_data_dict:
        msg = create_trigger_error_msg(
            "Missing 'group_uuid' key in 'existing_data_dict' during calling 'link_upload_to_lab()' trigger method.",
            existing_data_dict, new_data_dict
        )
        raise KeyError(msg)

    # Build a list of direct ancestor uuids
    # Only one uuid in the list in this case
    direct_ancestor_uuids = [existing_data_dict['group_uuid']]

    # Generate property values for Activity node
    activity_data_dict = schema_manager.generate_activity_data(normalized_type, user_token, existing_data_dict)

    try:
        # Create a linkage (via Activity node)
        # between the Submission node and the parent Lab node in neo4j
        schema_neo4j_queries.link_entity_to_entity_via_activity(schema_manager.get_neo4j_driver_instance(),
                                                                existing_data_dict['uuid'], direct_ancestor_uuids,
                                                                activity_data_dict)

        # No need to delete any cache here since this is one-time upload creation
    except TransactionError:
        # No need to log
        raise


def link_datasets_to_upload(property_key, normalized_type, user_token, existing_data_dict, new_data_dict):
    """Trigger event method of building linkages between this Submission and the given datasets.

    Parameters
    ----------
    property_key : str
        The target property key
    normalized_type : str
        One of the types defined in the schema yaml: Upload
    user_token: str
        The user's globus nexus token
    existing_data_dict : dict
        A dictionary that contains all existing entity properties
    new_data_dict : dict
        A merged dictionary that contains all possible input data to be used
    """
    if 'uuid' not in existing_data_dict:
        msg = create_trigger_error_msg(
            "Missing 'uuid' key in 'existing_data_dict' during calling 'link_datasets_to_upload()' trigger method.",
            existing_data_dict, new_data_dict
        )
        raise KeyError(msg)

    if 'dataset_uuids_to_link' not in existing_data_dict:
        msg = create_trigger_error_msg(
            "Missing 'dataset_uuids_to_link' key in 'existing_data_dict' during calling 'link_datasets_to_upload()' trigger method.",
            existing_data_dict, new_data_dict
        )
        raise KeyError(msg)

    upload_uuid = existing_data_dict['uuid']
    dataset_uuids = existing_data_dict['dataset_uuids_to_link']

    try:
        # Create a direct linkage (Dataset) - [:IN_UPLOAD] -> (Submission) for each dataset
        schema_neo4j_queries.link_datasets_to_upload(schema_manager.get_neo4j_driver_instance(), upload_uuid,
                                                     dataset_uuids)

        # Delete the cache of each associated dataset and the target upload if any cache exists
        # Because the `Dataset.upload` and `Upload.datasets` fields, and
        uuids_list = [upload_uuid] + dataset_uuids
        schema_manager.delete_memcached_cache(uuids_list)
    except TransactionError:
        # No need to log
        raise


def unlink_datasets_from_upload(property_key, normalized_type, user_token, existing_data_dict, new_data_dict):
    """Trigger event method of deleting linkages between this target Submission and the given datasets.

    Parameters
    ----------
    property_key : str
        The target property key
    normalized_type : str
        One of the types defined in the schema yaml: Upload
    user_token: str
        The user's globus nexus token
    existing_data_dict : dict
        A dictionary that contains all existing entity properties
    new_data_dict : dict
        A merged dictionary that contains all possible input data to be used
    """
    if 'uuid' not in existing_data_dict:
        msg = create_trigger_error_msg(
            "Missing 'uuid' key in 'existing_data_dict' during calling 'unlink_datasets_from_upload()' trigger method.",
            existing_data_dict, new_data_dict
        )
        raise KeyError(msg)

    if 'dataset_uuids_to_unlink' not in existing_data_dict:
        msg = create_trigger_error_msg(
            "Missing 'dataset_uuids_to_unlink' key in 'existing_data_dict' during calling 'unlink_datasets_from_upload()' trigger method.",
            existing_data_dict, new_data_dict
        )
        raise KeyError(msg)

    upload_uuid = existing_data_dict['uuid']
    dataset_uuids = existing_data_dict['dataset_uuids_to_unlink']

    try:
        # Delete the linkage (Dataset) - [:IN_UPLOAD] -> (Upload) for each dataset
        schema_neo4j_queries.unlink_datasets_from_upload(schema_manager.get_neo4j_driver_instance(), upload_uuid,
                                                         dataset_uuids)

        # Delete the cache of each associated dataset and the upload itself if any cache exists
        # Because the associated datasets have this `Dataset.upload` field and Upload has `Upload.datasets` field
        uuids_list = dataset_uuids + [upload_uuid]
        schema_manager.delete_memcached_cache(uuids_list)
    except TransactionError:
        # No need to log
        raise


def get_upload_datasets(property_key: str, normalized_type: str, user_token: str, existing_data_dict: dict, new_data_dict: dict):
    """Trigger event method of getting a list of associated datasets for a given Upload.

    Parameters
    ----------
    property_key : str
        The target property key of the value to be generated
    normalized_type : str
        One of the types defined in the schema yaml: Upload
    user_token: str
        The user's globus nexus token
    existing_data_dict : dict
        A dictionary that contains all existing entity properties
    new_data_dict : dict
        A merged dictionary that contains all possible input data to be used

    Returns
    -------
    Tuple[str, list]
        str: The target property key
        list: A list of associated dataset dicts with all the normalized information
    """
    if "uuid" not in existing_data_dict:
        msg = create_trigger_error_msg(
            "Missing 'uuid' key in 'existing_data_dict' during calling 'get_upload_datasets()' trigger method.",
            existing_data_dict
        )
        raise KeyError(msg)

    logger.info(f"Executing 'get_upload_datasets()' trigger method on uuid: {existing_data_dict['uuid']}")

    upload_datasets = get_normalized_upload_datasets(existing_data_dict["uuid"], user_token)
    return property_key, upload_datasets


def get_normalized_upload_datasets(uuid: str, token, properties_to_exclude: List[str] = []):
    """Query the Neo4j database to get the associated datasets for a given Upload UUID and normalize the results.

    Parameters
    ----------
    uuid : str
        The UUID of the Upload entity
    token: str
        Either the user's globus nexus token or the internal token
    properties_to_exclude : List[str]
        A list of property keys to exclude from the normalized results

    Returns
    -------
    list: A list of associated dataset dicts with all the normalized information
    """
    db = schema_manager.get_neo4j_driver_instance()
    datasets_list = schema_neo4j_queries.get_upload_datasets(db, uuid)


    complete_list = schema_manager.get_complete_entities_list(token, datasets_list, properties_to_exclude)

    # Get rid of the entity node properties that are not defined in the yaml schema
    # as well as the ones defined as `exposed: false` in the yaml schema
    return schema_manager.normalize_entities_list_for_response(complete_list,
                                                               properties_to_exclude=properties_to_exclude)


####################################################################################################
## Trigger methods specific to Activity - DO NOT RENAME
####################################################################################################


def set_activity_creation_action(property_key, normalized_type, user_token, existing_data_dict, new_data_dict):
    """Trigger event method of getting creation_action for Activity.

    Lab->Activity->Source (Not needed for now)
    Lab->Activity->Submission
    Source->Activity->Sample
    Sample->Activity->Sample
    Sample->Activity->Dataset
    Dataset->Activity->Dataset

    Parameters
    ----------
    property_key : str
        The target property key of the value to be generated
    normalized_type : str
        One of the types defined in the schema yaml: Activity, Collection, Source, Sample, Dataset
    user_token: str
        The user's globus nexus token
    existing_data_dict : dict
        A dictionary that contains all existing entity properties
    new_data_dict : dict
        A merged dictionary that contains all possible input data to be used

    Returns
    -------
    Tuple[str, str]
        str: The target property key
        str: The creation_action string
    """
    if new_data_dict and new_data_dict.get('creation_action'):
        return property_key, new_data_dict['creation_action'].title()

    if 'normalized_entity_type' not in new_data_dict:
        msg = create_trigger_error_msg(
            "Missing 'normalized_entity_type' key in 'new_data_dict' during calling 'set_activity_creation_action()' trigger method.",
            existing_data_dict, new_data_dict
        )
        raise KeyError(msg)

    return property_key, f"Create {new_data_dict['normalized_entity_type']} Activity"


def set_activity_protocol_url(property_key, normalized_type, user_token, existing_data_dict, new_data_dict):
    """Trigger event method of passing the protocol_url from the entity to the activity.

    Parameters
    ----------
    property_key : str
        The target property key of the value to be generated
    normalized_type : str
        One of the types defined in the schema yaml: Activity, Collection, Source, Sample, Dataset
    user_token: str
        The user's globus nexus token
    existing_data_dict : dict
        A dictionary that contains all existing entity properties
    new_data_dict : dict
        A merged dictionary that contains all possible input data to be used

    Returns
    -------
    Tuple[str, str]
        str: The target property key
        str: The protocol_url string
    """
    if normalized_type in ['Activity'] and 'protocol_url' not in new_data_dict:
        return property_key, None
    if 'entity_type' in new_data_dict and new_data_dict['entity_type'] in ['Dataset', 'Upload', 'Publication']:
        return property_key, None
    else:
        if 'protocol_url' not in new_data_dict:
            msg = create_trigger_error_msg(
                "Missing 'protocol_url' key in 'new_data_dict' during calling 'set_activity_protocol_url()' trigger method.",
                existing_data_dict, new_data_dict
            )
            raise KeyError(msg)

        return property_key, new_data_dict['protocol_url']


def get_creation_action_activity(property_key, normalized_type, user_token, existing_data_dict, new_data_dict):
    if 'uuid' not in existing_data_dict:
        msg = create_trigger_error_msg(
            "Missing 'uuid' key in 'existing_data_dict' during calling 'get_creation_action_activity()' trigger method.",
            existing_data_dict, new_data_dict
        )
        raise KeyError(msg)

    uuid: str = existing_data_dict['uuid']
    logger.info(f"Executing 'get_creation_action_activity()' trigger method on uuid: {uuid}")

    neo4j_driver_instance = schema_manager.get_neo4j_driver_instance()
    creation_action_activity =\
        schema_neo4j_queries.get_entity_creation_action_activity(neo4j_driver_instance, uuid)

    return property_key, creation_action_activity


def set_processing_information(property_key, normalized_type, user_token, existing_data_dict, new_data_dict):
    """Trigger event method of passing the processing_information from the entity to the activity.

    Parameters
    ----------
    property_key : str
        The target property key of the value to be generated
    normalized_type : str
        One of the types defined in the schema yaml: Activity, Collection, Source, Sample, Dataset
    user_token: str
        The user's globus nexus token
    existing_data_dict : dict
        A dictionary that contains all existing entity properties
    new_data_dict : dict
        A merged dictionary that contains all possible input data to be used

    Returns
    -------
    Tuple[str, str]
        str: The target property key
        str: The processing_information list
    """
    # Need to hard set `processing_information` as this gets called
    # when `metadata` is passed in the payload
    if ('entity_type' in new_data_dict
            and not equals(new_data_dict['entity_type'], 'Dataset')):
        return 'processing_information', None

    metadata = None
    for key in ['metadata', 'ingest_metadata']:
        if key in new_data_dict:
            metadata = schema_manager.get_as_dict(new_data_dict[key])
            break
    if metadata is None or 'dag_provenance_list' not in metadata:
        return 'processing_information', None

    dag_provs = metadata['dag_provenance_list']

    if len(dag_provs) < 1:
        # dag_provenance_list is empty
        return 'processing_information', None

    if any([d.get('hash') is None or d.get('origin') is None for d in dag_provs]):
        # dag_provenance_list contains invalid entries
        # entries must have both hash and origin
        return 'processing_information', None

    proc_info = {
        'description': '',
        'pipelines': []
    }
    for idx, dag_prov in enumerate(dag_provs):
        parts = github.parse_repo_name(dag_prov['origin'])
        if parts is None:
            continue
        owner, repo = parts

        if idx == 0 and repo != SchemaConstants.INGEST_PIPELINE_APP:
            # first entry must be the SenNet ingest pipeline
            return 'processing_information', None

        if idx > 0 and repo == SchemaConstants.INGEST_PIPELINE_APP:
            # Ignore duplicate ingest pipeline entries
            continue

        # Set description to first non ingest pipeline repo
        if (proc_info.get('description') == ""
                and repo != SchemaConstants.INGEST_PIPELINE_APP):
            proc_info['description'] = github.get_repo_description(owner, repo)

        hash = dag_prov['hash']
        tag = github.get_tag(owner, repo, hash)
        if tag:
            url = github.create_tag_url(owner, repo, tag)
        else:
            url = github.create_commit_url(owner, repo, hash)
            if url is None:
                continue
        info = {'github': url}

        if 'name' in dag_prov:
            cwl_url = github.create_commonwl_url(owner, repo, hash, dag_prov['name'])
            info['commonwl'] = cwl_url

        proc_info['pipelines'].append({repo: info})

    # Prevents invalid json if description is None
    if proc_info['description'] is None:
        proc_info['description'] = ''

    return 'processing_information', proc_info


####################################################################################################
## Internal functions
####################################################################################################


def _commit_files(target_property_key, property_key, normalized_type, user_token, existing_data_dict, new_data_dict,
                  generated_dict):
    """Trigger event method to commit files saved that were previously uploaded with UploadFileHelper.save_file.

    The information, filename and optional description is saved in the field with name specified by `target_property_key`
    in the provided data_dict.  The image files needed to be previously uploaded
    using the temp file service (UploadFileHelper.save_file).  The temp file id provided
    from UploadFileHelper, paired with an optional description of the file must be provided
    in the field `image_files_to_add` in the data_dict for each file being committed
    in a JSON array like below ("description" is optional):

    [
      {
        "temp_file_id": "eiaja823jafd",
        "description": "File 1"
      },
      {
        "temp_file_id": "pd34hu4spb3lk43usdr"
      },
      {
        "temp_file_id": "32kafoiw4fbazd",
        "description": "File 3"
      }
    ]


    Parameters
    ----------
    target_property_key : str
        The name of the property where the file information is stored
    property_key : str
        The property key for which the original trigger method is defined
    normalized_type : str
        One of the types defined in the schema yaml: Source, Sample
    user_token: str
        The user's globus nexus token
    existing_data_dict : dict
        A dictionary that contains all existing entity properties
    new_data_dict : dict
        A merged dictionary that contains all possible input data to be used
    generated_dict : dict
        A dictionary that contains all final data

    Returns
    -------
    dict: The updated generated dict
    """
    # Do nothing if no files to add are provided (missing or empty property)
    # For image files the property name is "image_files_to_add"
    # For metadata files the property name is "metadata_files_to_add"
    # But other may be used in the future
    if (not property_key in new_data_dict) or (not new_data_dict[property_key]):
        return generated_dict

    # If POST or PUT where the target doesn't exist create the file info array
    # if generated_dict doesn't contain the property yet, copy it from the existing_data_dict
    # or if it doesn't exist in existing_data_dict create it
    if not target_property_key in generated_dict:
        if not target_property_key in existing_data_dict:
            files_info_list = []
        # Otherwise this is a PUT where the target array exists already
        else:
            # Note: The property, name specified by `target_property_key`, is stored in Neo4j as a string representation of the Python list
            # It's not stored in Neo4j as a json string! And we can't store it as a json string
            # due to the way that Cypher handles single/double quotes.
            files_info_list = schema_manager.get_as_dict(existing_data_dict[target_property_key])
    else:
        files_info_list = generated_dict[target_property_key]

    try:
        if 'uuid' in new_data_dict:
            entity_uuid = new_data_dict['uuid']
        else:
            entity_uuid = existing_data_dict['uuid']

        # Commit the files via ingest-api call
        ingest_api_target_url = schema_manager.get_ingest_api_url() + '/file-commit'

        for file_info in new_data_dict[property_key]:
            temp_file_id = file_info['temp_file_id']

            json_to_post = {
                'temp_file_id': temp_file_id,
                'entity_uuid': entity_uuid,
                'user_token': user_token
            }

            logger.info(
                f"Commit the uploaded file of temp_file_id {temp_file_id} for entity {entity_uuid} via ingest-api call...")

            # Disable ssl certificate verification
            response = requests.post(url=ingest_api_target_url,
                                     headers=schema_manager._create_request_headers(user_token), json=json_to_post,
                                     verify=False)

            if response.status_code != 200:
                msg = create_trigger_error_msg(
                    f"Failed to commit the file of temp_file_id {temp_file_id} via ingest-api for entity uuid: {entity_uuid}",
                    existing_data_dict, new_data_dict
                )
                logger.error(msg)
                raise schema_errors.FileUploadException(msg)

            # Get back the file uuid dict
            file_uuid_info = response.json()

            file_info_to_add = {
                'filename': file_uuid_info['filename'],
                'file_uuid': file_uuid_info['file_uuid']
            }

            # The `description` is optional
            if 'description' in file_info:
                file_info_to_add['description'] = file_info['description']

            # Add to list
            files_info_list.append(file_info_to_add)

            # Update the target_property_key value
            generated_dict[target_property_key] = files_info_list

        return generated_dict
    except schema_errors.FileUploadException:
        raise
    except Exception:
        # No need to log
        raise


def _delete_files(target_property_key, property_key, normalized_type, user_token, existing_data_dict, new_data_dict,
                  generated_dict):
    """Trigger event method for removing files from an entity during update.

    Files are stored in a json encoded text field with property name 'target_property_key' in the entity dict
    The files to remove are specified as file uuids in the `property_key` field

    The two outer methods (delete_image_files and delete_metadata_files) pass the target property
    field name to private method, _delete_files along with the other required trigger properties

    Parameters
    ----------
    target_property_key : str
        The name of the property where the file information is stored
    property_key : str
        The property key for which the original trigger method is defined
    normalized_type : str
        One of the types defined in the schema yaml: Source, Sample
    user_token: str
        The user's globus nexus token
    existing_data_dict : dict
        A dictionary that contains all existing entity properties
    new_data_dict : dict
        A merged dictionary that contains all possible input data to be used
    generated_dict : dict
        A dictionary that contains all final data

    Returns
    -------
    dict: The updated generated dict
    """
    # do nothing if no files to delete are provided in the field specified by property_key
    if (not property_key in new_data_dict) or (not new_data_dict[property_key]):
        return generated_dict

    if 'uuid' not in existing_data_dict:
        msg = create_trigger_error_msg(
            f"Missing 'uuid' key in 'existing_data_dict' during calling '_delete_files()' trigger method for property '{target_property_key}'.",
            existing_data_dict, new_data_dict
        )
        raise KeyError(msg)

    entity_uuid = existing_data_dict['uuid']

    # If POST or PUT where the target doesn't exist create the file info array
    # if generated_dict doesn't contain the property yet, copy it from the existing_data_dict
    # if it isn't in the existing_dictionary throw and error
    # or if it doesn't exist in existing_data_dict create it
    if not target_property_key in generated_dict:
        if not target_property_key in existing_data_dict:
            msg = create_trigger_error_msg(
                f"Missing '{target_property_key}' key in 'existing_data_dict' during calling '_delete_files()' trigger method on entity {entity_uuid}.",
                existing_data_dict, new_data_dict
            )
            raise KeyError(msg)
        # Otherwise this is a PUT where the target array exists already
        else:
            # Note: The property, name specified by `target_property_key`, is stored in Neo4j as a string representation of the Python list
            # It's not stored in Neo4j as a json string! And we can't store it as a json string
            # due to the way that Cypher handles single/double quotes.
            files_info_list = schema_manager.get_as_dict(existing_data_dict[target_property_key])
    else:
        files_info_list = generated_dict[target_property_key]

    file_uuids = []
    for file_uuid in new_data_dict[property_key]:
        file_uuids.append(file_uuid)

    # Remove the files via ingest-api call
    ingest_api_target_url = schema_manager.get_ingest_api_url() + '/file-remove'

    json_to_post = {
        'entity_uuid': entity_uuid,
        'file_uuids': file_uuids,
        'files_info_list': files_info_list
    }

    logger.info(f"Remove the uploaded files for entity {entity_uuid} via ingest-api call...")

    # Disable ssl certificate verification
    response = requests.post(url=ingest_api_target_url, headers=schema_manager._create_request_headers(user_token),
                             json=json_to_post, verify=False)

    if response.status_code != 200:
        msg = create_trigger_error_msg(
            f"Failed to remove the files via ingest-api for entity uuid: {entity_uuid}",
            existing_data_dict, new_data_dict
        )
        logger.error(msg)
        raise schema_errors.FileUploadException(msg)

    files_info_list = response.json()

    # Update the target_property_key value to be saved in Neo4j
    generated_dict[target_property_key] = files_info_list

    return generated_dict


def _get_organ_description(organ_code):
    """Get the organ description based on the given organ code.

    Parameters
    ----------
    organ_code : str
        The two-letter organ code

    Returns
    -------
    str: The organ code description
    """
    ORGAN_TYPES = Ontology.ops(as_arr=False, as_data_dict=True, data_as_val=True).organ_types()

    for key in ORGAN_TYPES:
        if ORGAN_TYPES[key]['rui_code'] == organ_code:
            return ORGAN_TYPES[key]['term'].lower()


def source_metadata_group(key: str) -> str:
    """Get the source mapped metadata group for the given key.

    Parameters
    ----------
    key : str
        The metadata key

    Returns
    -------
    str: The group display name
    """
    groups_map = {
        'abo_blood_group_system': 'Demographics',
        'age': 'Demographics',
        'amylase': 'Lab Values',
        'body_mass_index': 'Vitals',
        'cause_of_death': 'Donation Information',
        'ethnicity': 'Demographics',
        'hba1c': 'Lab Values',
        'height': 'Vitals',
        'lipase': 'Lab Values',
        'mechanism_of_injury': 'Donation Information',
        'medical_history': 'History',
        'race': 'Demographics',
        'rh_blood_group': 'Demographics',
        'sex': 'Demographics',
        'social_history': 'History',
        'weight': 'Vitals'
    }
    return groups_map.get(key, 'Other Information')


def source_metadata_display_value(metadata_item: dict) -> str:
    """Get the display value for the given source metadata item.

    Parameters
    ----------
    metadata_item : dict
        The source metadata item

    Returns
    -------
    str: The display value
    """
    if metadata_item.get('data_type') != 'Numeric':
        return metadata_item['preferred_term']

    value = float(metadata_item.get('data_value'))
    units = metadata_item.get('units', '')
    if units.startswith('year'):
        value = int(value)
        return f'{value} years' if value != 1 else f'{value} year'
    if units == '%':
        return f'{value}%'

    units_map = {
        'cm': (0.393701, 'in',),
        'kg': (2.20462, 'lb',),
    }
    display_value = f'{value} {units}'
    if units in units_map:
        display_value += f' ({round(value * units_map[units][0], 1)} {units_map[units][1]})'

    return display_value


####################################################################################################
## Trigger methods shared by Dataset, Upload, and Publication - DO NOT RENAME
####################################################################################################


def set_status_history(property_key, normalized_type, user_token, existing_data_dict, new_data_dict):
    """Trigger event method for setting the status history for a given dataset or upload

    Parameters
    ----------
    property_key : str
        The target property key of the value to be generated
    normalized_type : str
        One of the types defined in the schema yaml: Dataset, Upload
    user_token: str
        The user's globus nexus token
    existing_data_dict : dict
        A dictionary that contains all existing entity properties
    new_data_dict : dict
        A merged dictionary that contains all possible input data to be used
    """
    new_status_history = []
    status_entry = {}

    if 'status_history' in existing_data_dict:
        status_history_string = existing_data_dict['status_history'].replace("'", "\"")
        new_status_history += json.loads(status_history_string)

    if 'status' not in existing_data_dict:
        msg = create_trigger_error_msg(
            "Missing 'status' key in 'existing_data_dict' during calling 'set_status_history()' trigger method.",
            existing_data_dict, new_data_dict
        )
        raise KeyError(msg)
    if 'last_modified_timestamp' not in existing_data_dict:
        msg = create_trigger_error_msg(
            "Missing 'last_modified_timestamp' key in 'existing_data_dict' during calling 'set_status_history()' trigger method.",
            existing_data_dict, new_data_dict
        )
        raise KeyError(msg)
    if 'last_modified_user_email' not in existing_data_dict:
        msg = create_trigger_error_msg(
            "Missing 'last_modified_user_email' key in 'existing_data_dict' during calling 'set_status_history()' trigger method.",
            existing_data_dict, new_data_dict
        )
        raise KeyError(msg)

    status = existing_data_dict['status']
    last_modified_user_email = existing_data_dict['last_modified_user_email']
    last_modified_timestamp = existing_data_dict['last_modified_timestamp']
    uuid = existing_data_dict['uuid']

    status_entry['status'] = status
    status_entry['changed_by_email'] = last_modified_user_email
    status_entry['change_timestamp'] = last_modified_timestamp
    new_status_history.append(status_entry)
    entity_data_dict = {"status_history": new_status_history}

    schema_neo4j_queries.update_entity(schema_manager.get_neo4j_driver_instance(), normalized_type, entity_data_dict, uuid)


def set_publication_dataset_type(property_key, normalized_type, user_token, existing_data_dict, new_data_dict):
    """Trigger event method setting the dataset_type immutable property for a Publication.

    Parameters
    ----------
    property_key : str
        The target property key of the value to be generated
    normalized_type : str
        One of the types defined in the schema yaml: Publication
    user_token: str
        The user's globus nexus token
    existing_data_dict : dict
        A dictionary that contains all existing entity properties
    new_data_dict : dict
        A merged dictionary that contains all possible input data to be used

    Returns
    -------
    Tuple[str, str]
        str: The target property key
        str: Immutable dataset_type of "Publication"
    """
    # Count upon the dataset_type generated: true property in provenance_schema.yaml to assure the
    # request does not contain a value which will be overwritten.
    return property_key, 'Publication'


def set_dataset_sources(property_key, normalized_type, user_token, existing_data_dict, new_data_dict):
    """Trigger event method setting the sources list for a dataset.

    Parameters
    ----------
    property_key : str
        The target property key of the value to be generated
    normalized_type : str
        One of the types defined in the schema yaml: Dataset|Publication
    user_token: str
        The user's globus nexus token
    existing_data_dict : dict
        A dictionary that contains all existing entity properties
    new_data_dict : dict
        A merged dictionary that contains all possible input data to be used

    Returns
    -------
    Tuple[str, list]
        str: The target property key
        list: The list of sources associated with a dataset
    """
    sources = schema_neo4j_queries.get_sources_associated_entity(schema_manager.get_neo4j_driver_instance(),
                                                                 existing_data_dict['uuid'])
    return property_key, sources


def set_sample_source(property_key, normalized_type, user_token, existing_data_dict, new_data_dict):
    """Trigger event method setting the source dict for a sample.

    Parameters
    ----------
    property_key : str
        The target property key of the value to be generated
    normalized_type : str
        One of the types defined in the schema yaml: Sample
    user_token: str
        The user's globus nexus token
    existing_data_dict : dict
        A dictionary that contains all existing entity properties
    new_data_dict : dict
        A merged dictionary that contains all possible input data to be used

    Returns
    -------
    Tuple[str, dict]
        str: The target property key
        dict: The source associated with a sample
    """
    sources = schema_neo4j_queries.get_sources_associated_entity(schema_manager.get_neo4j_driver_instance(),
                                                                 existing_data_dict['uuid'])
    return property_key, sources[0]


def get_organ_hierarchy(property_key, normalized_type, user_token, existing_data_dict, new_data_dict):
    """Trigger event method setting the name of the top level of the hierarchy this organ belongs to based on its laterality.

    Parameters
    ----------
    property_key : str
        The target property key of the value to be generated
    normalized_type : str
        One of the types defined in the schema yaml: Sample
    user_token: str
        The user's globus nexus token
    existing_data_dict : dict
        A dictionary that contains all existing entity properties
    new_data_dict : dict
        A merged dictionary that contains all possible input data to be used

    Returns
    -------
    Tuple[str, str]
        str: The target property key
        str: The organ hierarchy
    """
    organ_hierarchy = None
    if equals(existing_data_dict['sample_category'], 'organ'):
        organ_types_categories = Ontology.ops(as_data_dict=True, key='rui_code', val_key='category').organ_types()
        organ_hierarchy = existing_data_dict['organ']
        if existing_data_dict['organ'] in organ_types_categories and organ_types_categories[existing_data_dict['organ']] is not None:
            return property_key, organ_types_categories[existing_data_dict['organ']]['term']

        organ_types = Ontology.ops(as_data_dict=True, key='rui_code', val_key='term').organ_types()
        if existing_data_dict['organ'] in organ_types:
            organ_name = organ_types[existing_data_dict['organ']]
            organ_hierarchy = organ_name

            # Deprecated. For backwards compatibility. Can eventually remove this regex on the text.
            res = re.findall('.+?(?=\()', organ_name)  # the pattern will find everything up to the first (
            if len(res) > 0:
                organ_hierarchy = res[0].strip()

    return property_key, organ_hierarchy


def get_dataset_type_hierarchy(property_key, normalized_type, user_token, existing_data_dict, new_data_dict):
    """Trigger event method for setting the dataset type hierarchy.

    Parameters
    ----------
    property_key : str
        The target property key of the value to be generated
    normalized_type : str
        One of the types defined in the schema yaml: Sample
    user_token: str
        The user's globus nexus token
    existing_data_dict : dict
        A dictionary that contains all existing entity properties
    new_data_dict : dict
        A merged dictionary that contains all possible input data to be used

    Returns
    -------
    Tuple[str, str]
        str: The target property key
        dict: The dataset type hierarchy with keys of 'first_level' and 'second_level'
    """
    if "uuid" not in existing_data_dict:
        msg = create_trigger_error_msg(
            "Missing 'uuid' key in 'existing_data_dict' during calling 'get_dataset_type_hierarchy()' trigger method.",
            existing_data_dict, new_data_dict
        )
        raise KeyError(msg)

    uuid = existing_data_dict["uuid"]
    ingest_api_target_url = f"{schema_manager.get_ingest_api_url()}/assaytype/{uuid}"

    headers = {
        "Authorization": f"Bearer {user_token}",
    }
    res = requests.get(ingest_api_target_url, headers=headers)
    if res.status_code != 200:
        return property_key, None

    if "description" not in res.json() or "assaytype" not in res.json():
        return property_key, None

    desc = res.json()["description"]
    assay_type = res.json()["assaytype"]

    def prop_callback(d):
        return d["assaytype"]

    def val_callback(d):
        return d["dataset_type"]["fig2"]["modality"]

    assay_classes = Ontology.ops(prop_callback=prop_callback, val_callback=val_callback, as_data_dict=True).assay_classes()
    if assay_type not in assay_classes:
        return property_key, None

    return property_key, {
        "first_level": assay_classes[assay_type],
        "second_level": desc
    }


def get_has_qa_derived_dataset(property_key, normalized_type, user_token, existing_data_dict, new_data_dict):
    """Trigger event method that determines if a primary dataset a processed/derived dataset with a status of 'QA'.

    Parameters
    ----------
    property_key : str
        The target property key of the value to be generated
    normalized_type : str
        One of the types defined in the schema yaml: Sample
    user_token: str
        The user's globus nexus token
    existing_data_dict : dict
        A dictionary that contains all existing entity properties
    new_data_dict : dict
        A merged dictionary that contains all possible input data to be used

    Returns
    -------
    Tuple[str, str]
        str: The target property key
        str: Whether a primary dataset has at least one processed dataset with a status of 'QA', 'True' or 'False'
    """
    dataset_category = get_dataset_category(property_key, normalized_type, user_token, existing_data_dict, new_data_dict)
    if equals(dataset_category[1], 'primary'):
        match_case = "AND s.status = 'QA'"
        results = schema_neo4j_queries.get_dataset_direct_descendants(schema_manager.get_neo4j_driver_instance(),
                                                                      existing_data_dict['uuid'],
                                                                      property_key=None,
                                                                      match_case=match_case)
        for r in results:
            descendant_category = get_dataset_category(property_key, normalized_type, user_token, r, r)
            if 'processed' in descendant_category[1]:
                return property_key, "True"
        return property_key, "False"
    else:
        return property_key, "False"


def get_has_all_published_datasets(property_key, normalized_type, user_token, existing_data_dict, new_data_dict):
    """Trigger event method that determines if the datasets of an upload are all published.

    Parameters
    ----------
    property_key : str
        The target property key of the value to be generated
    normalized_type : str
        One of the types defined in the schema yaml: Sample
    user_token: str
        The user's globus nexus token
    existing_data_dict : dict
        A dictionary that contains all existing entity properties
    new_data_dict : dict
        A merged dictionary that contains all possible input data to be used

    Returns
    -------
    Tuple[str, str]
        str: The target property key
        str: The result whether all the primary datasets which are all published
    """


    db = schema_manager.get_neo4j_driver_instance()

    published_filter = 'AND t.status = "Published"'
    datasets_primary_list = schema_neo4j_queries.get_upload_datasets(db, existing_data_dict['uuid'], properties=['uuid'])
    datasets_primary_list_published = schema_neo4j_queries.get_upload_datasets(db, existing_data_dict['uuid'], properties=['uuid'],
                                                                       query_filter=f'{published_filter}')

    return property_key, str(len(datasets_primary_list) == len(datasets_primary_list_published)) if len(datasets_primary_list) > 0 else "False"


def get_contains_data(property_key, normalized_type, user_token, existing_data_dict, new_data_dict):
    """Trigger event method that determines if a sample has any descendant datasets.

    Parameters
    ----------
    property_key : str
        The target property key of the value to be generated
    normalized_type : str
        One of the types defined in the schema yaml: Sample
    user_token: str
        The user's globus nexus token
    existing_data_dict : dict
        A dictionary that contains all existing entity properties
    new_data_dict : dict
        A merged dictionary that contains all possible input data to be used

    Returns
    -------
    Tuple[str, str]
        str: The target property key
        str: "True" or "False" if the sample has any descendant datasets
    """
    if 'uuid' not in existing_data_dict:
        msg = create_trigger_error_msg(
            "Missing 'uuid' key in 'existing_data_dict' during calling 'get_contains_data()' trigger method.",
            existing_data_dict, new_data_dict
        )
        raise KeyError(msg)

    if not equals(Ontology.ops().entities().SAMPLE, existing_data_dict['entity_type']):
        return property_key, None

    datasets = app_neo4j_queries.get_descendants_by_type(neo4j_driver=schema_manager.get_neo4j_driver_instance(),
                                                         uuid=existing_data_dict['uuid'],
                                                         descendant_type=Ontology.ops().entities().DATASET,
                                                         property_keys=['uuid'])

    return property_key, str(len(datasets) > 0)<|MERGE_RESOLUTION|>--- conflicted
+++ resolved
@@ -1445,36 +1445,13 @@
     if equals(Ontology.ops().source_types().HUMAN, existing_data_dict.get('source_type')):
         return property_key, None
 
-<<<<<<< HEAD
-    if equals(Ontology.ops().entities().DATASET, normalized_type):
-        # For datasets
-        if 'ingest_metadata' not in existing_data_dict or existing_data_dict['ingest_metadata'] is None:
-            return property_key, None
-
-        if not isinstance(existing_data_dict['ingest_metadata'], dict):
-            ingest_metadata = ast.literal_eval(existing_data_dict['ingest_metadata'])
-        else:
-            ingest_metadata = existing_data_dict['ingest_metadata']
-
-        if 'metadata' not in ingest_metadata:
-            return property_key, None
-
-        metadata = ingest_metadata['metadata']
+    # For mouse sources, all samples, and all datasets
+    if 'metadata' not in existing_data_dict or existing_data_dict['metadata'] is None:
+        return property_key, None
+    if not isinstance(existing_data_dict['metadata'], dict):
+        metadata = ast.literal_eval(existing_data_dict['metadata'])
     else:
-        # For mouse sources, samples
-        if 'metadata' not in existing_data_dict or existing_data_dict['metadata'] is None:
-            return property_key, None
-        if not isinstance(existing_data_dict['metadata'], dict):
-            metadata = ast.literal_eval(existing_data_dict['metadata'])
-        else:
-            metadata = existing_data_dict['metadata']
-=======
-    # For mouse sources, all samples, and all datasets
-    if 'metadata' not in existing_data_dict:
-        return property_key, None
-
-    metadata = ast.literal_eval(existing_data_dict['metadata'])
->>>>>>> a2039158
+        metadata = existing_data_dict['metadata']
 
     mapped_metadata = {}
     for k, v in metadata.items():
