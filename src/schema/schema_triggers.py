--- conflicted
+++ resolved
@@ -979,10 +979,6 @@
 
     return property_key, schema_manager.normalize_entities_list_for_response(complete_entities_list)
 
-<<<<<<< HEAD
-def get_sample_block_descendants(property_key, normalized_type, user_token, existing_data_dict, new_data_dict):
-    """Trigger event method of getting descendants for Sample Blocks.
-=======
 
 def get_sample_section_descendant_datasets(property_key, normalized_type, user_token, existing_data_dict, new_data_dict):
     """Trigger event method for getting the descendant datasets for a sample section.
@@ -1029,7 +1025,6 @@
 
 def get_ancestor_blocks(property_key, normalized_type, user_token, existing_data_dict, new_data_dict):
     """Trigger event method for getting the ancestor blocks for a sample section or dataset.
->>>>>>> 2ff0be45
 
     Parameters
     ----------
@@ -1160,32 +1155,6 @@
 def remove_fields(d, properties_to_keep):
     return {key: value for key, value in d.items() if key in properties_to_keep}
 
-<<<<<<< HEAD
-=======
-
-"""
-Trigger event method of getting the relative directory path of a given dataset
-
-Parameters
-----------
-property_key : str
-    The target property key of the value to be generated
-normalized_type : str
-    One of the types defined in the schema yaml: Activity, Collection, Source, Sample, Dataset
-user_token: str
-    The user's globus nexus token
-existing_data_dict : dict
-    A dictionary that contains all existing entity properties
-new_data_dict : dict
-    A merged dictionary that contains all possible input data to be used
-
-Returns
--------
-str: The target property key
-str: The relative directory path
-"""
-
->>>>>>> 2ff0be45
 
 def get_local_directory_rel_path(property_key, normalized_type, user_token, existing_data_dict, new_data_dict):
     """Trigger event method of getting the relative directory path of a given dataset.
@@ -3577,7 +3546,6 @@
 
 
 def set_sample_source(property_key, normalized_type, user_token, existing_data_dict, new_data_dict):
-<<<<<<< HEAD
     """Trigger event method setting the source dict for a sample.
 
     Parameters
@@ -3599,9 +3567,6 @@
         str: The target property key
         dict: The source associated with a sample
     """
-    sources = schema_neo4j_queries.get_sources_associated_entity(schema_manager.get_neo4j_driver_instance(), existing_data_dict['uuid'])
-
-=======
     sources = schema_neo4j_queries.get_sources_associated_entity(schema_manager.get_neo4j_driver_instance(),
                                                                  existing_data_dict['uuid'])
     for source in sources:
@@ -3609,7 +3574,6 @@
             source['metadata'] = ast.literal_eval(source['metadata'])
         else:
             source.pop('metadata', None)
->>>>>>> 2ff0be45
     return property_key, sources[0]
 
 
