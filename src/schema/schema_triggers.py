--- conflicted
+++ resolved
@@ -909,8 +909,6 @@
 
 
 """
-<<<<<<< HEAD
-=======
 Trigger event method for creating or recreating linkages between this new Collection and the Datasets it contains
 
 Parameters
@@ -955,7 +953,6 @@
 
 
 """
->>>>>>> 530539f9
 Trigger event method of getting source uuid
 
 Parameters
