import ast
import json
import urllib.parse
from typing import List, Optional

import yaml
import logging
from datetime import datetime, timezone
import requests
from atlas_consortia_commons.string import equals
from neo4j.exceptions import TransactionError
import re

# Local modules
import app_neo4j_queries
from lib import github
from lib.exceptions import create_trigger_error_msg
from lib.ontology import Ontology
from schema import schema_manager
from schema import schema_errors
from schema import schema_neo4j_queries
from schema.schema_constants import SchemaConstants

logger = logging.getLogger(__name__)

ontology_lookup_cache = {}
sparql_vocabs = {
    "purl.obolibrary.org": "uberon",
    "purl.org": "fma",
}

####################################################################################################
## Trigger methods shared among Collection, Dataset, Source, Sample - DO NOT RENAME
####################################################################################################


def set_timestamp(property_key, normalized_type, user_token, existing_data_dict, new_data_dict):
    """Trigger event method of generating current timestamp.

    Parameters
    ----------
    property_key : str
        The target property key of the value to be generated
    normalized_type : str
        One of the types defined in the schema yaml: Activity, Collection, Source, Sample, Dataset
    user_token: str
        The user's globus nexus token
    existing_data_dict : dict
        A dictionary that contains all existing entity properties
    new_data_dict : dict
        A merged dictionary that contains all possible input data to be used

    Returns
    -------
    Tuple[str, str]
        str: The target property key
        str: The neo4j TIMESTAMP() function as string
    """
    # Use the neo4j TIMESTAMP() function during entity creation
    # Will be proessed in app_neo4j_queries._build_properties_map()
    # and schema_neo4j_queries._build_properties_map()
    return property_key, 'TIMESTAMP()'


def set_entity_type(property_key, normalized_type, user_token, existing_data_dict, new_data_dict):
    """Trigger event method of setting the entity type of a given entity.

    Parameters
    ----------
    property_key : str
        The target property key of the value to be generated
    normalized_type : str
        One of the types defined in the schema yaml: Activity, Collection, Source, Sample, Dataset
    user_token: str
        The user's globus nexus token
    existing_data_dict : dict
        A dictionary that contains all existing entity properties
    new_data_dict : dict
        A merged dictionary that contains all possible input data to be used

    Returns
    -------
    Tuple[str, str]
        str: The target property key
        str: The string of normalized entity type
    """
    return property_key, normalized_type


def set_user_sub(property_key, normalized_type, user_token, existing_data_dict, new_data_dict):
    """Trigger event method of getting user sub.

    Parameters
    ----------
    property_key : str
        The target property key of the value to be generated
    normalized_type : str
        One of the types defined in the schema yaml: Activity, Collection, Source, Sample, Dataset
    user_token: str
        The user's globus nexus token
    existing_data_dict : dict
        A dictionary that contains all existing entity properties
    new_data_dict : dict
        A merged dictionary that contains all possible input data to be used

    Returns
    -------
    Tuple[str, str]
        str: The target property key
        str: The 'sub' string
    """
    if 'sub' not in new_data_dict:
        msg = create_trigger_error_msg(
            "Missing 'sub' key in 'new_data_dict' during calling 'set_user_sub()' trigger method.",
            existing_data_dict, new_data_dict
        )
        raise KeyError(msg)

    return property_key, new_data_dict['sub']


def set_user_email(property_key, normalized_type, user_token, existing_data_dict, new_data_dict):
    """Trigger event method of getting user email.

    Parameters
    ----------
    property_key : str
        The target property key of the value to be generated
    normalized_type : str
        One of the types defined in the schema yaml: Activity, Collection, Source, Sample, Dataset
    user_token: str
        The user's globus nexus token
    existing_data_dict : dict
        A dictionary that contains all existing entity properties
    new_data_dict : dict
        A merged dictionary that contains all possible input data to be used

    Returns
    -------
    Tuple[str, str]
        str: The target property key
        str: The 'email' string
    """
    if 'email' not in new_data_dict:
        msg = create_trigger_error_msg(
            "Missing 'email' key in 'new_data_dict' during calling 'set_user_email()' trigger method.",
            existing_data_dict, new_data_dict
        )
        raise KeyError(msg)

    return property_key, new_data_dict['email']


def set_user_displayname(property_key, normalized_type, user_token, existing_data_dict, new_data_dict):
    """Trigger event method of getting user name.

    Parameters
    ----------
    property_key : str
        The target property key of the value to be generated
    normalized_type : str
        One of the types defined in the schema yaml: Activity, Collection, Source, Sample, Dataset
    user_token: str
        The user's globus nexus token
    existing_data_dict : dict
        A dictionary that contains all existing entity properties
    new_data_dict : dict
        A merged dictionary that contains all possible input data to be used

    Returns
    -------
    Tuple[str, str]
        str: The target property key
        str: The 'name' string
    """
    if 'name' not in new_data_dict:
        msg = create_trigger_error_msg(
            "Missing 'name' key in 'new_data_dict' during calling 'set_user_displayname()' trigger method.",
            existing_data_dict, new_data_dict
        )
        raise KeyError(msg)

    return property_key, new_data_dict['name']


def set_uuid(property_key, normalized_type, user_token, existing_data_dict, new_data_dict):
    """Trigger event method of getting uuid, hubmap_id for a new entity to be created.

    Parameters
    ----------
    property_key : str
        The target property key of the value to be generated
    normalized_type : str
        One of the types defined in the schema yaml: Activity, Collection, Source, Sample, Dataset
    user_token: str
        The user's globus nexus token
    existing_data_dict : dict
        A dictionary that contains all existing entity properties
    new_data_dict : dict
        A merged dictionary that contains all possible input data to be used

    Returns
    -------
    Tuple[str, str]
        str: The target property key
        str: The uuid created via uuid-api
    """
    if 'uuid' not in new_data_dict:
        msg = create_trigger_error_msg(
            "Missing 'uuid' key in 'new_data_dict' during calling 'set_uuid()' trigger method.",
            existing_data_dict, new_data_dict
        )
        raise KeyError(msg)

    return property_key, new_data_dict['uuid']


def set_sennet_id(property_key, normalized_type, user_token, existing_data_dict, new_data_dict):
    """Trigger event method of getting uuid, hubmap_id for a new entity to be created.

    Parameters
    ----------
    property_key : str
        The target property key of the value to be generated
    normalized_type : str
        One of the types defined in the schema yaml: Activity, Collection, Source, Sample, Dataset
    user_token: str
        The user's globus nexus token
    existing_data_dict : dict
        A dictionary that contains all existing entity properties
    new_data_dict : dict
        A merged dictionary that contains all possible input data to be used

    Returns
    -------
    Tuple[str, str]
        str: The target property key
        str: The sennet_id/sennet_id created via uuid-api
    """
    if 'sennet_id' not in new_data_dict:
        msg = create_trigger_error_msg(
            "Missing 'sennet_id' key in 'new_data_dict' during calling 'set_sennet_id()' trigger method.",
            existing_data_dict, new_data_dict
        )
        raise KeyError(msg)

    return property_key, new_data_dict['sennet_id']


####################################################################################################
## Trigger methods shared by Sample, Source, Dataset - DO NOT RENAME
####################################################################################################


def set_data_access_level(property_key, normalized_type, user_token, existing_data_dict, new_data_dict):
    """Trigger event method of generating data access level.

    Parameters
    ----------
    property_key : str
        The target property key of the value to be generated
    normalized_type : str
        One of the entity types defined in the schema yaml: Source, Sample, Dataset
    user_token: str
        The user's globus nexus token
    existing_data_dict : dict
        A dictionary that contains all existing entity properties
    new_data_dict : dict
        A merged dictionary that contains all possible input data to be used

    Returns
    -------
    Tuple[str, str]
        str: The target property key
        str: The data access level string
    """
    if 'uuid' not in new_data_dict:
        msg = create_trigger_error_msg(
            "Missing 'uuid' key in 'new_data_dict' during calling 'set_data_access_level()' trigger method.",
            existing_data_dict, new_data_dict
        )
        raise KeyError(msg)

    if normalized_type in ['Dataset', 'Publication']:
        # 'contains_human_genetic_sequences' is required on create
        if 'contains_human_genetic_sequences' not in new_data_dict:
            msg = create_trigger_error_msg(
                "Missing 'contains_human_genetic_sequences' key in 'new_data_dict' during calling 'set_data_access_level()' trigger method.",
                existing_data_dict, new_data_dict
            )
            raise KeyError(msg)

        # Default to protected
        data_access_level = SchemaConstants.ACCESS_LEVEL_PROTECTED

        # When `contains_human_genetic_sequences` is true, even if `status` is 'Published',
        # the `data_access_level` is still 'protected'
        if new_data_dict['contains_human_genetic_sequences']:
            data_access_level = SchemaConstants.ACCESS_LEVEL_PROTECTED
        else:
            # When creating a new dataset, status should always be "New"
            # Thus we don't use Dataset.status == "Published" to determine the data_access_level as public
            data_access_level = SchemaConstants.ACCESS_LEVEL_CONSORTIUM
    else:
        # Default to consortium for Source/Sample
        data_access_level = SchemaConstants.ACCESS_LEVEL_CONSORTIUM

        # public if any dataset below it in the provenance hierarchy is published
        # (i.e. Dataset.status == "Published")
        count = schema_neo4j_queries.count_attached_published_datasets(schema_manager.get_neo4j_driver_instance(),
                                                                       normalized_type, new_data_dict['uuid'])

        if count > 0:
            data_access_level = SchemaConstants.ACCESS_LEVEL_PUBLIC

    return property_key, data_access_level


def set_group_uuid(property_key, normalized_type, user_token, existing_data_dict, new_data_dict):
    """Trigger event method of setting the group_uuid.

    Parameters
    ----------
    property_key : str
        The target property key of the value to be generated
    normalized_type : str
        One of the types defined in the schema yaml: Activity, Collection, Source, Sample, Dataset
    user_token: str
        The user's globus nexus token
    existing_data_dict : dict
        A dictionary that contains all existing entity properties
    new_data_dict : dict
        A merged dictionary that contains all possible input data to be used

    Returns
    -------
    Tuple[str, str]
        str: The target property key
        str: The group uuid
    """
    group_uuid = None

    # Look for membership in a single "data provider" group and sets to that.
    # Otherwise if not set and no single "provider group" membership throws error.
    # This field is also used to link (Neo4j relationship) to the correct Lab node on creation.
    if 'hmgroupids' not in new_data_dict:
        msg = create_trigger_error_msg(
            "Missing 'hmgroupids' key in 'new_data_dict' during calling 'set_group_uuid()' trigger method.",
            existing_data_dict, new_data_dict
        )
        raise KeyError(msg)

    user_group_uuids = new_data_dict['hmgroupids']

    # If group_uuid provided from incoming request, validate it
    if 'group_uuid' in new_data_dict:
        # A bit validation
        try:
            schema_manager.validate_entity_group_uuid(new_data_dict['group_uuid'], user_group_uuids)
        except schema_errors.NoDataProviderGroupException as e:
            # No need to log
            raise schema_errors.NoDataProviderGroupException(e)
        except schema_errors.UnmatchedDataProviderGroupException as e:
            raise schema_errors.UnmatchedDataProviderGroupException(e)

        group_uuid = new_data_dict['group_uuid']
    # When no group_uuid provided
    else:
        try:
            group_info = schema_manager.get_entity_group_info(user_group_uuids)
        except schema_errors.NoDataProviderGroupException as e:
            # No need to log
            raise schema_errors.NoDataProviderGroupException(e)
        except schema_errors.MultipleDataProviderGroupException as e:
            # No need to log
            raise schema_errors.MultipleDataProviderGroupException(e)

        group_uuid = group_info['uuid']

    return property_key, group_uuid


def set_group_name(property_key, normalized_type, user_token, existing_data_dict, new_data_dict):
    """Trigger event method of setting the group_name.

    Parameters
    ----------
    property_key : str
        The target property key of the value to be generated
    normalized_type : str
        One of the types defined in the schema yaml: Activity, Collection, Source, Sample, Dataset
    user_token: str
        The user's globus nexus token
    existing_data_dict : dict
        A dictionary that contains all existing entity properties
    new_data_dict : dict
        A merged dictionary that contains all possible input data to be used

    Returns
    -------
    Tuple[str, str]
        str: The target property key
        str: The group name
    """
    group_name = None

    # If `group_uuid` is not already set, looks for membership in a single "data provider" group and sets to that.
    # Otherwise if not set and no single "provider group" membership throws error.
    # This field is also used to link (Neo4j relationship) to the correct Lab node on creation.
    if 'hmgroupids' not in new_data_dict:
        msg = create_trigger_error_msg(
            "Missing 'hmgroupids' key in 'new_data_dict' during calling 'set_group_name()' trigger method.",
            existing_data_dict, new_data_dict
        )
        raise KeyError(msg)

    try:
        default_group_uuid = None
        if 'group_uuid' in new_data_dict:
            default_group_uuid = new_data_dict['group_uuid']
        group_info = schema_manager.get_entity_group_info(new_data_dict['hmgroupids'], default_group_uuid)
        group_name = group_info['name']
    except schema_errors.NoDataProviderGroupException as e:
        # No need to log
        raise schema_errors.NoDataProviderGroupException(e)
    except schema_errors.MultipleDataProviderGroupException as e:
        # No need to log
        raise schema_errors.MultipleDataProviderGroupException(e)

    return property_key, group_name


####################################################################################################
## Trigger methods shared by Source and Sample - DO NOT RENAME
####################################################################################################


def commit_image_files(property_key, normalized_type, user_token, existing_data_dict, new_data_dict, generated_dict):
    """Trigger event method to commit files saved that were previously uploaded with UploadFileHelper.save_file.

    The information, filename and optional description is saved in the field with name specified by `target_property_key`
    in the provided data_dict.  The image files needed to be previously uploaded
    using the temp file service (UploadFileHelper.save_file).  The temp file id provided
    from UploadFileHelper, paired with an optional description of the file must be provided
    in the field `image_files_to_add` in the data_dict for each file being committed
    in a JSON array like below ("description" is optional):

    [
      {
        "temp_file_id": "eiaja823jafd",
        "description": "Image file 1"
      },
      {
        "temp_file_id": "pd34hu4spb3lk43usdr"
      },
      {
        "temp_file_id": "32kafoiw4fbazd",
        "description": "Image file 3"
      }
    ]

    Parameters
    ----------
    property_key : str
        The target property key of the value to be generated
    normalized_type : str
        One of the types defined in the schema yaml: Activity, Collection, Source, Sample, Dataset
    user_token: str
        The user's globus nexus token
    existing_data_dict : dict
        A dictionary that contains all existing entity properties
    new_data_dict : dict
        A merged dictionary that contains all possible input data to be used
    generated_dict : dict
        A dictionary that contains all final data

    Returns
    -------
    Tuple[str, list]
        str: The target property key
        list: The file info dicts in a list
    """
    return _commit_files('image_files', property_key, normalized_type, user_token, existing_data_dict, new_data_dict, generated_dict)


def delete_image_files(property_key, normalized_type, user_token, existing_data_dict, new_data_dict, generated_dict):
    """Trigger event methods for removing files from an entity during update.

    Files are stored in a json encoded text field with property name 'target_property_key' in the entity dict
    The files to remove are specified as file uuids in the `property_key` field

    The two outer methods (delete_image_files and delete_metadata_files) pass the target property
    field name to private method, _delete_files along with the other required trigger properties

    Parameters
    ----------
    property_key : str
        The target property key
    normalized_type : str
        One of the types defined in the schema yaml: Source, Sample
    user_token: str
        The user's globus nexus token
    existing_data_dict : dict
        A dictionary that contains all existing entity properties
    new_data_dict : dict
        A merged dictionary that contains all possible input data to be used
    generated_dict : dict
        A dictionary that contains all final data

    Returns
    -------
    Tuple[str, list]
        str: The target property key
        list: The file info dicts in a list
    """
    return _delete_files('image_files', property_key, normalized_type, user_token, existing_data_dict, new_data_dict, generated_dict)


def update_file_descriptions(property_key, normalized_type, user_token, existing_data_dict, new_data_dict, generated_dict):
    """Trigger event method to ONLY update descriptions of existing files.

    Parameters
    ----------
    property_key : str
        The target property key of the value to be generated
    normalized_type : str
        One of the types defined in the schema yaml: Source, Sample
    user_token: str
        The user's globus nexus token
    existing_data_dict : dict
        A dictionary that contains all existing entity properties
    new_data_dict : dict
        A merged dictionary that contains all possible input data to be used
    generated_dict : dict
        A dictionary that contains all final data

    Returns
    -------
    Tuple[str, list]
        str: The target property key
        list: The file info dicts (with updated descriptions) in a list
    """
    if property_key not in new_data_dict:
        msg = create_trigger_error_msg(
            f"Missing '{property_key}' key in 'new_data_dict' during calling 'update_file_descriptions()' trigger method.",
            existing_data_dict, new_data_dict
        )
        raise KeyError(msg)

    # If POST or PUT where the target doesn't exist create the file info array
    # if generated_dict doesn't contain the property yet, copy it from the existing_data_dict
    # or if it doesn't exist in existing_data_dict create it
    if not property_key in generated_dict:
        if not property_key in existing_data_dict:
            msg = create_trigger_error_msg(
                f"Missing '{property_key}' key in 'existing_data_dict' during call to 'update_file_descriptions()' trigger method.",
                existing_data_dict, new_data_dict
            )
            raise KeyError(msg)
        # Otherwise this is a PUT where the target array exists already
        else:
            # Note: The property, name specified by `target_property_key`, is stored in Neo4j as a string representation of the Python list
            # It's not stored in Neo4j as a json string! And we can't store it as a json string
            # due to the way that Cypher handles single/double quotes.
            existing_files_list = schema_manager.convert_str_to_data(existing_data_dict[property_key])
    else:
        if not property_key in generated_dict:
            msg = create_trigger_error_msg(
                f"Missing '{property_key}' key in 'generated_dict' during call to 'update_file_descriptions()' trigger method.",
                existing_data_dict, new_data_dict
            )
            raise KeyError(msg)

        existing_files_list = generated_dict[property_key]

    file_info_by_uuid_dict = {}

    for file_info in existing_files_list:
        file_uuid = file_info['file_uuid']

        file_info_by_uuid_dict[file_uuid] = file_info

    for file_info in new_data_dict[property_key]:
        file_uuid = file_info['file_uuid']

        # Existence check in case the file uuid gets edited in the request
        if file_uuid in file_info_by_uuid_dict:
            # Keep filename and file_uuid unchanged
            # Only update the description
            file_info_by_uuid_dict[file_uuid]['description'] = file_info['description']

    generated_dict[property_key] = list(file_info_by_uuid_dict.values())
    return generated_dict


####################################################################################################
## Trigger methods specific to Collection - DO NOT RENAME
####################################################################################################


def get_collection_entities(property_key: str, normalized_type: str, user_token: str, existing_data_dict: dict, new_data_dict: dict):
    """Trigger event method of getting a list of associated datasets for a given collection.

    Parameters
    ----------
    property_key : str
        The target property key of the value to be generated
    normalized_type : str
        One of the types defined in the schema yaml: Activity, Collection, Source, Sample, Dataset
    user_token: str
        The user's globus nexus token
    existing_data_dict : dict
        A dictionary that contains all existing entity properties
    new_data_dict : dict
        A merged dictionary that contains all possible input data to be used

    Returns
    -------
    Tuple[str, list]
        str: The target property key
        list: A list of associated dataset dicts with all the normalized information
    """
    if "uuid" not in existing_data_dict:
        msg = create_trigger_error_msg(
            "Missing 'uuid' key in 'existing_data_dict' during calling 'get_collection_entities()' trigger method.",
            existing_data_dict, new_data_dict
        )
        raise KeyError(msg)

    # Additional properties of the datasets to exclude
    # We don't want to show too much nested information
    properties_to_skip = [
        "antibodies",
        "collections",
        "contacts",
        "contributors",
        "direct_ancestors",
        "ingest_metadata"
        "next_revision_uuid",
        "pipeline_message",
        "previous_revision_uuid",
        "sources",
        "status_history",
        "title",
        "upload",
    ]
    collection_entities = get_normalized_collection_entities(existing_data_dict["uuid"], user_token, properties_to_skip)
    return property_key, collection_entities


def get_normalized_collection_entities(uuid: str, token: str, properties_to_exclude: List[str] = [], skip_completion: bool = False):
    """Query the Neo4j database to get the associated entities for a given Collection UUID and normalize the results.

    Parameters
    ----------
    uuid : str
        The UUID of the Collection entity
    token: str
        The user's globus nexus token or internal token
    properties_to_exclude : List[str]
        A list of property keys to exclude from the normalized results, default is []
    skip_completion : bool
        Skip the call to get_complete_entities_list, default is False

    Returns
    -------
    Tuple[str, list]
        str: The target property key
        list: A list of associated entity dicts with all the normalized information
    """
    db = schema_manager.get_neo4j_driver_instance()
    entities_list = schema_neo4j_queries.get_collection_entities(db, uuid)

    if skip_completion:
        complete_entities_list = entities_list
    else:
        complete_entities_list = schema_manager.get_complete_entities_list(token=token,
                                                                           entities_list=entities_list,
                                                                           properties_to_skip=properties_to_exclude)

    return schema_manager.normalize_entities_list_for_response(entities_list=complete_entities_list,
                                                               properties_to_exclude=properties_to_exclude)


def get_publication_associated_collection(property_key, normalized_type, user_token, existing_data_dict, new_data_dict):
    """Trigger event method of getting the associated collection for this publication.

    Parameters
    ----------
    property_key : str
        The target property key
    normalized_type : str
        One of the types defined in the schema yaml: Dataset
    user_token: str
        The user's globus nexus token
    existing_data_dict : dict
        A dictionary that contains all existing entity properties
    new_data_dict : dict
        A merged dictionary that contains all possible input data to be used

    Returns
    -------
    Tuple[str, dict]
        str: The target property key
        dict: A dictionary representation of the associated collection with all the normalized information
    """
    if 'uuid' not in existing_data_dict:
        msg = create_trigger_error_msg(
            "Missing 'uuid' key in 'existing_data_dict' during calling 'get_publication_associated_collection()' trigger method.",
            existing_data_dict, new_data_dict
        )
        raise KeyError(msg)

    logger.info(
        f"Executing 'get_publication_associated_collection()' trigger method on uuid: {existing_data_dict['uuid']}")

    collection_dict = schema_neo4j_queries.get_publication_associated_collection(
        schema_manager.get_neo4j_driver_instance(), existing_data_dict['uuid'])

    # Get rid of the entity node properties that are not defined in the yaml schema
    # as well as the ones defined as `exposed: false` in the yaml schema
    return property_key, schema_manager.normalize_entity_result_for_response(collection_dict)


def link_publication_to_associated_collection(property_key, normalized_type, user_token, existing_data_dict, new_data_dict):
    """Trigger event method of creating or recreating linkages between this new publication and its associated_collection.

    Parameters
    ----------
    property_key : str
        The target property key
    normalized_type : str
        One of the types defined in the schema yaml: Publication
    user_token: str
        The user's globus nexus token
    existing_data_dict : dict
        A dictionary that contains all existing entity properties
    new_data_dict : dict
        A merged dictionary that contains all possible input data to be used
    """
    if 'uuid' not in existing_data_dict:
        msg = create_trigger_error_msg(
            "Missing 'uuid' key in 'existing_data_dict' during calling 'link_publication_to_associated_collection()' trigger method.",
            existing_data_dict, new_data_dict
        )
        raise KeyError(msg)

    if 'associated_collection_uuid' not in existing_data_dict:
        msg = create_trigger_error_msg(
            "Missing 'associated_collection_uuid' key in 'existing_data_dict' during calling 'link_publication_to_associated_collection()' trigger method.",
            existing_data_dict, new_data_dict
        )
        raise KeyError(msg)

    associated_collection_uuid = existing_data_dict['associated_collection_uuid']

    # No activity node. We are creating a direct link to the associated collection

    try:
        # Create a linkage
        # between the Publication node and the Collection node in neo4j
        schema_neo4j_queries.link_publication_to_associated_collection(schema_manager.get_neo4j_driver_instance(),
                                                                       existing_data_dict['uuid'],
                                                                       associated_collection_uuid)

        # Will need to delete the collection cache if later we add `Collection.associated_publications` field - 7/16/2023 Zhou
    except TransactionError:
        # No need to log
        raise


####################################################################################################
## Trigger methods specific to Dataset - DO NOT RENAME
####################################################################################################


def set_dataset_status_new(property_key, normalized_type, user_token, existing_data_dict, new_data_dict):
    """Trigger event method of setting the default "New" status for this new Dataset.

    Parameters
    ----------
    property_key : str
        The target property key
    normalized_type : str
        One of the types defined in the schema yaml: Activity, Collection, Source, Sample, Dataset
    user_token: str
        The user's globus nexus token
    existing_data_dict : dict
        A dictionary that contains all existing entity properties
    new_data_dict : dict
        A merged dictionary that contains all possible input data to be used

    Returns
    -------
    Tuple[str, str]
        str: The target property key
        str: Initial status of "New"
    """
    # Always 'New' on dataset creation
    return property_key, 'New'


def get_dataset_collections(property_key, normalized_type, user_token, existing_data_dict, new_data_dict):
    """Trigger event method of getting a list of collections for this new Dataset.

    Parameters
    ----------
    property_key : str
        The target property key
    normalized_type : str
        One of the types defined in the schema yaml: Activity, Collection, Source, Sample, Dataset
    user_token: str
        The user's globus nexus token
    existing_data_dict : dict
        A dictionary that contains all existing entity properties
    new_data_dict : dict
        A merged dictionary that contains all possible input data to be used

    Returns
    -------
    Tuple[str, list]
        str: The target property key
        list: A list of associated collections with all the normalized information
    """
    return_list = None

    if 'uuid' not in existing_data_dict:
        msg = create_trigger_error_msg(
            "Missing 'uuid' key in 'existing_data_dict' during calling 'get_dataset_collections()' trigger method.",
            existing_data_dict, new_data_dict
        )
        raise KeyError(msg)

    # No property key needs to filter the result
    # Get back the list of collection dicts
    collections_list = schema_neo4j_queries.get_dataset_collections(schema_manager.get_neo4j_driver_instance(),
                                                                    existing_data_dict['uuid'])
    if collections_list:
        # Exclude datasets from each resulting collection
        # We don't want to show too much nested information
        properties_to_skip = ['entities']
        complete_entities_list = schema_manager.get_complete_entities_list(user_token, collections_list,
                                                                           properties_to_skip)
        return_list = schema_manager.normalize_entities_list_for_response(complete_entities_list)

    return property_key, return_list


def get_dataset_upload(property_key, normalized_type, user_token, existing_data_dict, new_data_dict):
    """Trigger event method of getting the associated Upload for this Dataset.

    Parameters
    ----------
    property_key : str
        The target property key
    normalized_type : str
        One of the types defined in the schema yaml: Activity, Collection, Source, Sample, Dataset
    user_token: str
        The user's globus nexus token
    existing_data_dict : dict
        A dictionary that contains all existing entity properties
    new_data_dict : dict
        A merged dictionary that contains all possible input data to be used

    Returns
    -------
    Tuple[str, dict]
        str: The target property key
        dict: A dict of associated Upload detail with all the normalized information
    """
    return_dict = None

    if 'uuid' not in existing_data_dict:
        msg = create_trigger_error_msg(
            "Missing 'uuid' key in 'existing_data_dict' during calling 'get_dataset_upload()' trigger method.",
            existing_data_dict, new_data_dict
        )
        raise KeyError(msg)

    # It could be None if the dataset doesn't in any Upload
    upload_dict = schema_neo4j_queries.get_dataset_upload(schema_manager.get_neo4j_driver_instance(),
                                                          existing_data_dict['uuid'])

    if upload_dict:
        # Exclude datasets from each resulting Upload
        # We don't want to show too much nested information
        properties_to_skip = ['datasets']
        complete_upload_dict = schema_manager.get_complete_entity_result(user_token, upload_dict, properties_to_skip)
        return_dict = schema_manager.normalize_object_result_for_response('ENTITIES', complete_upload_dict)

    return property_key, return_dict


def link_collection_to_entities(property_key, normalized_type, user_token, existing_data_dict, new_data_dict):
    """Trigger event method for creating or recreating linkages between this new Collection and the Datasets it contains.

    Parameters
    ----------
    property_key : str
        The target property key
    normalized_type : str
        One of the types defined in the schema yaml: Dataset
    user_token: str
        The user's globus nexus token
    existing_data_dict : dict
        A dictionary that contains all existing entity properties
    new_data_dict : dict
        A merged dictionary that contains all possible input data to be used
    """
    if 'uuid' not in existing_data_dict:
        msg = create_trigger_error_msg(
            "Missing 'uuid' key in 'existing_data_dict' during calling 'link_collection_to_entities()' trigger method.",
            existing_data_dict, new_data_dict
        )
        raise KeyError(msg)

    if 'entity_uuids' not in existing_data_dict:
        msg = create_trigger_error_msg(
            "Missing 'entity_uuids' key in 'existing_data_dict' during calling 'link_collection_to_entities()' trigger method.",
            existing_data_dict, new_data_dict
        )
        raise KeyError(msg)

    entity_uuids = existing_data_dict['entity_uuids']

    try:
        # Create a linkage (without an Activity node) between the Collection node and each Entity it contains.
        schema_neo4j_queries.link_collection_to_entities(neo4j_driver=schema_manager.get_neo4j_driver_instance(),
                                                         collection_uuid=existing_data_dict['uuid'],
                                                         entities_uuid_list=entity_uuids)
    except TransactionError:
        # No need to log
        raise


def get_dataset_direct_ancestors(property_key, normalized_type, user_token, existing_data_dict, new_data_dict):
    """Trigger event method of getting direct ancestors.

    Parameters
    ----------
    property_key : str
        The target property key of the value to be generated
    normalized_type : str
        One of the types defined in the schema yaml: Activity, Collection, Source, Sample, Dataset
    user_token: str
        The user's globus nexus token
    existing_data_dict : dict
        A dictionary that contains all existing entity properties
    new_data_dict : dict
        A merged dictionary that contains all possible input data to be used

    Returns
    -------
    Tuple[str, list]
        str: The target property key
        list: A list of associated direct ancestors with all the normalized information
    """
    if 'uuid' not in existing_data_dict:
        msg = create_trigger_error_msg(
            "Missing 'uuid' key in 'existing_data_dict' during calling 'get_dataset_direct_ancestors()' trigger method.",
            existing_data_dict, new_data_dict
        )
        raise KeyError(msg)

    # No property key needs to filter the result
    # Get back the list of ancestor dicts
    driver = schema_manager.get_neo4j_driver_instance()
    direct_ancestors_list = schema_neo4j_queries.get_dataset_direct_ancestors(driver,
                                                                              existing_data_dict['uuid'])

    # We don't want to show too much nested information
    # The direct ancestor of a Dataset could be: Dataset or Sample
    # Skip running the trigger methods for 'direct_ancestors' and 'collections' if the direct ancestor is Dataset
    # Skip running the trigger methods for 'direct_ancestor' if the direct ancestor is Sample
    properties_to_skip = ['direct_ancestors', 'collections', 'direct_ancestor']
    complete_entities_list = schema_manager.get_complete_entities_list(user_token,
                                                                       direct_ancestors_list,
                                                                       properties_to_skip)

    return property_key, schema_manager.normalize_entities_list_for_response(complete_entities_list)


def get_sample_section_descendant_datasets(property_key, normalized_type, user_token, existing_data_dict, new_data_dict):
    """Trigger event method for getting the descendant datasets for a sample section.

    Parameters
    ----------
    property_key : str
        The target property key of the value to be generated
    normalized_type : str
        One of the types defined in the schema yaml: Activity, Collection, Source, Sample, Dataset
    user_token: str
        The user's globus nexus token
    existing_data_dict : dict
        A dictionary that contains all existing entity properties
    new_data_dict : dict
        A merged dictionary that contains all possible input data to be used

    Returns
    -------
    Tuple[str, list]
    str: The target property key
    list: A list of descendant datasets
    """
    if 'uuid' not in existing_data_dict:
        msg = create_trigger_error_msg(
            "Missing 'uuid' key in 'existing_data_dict' during calling 'get_sample_section_descendant_datasets()' trigger method.",
            existing_data_dict, new_data_dict
        )
        raise KeyError(msg)

    # Check if the entity is a Sample Section, skip otherwise
    if equals(Ontology.ops().entities().SAMPLE, normalized_type):
        if equals(Ontology.ops().specimen_categories().SECTION, existing_data_dict['sample_category']):
            driver = schema_manager.get_neo4j_driver_instance()
            uuid = existing_data_dict['uuid']

            # HRA EUI only requires the 'dataset_type' field
            properties = ['uuid', 'dataset_type']
            datasets = app_neo4j_queries.get_descendants_by_type(driver, uuid, Ontology.ops().entities().DATASET, properties)
            return property_key, datasets

    return property_key, None


def get_ancestor_blocks(property_key, normalized_type, user_token, existing_data_dict, new_data_dict):
    """Trigger event method for getting the ancestor blocks for a sample section or dataset.

    Parameters
    ----------
    property_key : str
        The target property key of the value to be generated
    normalized_type : str
        One of the types defined in the schema yaml: Activity, Collection, Source, Sample, Dataset
    user_token: str
        The user's globus nexus token
    existing_data_dict : dict
        A dictionary that contains all existing entity properties
    new_data_dict : dict
        A merged dictionary that contains all possible input data to be used

    Returns
    -------
    Tuple[str, list]
    str: The target property key
    list: A list of ancestor blocks
    """
    if 'uuid' not in existing_data_dict:
        msg = create_trigger_error_msg(
            "Missing 'uuid' key in 'existing_data_dict' during calling 'get_ancestor_blocks()' trigger method.",
            existing_data_dict, new_data_dict
        )
        raise KeyError(msg)

    # Check if the entity is a sample section or dataset, skip otherwise
    entity_types = Ontology.ops().entities()
    sample_categories = Ontology.ops().specimen_categories()
    if (
        (equals(entity_types.SAMPLE, normalized_type) and equals(sample_categories.SECTION, existing_data_dict['sample_category']))
        or equals(entity_types.DATASET, normalized_type)
    ):
        driver = schema_manager.get_neo4j_driver_instance()
        uuid = existing_data_dict['uuid']

        # HRA EUI only requires the 'rui_location' field
        properties = ['uuid', 'rui_location']
        blocks = app_neo4j_queries.get_ancestors_by_type(driver, uuid, Ontology.ops().specimen_categories().BLOCK, properties)
        blocks = [b for b in blocks if b.get('rui_location') is not None]
        if len(blocks) > 0:
            return property_key, blocks

    return property_key, None


def get_sample_section_ancestor_ids(property_key, normalized_type, user_token, existing_data_dict, new_data_dict):
    """Trigger event method for getting the ancestor ids for a sample section.

    Parameters
    ----------
    property_key : str
        The target property key of the value to be generated
    normalized_type : str
        One of the types defined in the schema yaml: Activity, Collection, Source, Sample, Dataset
    user_token: str
        The user's globus nexus token
    existing_data_dict : dict
        A dictionary that contains all existing entity properties
    new_data_dict : dict
        A merged dictionary that contains all possible input data to be used

    Returns
    -------
    Tuple[str, list]
    str: The target property key
    list: A list of ancestor ids
    """
    if 'uuid' not in existing_data_dict:
        msg = create_trigger_error_msg(
            "Missing 'uuid' key in 'existing_data_dict' during calling 'get_sample_section_ancestor_blocks()' trigger method.",
            existing_data_dict, new_data_dict
        )
        raise KeyError(msg)

    # Check if the entity is a Sample Section, skip otherwise
    if equals(Ontology.ops().entities().SAMPLE, normalized_type):
        if equals(Ontology.ops().specimen_categories().SECTION, existing_data_dict['sample_category']):
            driver = schema_manager.get_neo4j_driver_instance()
            uuid = existing_data_dict['uuid']
            ancestor_ids = app_neo4j_queries.get_ancestors(driver, uuid, 'uuid')
            if len(ancestor_ids) > 0:
                return property_key, ancestor_ids

    return property_key, None


def get_source_samples(property_key, normalized_type, user_token, existing_data_dict, new_data_dict):
    """Trigger event method for getting the samples immediately connected to a given dataset.

    Parameters
    ----------
    property_key : str
        The target property key of the value to be generated
    normalized_type : str
        One of the types defined in the schema yaml: Activity, Collection, Source, Sample, Dataset
    user_token: str
        The user's globus nexus token
    existing_data_dict : dict
        A dictionary that contains all existing entity properties
    new_data_dict : dict
        A merged dictionary that contains all possible input data to be used

    Returns
    -------
    Tuple[str, list]
    str: The target property key
    list: A list of source samples
    """
    if 'uuid' not in existing_data_dict:
        msg = create_trigger_error_msg(
            "Missing 'uuid' key in 'existing_data_dict' during calling 'get_sample_section_ancestor_blocks()' trigger method.",
            existing_data_dict, new_data_dict
        )
        raise KeyError(msg)

    driver = schema_manager.get_neo4j_driver_instance()
    uuid = existing_data_dict['uuid']
    properties = ['uuid', 'sample_category']
    samples = app_neo4j_queries.get_source_samples(driver, uuid, properties)
    if len(samples) < 1:
        return property_key, None

    return property_key, samples


def remove_fields(d, properties_to_keep):
    return {key: value for key, value in d.items() if key in properties_to_keep}


def get_local_directory_rel_path(property_key, normalized_type, user_token, existing_data_dict, new_data_dict):
    """Trigger event method of getting the relative directory path of a given dataset.

    Parameters
    ----------
    property_key : str
        The target property key of the value to be generated
    normalized_type : str
        One of the types defined in the schema yaml: Activity, Collection, Source, Sample, Dataset
    user_token: str
        The user's globus nexus token
    existing_data_dict : dict
        A dictionary that contains all existing entity properties
    new_data_dict : dict
        A merged dictionary that contains all possible input data to be used

    Returns
    -------
    Tuple[str, str]
        str: The target property key
        str: The relative directory path
    """
    if 'uuid' not in existing_data_dict:
        msg = create_trigger_error_msg(
            "Missing 'uuid' key in 'existing_data_dict' during calling 'get_local_directory_rel_path()' trigger method.",
            existing_data_dict, new_data_dict
        )
        raise KeyError(msg)

    if 'data_access_level' not in existing_data_dict:
        msg = create_trigger_error_msg(
            "Missing 'data_access_level' key in 'existing_data_dict' during calling 'get_local_directory_rel_path()' trigger method.",
            existing_data_dict, new_data_dict
        )
        raise KeyError(msg)

    uuid = existing_data_dict['uuid']

    if (not 'group_uuid' in existing_data_dict) or (not existing_data_dict['group_uuid']):
        msg = create_trigger_error_msg(
            "Group uuid not set for dataset during calling 'get_local_directory_rel_path()' trigger method.",
            existing_data_dict, new_data_dict
        )
        raise KeyError(msg)

    # Validate the group_uuid and make sure it's one of the valid data providers
    try:
        schema_manager.validate_entity_group_uuid(existing_data_dict['group_uuid'])
    except schema_errors.NoDataProviderGroupException:
        # No need to log
        raise

    group_name = schema_manager.get_entity_group_name(existing_data_dict['group_uuid'])

    dir_path = existing_data_dict['data_access_level'] + "/" + group_name + "/" + uuid + "/"

    return property_key, dir_path


def link_to_previous_revisions(property_key, normalized_type, user_token, existing_data_dict, new_data_dict):
    """Trigger event method of building linkage from this new Dataset to the dataset of its previous revision.

    Parameters
    ----------
    property_key : str
        The target property key
    normalized_type : str
        One of the types defined in the schema yaml: Activity, Collection, Source, Sample, Dataset
    user_token: str
        The user's globus nexus token
    existing_data_dict : dict
        A dictionary that contains all existing entity properties
    new_data_dict : dict
        A merged dictionary that contains all possible input data to be used
    """
    if 'uuid' not in existing_data_dict:
        msg = create_trigger_error_msg(
            "Missing 'uuid' key in 'existing_data_dict' during calling 'link_to_previous_revision()' trigger method.",
            existing_data_dict, new_data_dict
        )
        raise KeyError(msg)

    if 'previous_revision_uuids' not in existing_data_dict:
        msg = create_trigger_error_msg(
            "Missing 'previous_revision_uuids' key in 'existing_data_dict' during calling 'link_to_previous_revision()' trigger method.",
            existing_data_dict, new_data_dict
        )
        raise KeyError(msg)

    # Create a revision reltionship from this new Dataset node and its previous revision of dataset node in neo4j
    try:
        schema_neo4j_queries.link_entity_to_previous_revision(schema_manager.get_neo4j_driver_instance(),
                                                              existing_data_dict['uuid'],
                                                              existing_data_dict['previous_revision_uuids'])
    except TransactionError:
        # No need to log
        raise


def link_to_previous_revision(property_key, normalized_type, user_token, existing_data_dict, new_data_dict):
    """Trigger event method of building linkage from this new Dataset to the dataset of its previous revision.

    Parameters
    ----------
    property_key : str
        The target property key
    normalized_type : str
        One of the types defined in the schema yaml: Activity, Collection, Source, Sample, Dataset
    user_token: str
        The user's globus nexus token
    existing_data_dict : dict
        A dictionary that contains all existing entity properties
    new_data_dict : dict
        A merged dictionary that contains all possible input data to be used
    """
    if 'uuid' not in existing_data_dict:
        msg = create_trigger_error_msg(
            "Missing 'uuid' key in 'existing_data_dict' during calling 'link_to_previous_revision()' trigger method.",
            existing_data_dict, new_data_dict
        )
        raise KeyError(msg)

    if 'previous_revision_uuid' not in existing_data_dict:
        msg = create_trigger_error_msg(
            "Missing 'previous_revision_uuid' key in 'existing_data_dict' during calling 'link_to_previous_revision()' trigger method.",
            existing_data_dict, new_data_dict
        )
        raise KeyError(msg)

    # Create a revision reltionship from this new Dataset node and its previous revision of dataset node in neo4j
    try:
        schema_neo4j_queries.link_entity_to_previous_revision(schema_manager.get_neo4j_driver_instance(),
                                                              existing_data_dict['uuid'],
                                                              existing_data_dict['previous_revision_uuid'])
    except TransactionError:
        # No need to log
        raise


def get_source_mapped_metadata(property_key, normalized_type, user_token, existing_data_dict, new_data_dict):
    """Trigger event method of auto generating mapped metadata from 'living_donor_data' or 'organ_donor_data'.

    Parameters
    ----------
    property_key : str
        The target property key
    normalized_type : str
        One of the types defined in the schema yaml: Activity, Collection, Source, Sample, Dataset
    user_token: str
        The user's globus nexus token
    existing_data_dict : dict
        A dictionary that contains all existing entity properties
    new_data_dict : dict
        A merged dictionary that contains all possible input data to be used

    Returns
    -------
    Tuple[str, dict]
        str: The target property key
        dict: The auto generated mapped metadata
    """
    if not equals(Ontology.ops().source_types().HUMAN, existing_data_dict['source_type']):
        return property_key, None
    if 'metadata' not in existing_data_dict:
        return property_key, None

    if (
        'organ_donor_data' not in existing_data_dict['metadata']
        and 'living_donor_data' not in existing_data_dict['metadata']
    ):
        msg = create_trigger_error_msg(
            "Missing 'organ_donor_data' or 'living_donor_data' key in 'existing_data_dict[metadata]' during calling 'get_source_mapped_metadata()' trigger method.",
            existing_data_dict, new_data_dict
        )
        raise schema_errors.InvalidPropertyRequirementsException(msg)

    metadata = json.loads(existing_data_dict['metadata'].replace("'", '"'))
    donor_metadata = metadata.get('organ_donor_data') or metadata.get('living_donor_data') or {}

    mapped_metadata = {}
    for kv in donor_metadata:
        term = kv['grouping_concept_preferred_term']
        key = re.sub(r'\W+', '_', term).lower()
        value = (
            float(kv['data_value'])
            if kv.get('data_type') == 'Numeric'
            else kv['preferred_term']
        )

        if key not in mapped_metadata:
            mapped_metadata_item = {
                'value': [value],
                'unit': kv.get('units', ''),
                'key_display': term,
                'value_display': source_metadata_display_value(kv),
                'group_display': source_metadata_group(key)
            }
            mapped_metadata[key] = mapped_metadata_item
        else:
            mapped_metadata[key]['value'].append(value)
            mapped_metadata[key]['value_display'] += f', {value}'

    return property_key, mapped_metadata


def get_cedar_mapped_metadata(property_key, normalized_type, user_token, existing_data_dict, new_data_dict):
    """Trigger event method of auto generating sample mapped metadata.

    Parameters
    ----------
    property_key : str
        The target property key
    normalized_type : str
        One of the types defined in the schema yaml: Sample
    user_token: str
        The user's globus nexus token
    existing_data_dict : dict
        A dictionary that contains all existing entity properties
    new_data_dict : dict
        A merged dictionary that contains all possible input data to be used

    Returns
    -------
    Tuple[str, dict]
        str: The target property key
        dict: The auto generated mapped metadata
    """
    # No human sources
    if equals(Ontology.ops().source_types().HUMAN, existing_data_dict.get('source_type')):
        return property_key, None

    if equals(Ontology.ops().entities().DATASET, normalized_type):
        # For datasets
        if 'ingest_metadata' not in existing_data_dict:
            return property_key, None
        ingest_metadata = ast.literal_eval(existing_data_dict['ingest_metadata'])
        if 'metadata' not in ingest_metadata:
            return property_key, None
        metadata = ingest_metadata['metadata']
    else:
        # For mouse sources, samples
        if 'metadata' not in existing_data_dict:
            return property_key, None
        metadata = ast.literal_eval(existing_data_dict['metadata'])

    mapped_metadata = {}
    for k, v in metadata.items():
        suffix = None
        parts = [_normalize(word) for word in k.split('_')]
        if parts[-1] == 'Value' or parts[-1] == 'Unit':
            suffix = parts.pop()

        new_key = ' '.join(parts)
        if new_key not in mapped_metadata:
            mapped_metadata[new_key] = v
        else:
            curr_val = mapped_metadata[new_key]
            if len(curr_val) < 1:
                # Prevent space at the beginning if the value is empty
                mapped_metadata[new_key] = v
                continue
            if suffix == 'Value':
                mapped_metadata[new_key] = f"{v} {curr_val}"
            if suffix == 'Unit':
                mapped_metadata[new_key] = f"{curr_val} {v}"

    return property_key, mapped_metadata


_normalized_words = {
    'rnaseq': 'RNAseq',
    'phix': 'PhiX',
    'id': 'ID',
    'doi': 'DOI',
    'io': 'IO',
    'pi': 'PI',
    'dna': 'DNA',
    'rna': 'RNA',
    'sc': 'SC',
    'pcr': 'PCR',
    'umi': 'UMI'
}


def _normalize(word: str):
    """Normalize the word. Specific words should be capitalized differently.

    Parameters
    ----------
    word : str
        The word to normalize

    Returns
    -------
    str: The normalized word
    """
    if word in _normalized_words:
        return _normalized_words[word]
    return word.capitalize()


def get_dataset_title(property_key, normalized_type, user_token, existing_data_dict, new_data_dict):
    """Trigger event method of auto generating the dataset title.

    Parameters
    ----------
    property_key : str
        The target property key
    normalized_type : str
        One of the types defined in the schema yaml: Activity, Collection, Source, Sample, Dataset
    user_token: str
        The user's globus nexus token
    existing_data_dict : dict
        A dictionary that contains all existing entity properties
    new_data_dict : dict
        A merged dictionary that contains all possible input data to be used

    Returns
    -------
    Tuple[str, str]
        str: The target property key
        str: The generated dataset title
    """
    if 'uuid' not in existing_data_dict:
        msg = create_trigger_error_msg(
            "Missing 'uuid' key in 'existing_data_dict' during calling 'get_dataset_title()' trigger method.",
            existing_data_dict, new_data_dict
        )
        raise KeyError(msg)

    # Assume organ_desc is always available, otherwise will throw parsing error
    organ_desc = '<organ_desc>'

    age = None
    race = None
    sex = None

    dataset_type = existing_data_dict['dataset_type']
    # Get the sample organ name and source metadata information of this dataset
    organ_name, source_metadata, source_type = schema_neo4j_queries.get_dataset_organ_and_source_info(
        schema_manager.get_neo4j_driver_instance(), existing_data_dict['uuid'])

    # Can we move organ_types.yaml to commons or make it an API call to avoid parsing the raw yaml?
    # Parse the organ description
    organ_desc = organ_name
    if organ_name is not None:
        try:
            # The organ_name is the two-letter code only set if specimen_type == 'organ'
            # Convert the two-letter code to a description
            organ_desc = _get_organ_description(organ_name)
        except (yaml.YAMLError, requests.exceptions.RequestException) as e:
            raise Exception(e)

    generated_title = ''
    # Parse age, race, and sex
    if source_metadata is not None:
        # Note: The donor_metadata is stored in Neo4j as a string representation of the Python dict
        # It's not stored in Neo4j as a json string! And we can't store it as a json string
        # due to the way that Cypher handles single/double quotes.
        ancestor_metadata_dict = schema_manager.convert_str_to_data(source_metadata)

        if equals(source_type, Ontology.ops().source_types().MOUSE):
            sex = 'female' if equals(ancestor_metadata_dict['sex'], 'F') else 'male'
            is_embryo = ancestor_metadata_dict['is_embryo']
            embryo = ' embryo' if is_embryo is True or equals(is_embryo, 'True') else ''
            generated_title = f"{dataset_type} data from the {organ_desc} of a {ancestor_metadata_dict['strain']} {sex} mouse{embryo}"
            return property_key, generated_title

        data_list = []

        # Either 'organ_donor_data' or 'living_donor_data' can be present, but not both
        if 'organ_donor_data' in ancestor_metadata_dict:
            data_list = ancestor_metadata_dict['organ_donor_data']
        elif 'living_donor_data' in ancestor_metadata_dict:
            data_list = ancestor_metadata_dict['living_donor_data']
        else:
            # When neither 'organ_donor_data' nor 'living_donor_data' exists, use default None and continue
            pass

        for data in data_list:
            if 'grouping_concept_preferred_term' in data:
                if data['grouping_concept_preferred_term'].lower() == 'age':
                    # The actual value of age stored in 'data_value' instead of 'preferred_term'
                    age = data['data_value']

                if data['grouping_concept_preferred_term'].lower() == 'race':
                    race = data['preferred_term'].lower()

                if data['grouping_concept_preferred_term'].lower() == 'sex':
                    sex = data['preferred_term'].lower()

    if equals(source_type, Ontology.ops().source_types().MOUSE) or \
            equals(source_type, Ontology.ops().source_types().MOUSE_ORGANOID):
        generated_title = f"{dataset_type} data from the {organ_desc} of a source of unknown strain, sex, and age"
        return property_key, generated_title

    age_race_sex_info = None

    if (age is None) and (race is not None) and (sex is not None):
        age_race_sex_info = f"{race} {sex} of unknown age"
    elif (race is None) and (age is not None) and (sex is not None):
        age_race_sex_info = f"{age}-year-old {sex} of unknown race"
    elif (sex is None) and (age is not None) and (race is not None):
        age_race_sex_info = f"{age}-year-old {race} source of unknown sex"
    elif (age is None) and (race is None) and (sex is not None):
        age_race_sex_info = f"{sex} source of unknown age and race"
    elif (age is None) and (sex is None) and (race is not None):
        age_race_sex_info = f"{race} source of unknown age and sex"
    elif (race is None) and (sex is None) and (age is not None):
        age_race_sex_info = f"{age}-year-old source of unknown race and sex"
    elif (age is None) and (race is None) and (sex is None):
        age_race_sex_info = "source of unknown age, race and sex"
    else:
        age_race_sex_info = f"{age}-year-old {race} {sex}"

    generated_title = f"{dataset_type} data from the {organ_desc} of a {age_race_sex_info}"

    return property_key, generated_title


def get_dataset_category(property_key, normalized_type, user_token, existing_data_dict, new_data_dict):
    """Trigger event method of auto generating the dataset category.

    Parameters
    ----------
    property_key : str
        The target property key
    normalized_type : str
        One of the types defined in the schema yaml: Activity, Collection, Source, Sample, Dataset
    user_token: str
        The user's globus nexus token
    existing_data_dict : dict
        A dictionary that contains all existing entity properties
    new_data_dict : dict
        A merged dictionary that contains all possible input data to be used

    Returns
    -------
    Tuple[str, str]
        str: The target property key
        str: The generated dataset category
    """
    creation_action = dict([get_creation_action_activity("creation_action_activity", normalized_type, user_token, existing_data_dict, new_data_dict)]).get('creation_action_activity')
    dataset_category_map = {
        "Create Dataset Activity": "primary",
        "Multi-Assay Split": "component",
        "Central Process": "codcc-processed",
        "Lab Process": "lab-processed",
    }
    if dataset_category := dataset_category_map.get(creation_action):
        return property_key, dataset_category

    return property_key, None


# For Upload, Dataset, Source and Sample objects:
# add a calculated (not stored in Neo4j) field called `display_subtype` to
# all Elasticsearch documents of the above types with the following rules:
# Upload: Just make it "Data Upload" for all uploads
# Source: "Source"
# Sample: if sample_category == 'organ' the display name linked to the corresponding description of organ code
# otherwise the display name linked to the value of the corresponding description of sample_category code
def get_display_subtype(property_key, normalized_type, user_token, existing_data_dict, new_data_dict):
    """Trigger event method of generating the display subtype for the entity.

    Parameters
    ----------
    property_key : str
        The target property key
    normalized_type : str
        One of the types defined in the schema yaml: Activity, Collection, Source, Sample, Dataset
    user_token: str
        The user's globus nexus token
    existing_data_dict : dict
        A dictionary that contains all existing entity properties
    new_data_dict : dict
        A merged dictionary that contains all possible input data to be used

    Returns
    -------
    Tuple[str, str]
        str: The target property key
        str: The display subtype
    """
    display_subtype = "{unknown}"

    if equals(Ontology.ops().entities().SOURCE, normalized_type):
        display_subtype = existing_data_dict["source_type"]

    elif equals(Ontology.ops().entities().SAMPLE, normalized_type):
        if "sample_category" in existing_data_dict:
            if equals(existing_data_dict["sample_category"], Ontology.ops().specimen_categories().ORGAN):
                if "organ" in existing_data_dict:
                    organ_types = Ontology.ops(as_data_dict=True, prop_callback=None, key="rui_code",
                                               val_key="term").organ_types()
                    organ_types["OT"] = "Other"
                    display_subtype = get_val_by_key(existing_data_dict["organ"], organ_types, "ubkg.organ_types")
                else:
                    logger.error(
                        "Missing missing organ when sample_category is set "
                        f"of Sample with uuid: {existing_data_dict['uuid']}"
                    )

            else:
                sample_categories = Ontology.ops(as_data_dict=True, prop_callback=None).specimen_categories()
                display_subtype = get_val_by_key(existing_data_dict["sample_category"], sample_categories,
                                                 "ubkg.specimen_categories")

        else:
            logger.error(f"Missing sample_category of Sample with uuid: {existing_data_dict['uuid']}")

    elif equals(Ontology.ops().entities().DATASET, normalized_type):
        if "dataset_type" in existing_data_dict:
            display_subtype = existing_data_dict["dataset_type"]
        else:
            logger.error(f"Missing dataset_type of Dataset with uuid: {existing_data_dict['uuid']}")

    elif equals(Ontology.ops().entities().UPLOAD, normalized_type):
        display_subtype = "Data Upload"

    else:
        # Do nothing
        logger.error(
            f"Invalid entity_type: {existing_data_dict['entity_type']}. "
            "Only generate display_subtype for Source/Sample/Dataset/Upload"
        )

    return property_key, display_subtype


def get_val_by_key(type_code, data, source_data_name):
    # Use triple {{{}}}
    result_val = f"{{{type_code}}}"

    if type_code in data:
        result_val = data[type_code]
    else:
        # Return the error message as result
        logger.error(f"Missing key {type_code} in {source_data_name}")

    logger.debug(f"======== get_val_by_key: {result_val}")

    return result_val


def get_last_touch(property_key, normalized_type, user_token, existing_data_dict, new_data_dict):
    """Trigger event method of when this entity was last modified or published.

    Parameters
    ----------
    property_key : str
        The target property key
    normalized_type : str
        One of the types defined in the schema yaml: Activity, Collection, Source, Sample, Dataset
    user_token: str
        The user's globus nexus token
    existing_data_dict : dict
        A dictionary that contains all existing entity properties
    new_data_dict : dict
        A merged dictionary that contains all possible input data to be used

    Returns
    -------
    Tuple[str, str]
        str: The target property key
        str: The last touch time
    """
    time_stamp = (
        existing_data_dict["published_timestamp"]
        if "published_timestamp" in existing_data_dict
        else existing_data_dict["last_modified_timestamp"]
    )
    timestamp = str(datetime.fromtimestamp(time_stamp / 1000, tz=timezone.utc))
    last_touch = timestamp.split("+")[0]

    return property_key, last_touch


def get_origin_sample(property_key, normalized_type, user_token, existing_data_dict, new_data_dict):
    """Trigger event method to grab the ancestor of this entity where entity type is Sample and the sample_category is Organ.

    Parameters
    ----------
    property_key : str
        The target property key
    normalized_type : str
        One of the types defined in the schema yaml: Activity, Collection, Source, Sample, Dataset
    user_token: str
        The user's globus nexus token
    existing_data_dict : dict
        A dictionary that contains all existing entity properties
    new_data_dict : dict
        A merged dictionary that contains all possible input data to be used

    Returns
    -------
    Tuple[str, dict]
        str: The target property key
        dict: The origin sample
    """
    # The origin_sample is the sample that `sample_category` is "organ" and the `organ` code is set at the same time

    try:
        if equals(existing_data_dict.get("sample_category"), Ontology.ops().specimen_categories().ORGAN):
            # Return the organ if this is an organ
            return property_key, existing_data_dict

        origin_sample = None
        if normalized_type in ["Sample", "Dataset", "Publication"]:
            origin_sample = schema_neo4j_queries.get_origin_sample(schema_manager.get_neo4j_driver_instance(),
                                                                   existing_data_dict['uuid'])

            organ_hierarchy_key, organ_hierarchy_value = get_organ_hierarchy(property_key='organ_hierarchy',
                                                                             normalized_type=Ontology.ops().entities().SAMPLE,
                                                                             user_token=user_token,
                                                                             existing_data_dict=origin_sample,
                                                                             new_data_dict=new_data_dict)
            origin_sample[organ_hierarchy_key] = organ_hierarchy_value

        return property_key, origin_sample
    except Exception:
        logger.error(f"No origin sample found for {normalized_type} with UUID: {existing_data_dict['uuid']}")
        return property_key, None


def get_pipeline_message_reduced(property_key, normalized_type, user_token, existing_data_dict, new_data_dict):
    """Trigger event method to reduce the size of pipeline_message to be supported by Elasticsearch.

    Parameters
    ----------
    property_key : str
        The target property key
    normalized_type : str
        One of the types defined in the schema yaml: Activity, Collection, Source, Sample, Dataset
    user_token: str
        The user's globus nexus token
    existing_data_dict : dict
        A dictionary that contains all existing entity properties
    new_data_dict : dict
        A merged dictionary that contains all possible input data to be used

    Returns
    -------
    Tuple[str, str]
        str: The target property key
        str: The size reduced pipeline message
    """
    pipeline_message = None
    if normalized_type in ["Dataset", "Publication"]:
        # Reduce pipeline_message when it exceeds 32766 bytes
        if "pipeline_message" in existing_data_dict:
            max_bytes = 32766
            msg_byte_array = bytearray(existing_data_dict["pipeline_message"], "utf-8")
            if len(msg_byte_array) > max_bytes:
                max_bytes_msg = msg_byte_array[: (max_bytes - 1)]
                pipeline_message = max_bytes_msg.decode("utf-8")

    return property_key, pipeline_message


def get_has_rui_information(property_key, normalized_type, user_token, existing_data_dict, new_data_dict):
    if normalized_type in ["Sample", "Dataset"]:
        if normalized_type == "Sample":
            if existing_data_dict['sample_category'] == 'Block' and 'rui_location' in existing_data_dict:
                return property_key, str(True)
            if existing_data_dict['sample_category'] == 'Organ':
                return property_key, None

        has_rui_information = schema_neo4j_queries.get_has_rui_information(schema_manager.get_neo4j_driver_instance(),
                                                                           existing_data_dict['uuid'])
        return property_key, has_rui_information

    return property_key, None


def get_rui_location_anatomical_locations(property_key, normalized_type, user_token, existing_data_dict, new_data_dict):
    """Trigger event method to parse out the anatomical locations from 'rui_location'.

    Parameters
    ----------
    property_key : str
        The target property key
    normalized_type : str
        One of the types defined in the schema yaml: Activity, Collection, Source, Sample, Dataset
    user_token: str
        The user's globus nexus token
    existing_data_dict : dict
        A dictionary that contains all existing entity properties
    new_data_dict : dict
        A merged dictionary that contains all possible input data to be used

    Returns
    -------
    Tuple[str, list]
        str: The target property key
        list: The anatomical locations
    """
    rui_location_anatomical_locations = None
    if "rui_location" in existing_data_dict:
        rui_location = ast.literal_eval(existing_data_dict["rui_location"])
        if "ccf_annotations" in rui_location:
            annotation_urls = rui_location["ccf_annotations"]
            labels = [
                label
                for url in annotation_urls
                if (label := _get_ontology_label(url))
            ]
            if len(labels) > 0:
                rui_location_anatomical_locations = labels

    return property_key, rui_location_anatomical_locations


def _get_ontology_label(ann_url: str) -> Optional[str]:
    """Get the label from the appropriate ontology lookup service.

    Parameters
    ----------
        ann_url : str
            The annotation url.

    Returns
    -------
    Optional[dict] : The label and purl if found, otherwise None.
    """
    if ann_url in ontology_lookup_cache:
        return {"label": ontology_lookup_cache[ann_url], "purl": ann_url}

    host = urllib.parse.urlparse(ann_url).hostname
    vocab = sparql_vocabs.get(host)
    if not vocab:
        return None

    schema = "http://www.w3.org/2000/01/rdf-schema#label"
    table = f"https://purl.humanatlas.io/vocab/{vocab}"
    query = f"SELECT ?label FROM <{table}> WHERE {{ <{ann_url}> <{schema}> ?label }}"
    headers = {
        "Accept": "application/sparql-results+json",
        "Content-Type": "application/x-www-form-urlencoded",
    }
    res = requests.post("https://lod.humanatlas.io/sparql", data={"query": query}, headers=headers)
    if res.status_code != 200:
        return None

    bindings = res.json().get("results", {}).get("bindings", [])
    if len(bindings) != 1:
        return None

    label = bindings[0].get("label", {}).get("value")
    if not label:
        return None

    ontology_lookup_cache[ann_url] = label  # cache the result
    return {"label": label, "purl": ann_url}


def get_previous_revision_uuids(property_key, normalized_type, user_token, existing_data_dict, new_data_dict):
    """Trigger event method of getting the list of uuids of the previous revision datasets if exists.

    Parameters
    ----------
    property_key : str
        The target property key
    normalized_type : str
        One of the types defined in the schema yaml: Activity, Collection, Source, Sample, Dataset
    user_token: str
        The user's globus nexus token
    existing_data_dict : dict
        A dictionary that contains all existing entity properties
    new_data_dict : dict
        A merged dictionary that contains all possible input data to be used

    Returns
    -------
    Tuple[str, list]
        str: The target property key
        list: The uuid list of previous revision entities or [] if not found
    """
    if 'uuid' not in existing_data_dict:
        msg = create_trigger_error_msg(
            "Missing 'uuid' key in 'existing_data_dict' during calling 'get_previous_revision_uuids()' trigger method.",
            existing_data_dict, new_data_dict
        )
        raise KeyError(msg)

    previous_revision_uuid = schema_neo4j_queries.get_previous_revision_uuids(schema_manager.get_neo4j_driver_instance(),
                                                                              existing_data_dict['uuid'])

    # previous_revision_uuid can be None, but will be filtered out by
    # schema_manager.normalize_entity_result_for_response()
    return property_key, previous_revision_uuid


def get_next_revision_uuids(property_key, normalized_type, user_token, existing_data_dict, new_data_dict):
    """Trigger event method of getting the uuid of the next version dataset if exists.

    Parameters
    ----------
    property_key : str
        The target property key
    normalized_type : str
        One of the types defined in the schema yaml: Activity, Collection, Source, Sample, Dataset
    user_token: str
        The user's globus nexus token
    existing_data_dict : dict
        A dictionary that contains all existing entity properties
    new_data_dict : dict
        A merged dictionary that contains all possible input data to be used

    Returns
    -------
    Tuple[str, list]
        str: The target property key
        list: The uuid list of next revision entities or [] if not found
    """
    if 'uuid' not in existing_data_dict:
        msg = create_trigger_error_msg(
            "Missing 'uuid' key in 'existing_data_dict' during calling 'get_next_revision_uuids()' trigger method.",
            existing_data_dict, new_data_dict
        )
        raise KeyError(msg)

    next_revision_uuids = schema_neo4j_queries.get_next_revision_uuids(schema_manager.get_neo4j_driver_instance(),
                                                                       existing_data_dict['uuid'])

    # next_revision_uuid can be None, but will be filtered out by
    # schema_manager.normalize_entity_result_for_response()
    return property_key, next_revision_uuids


def get_previous_revision_uuid(property_key, normalized_type, user_token, existing_data_dict, new_data_dict):
    """Trigger event method of getting the uuid of the previous revision dataset if exists.

    Parameters
    ----------
    property_key : str
        The target property key
    normalized_type : str
        One of the types defined in the schema yaml: Activity, Collection, Source, Sample, Dataset
    user_token: str
        The user's globus nexus token
    existing_data_dict : dict
        A dictionary that contains all existing entity properties
    new_data_dict : dict
        A merged dictionary that contains all possible input data to be used

    Returns
    -------
    Tuple[str, str]
        str: The target property key
        str: The uuid string of previous revision entity or None if not found
    """
    if 'uuid' not in existing_data_dict:
        msg = create_trigger_error_msg(
            "Missing 'uuid' key in 'existing_data_dict' during calling 'get_previous_revision_uuid()' trigger method.",
            existing_data_dict, new_data_dict
        )
        raise KeyError(msg)

    previous_revision_uuid = schema_neo4j_queries.get_previous_revision_uuid(schema_manager.get_neo4j_driver_instance(),
                                                                             existing_data_dict['uuid'])

    # previous_revision_uuid can be None, but will be filtered out by
    # schema_manager.normalize_entity_result_for_response()
    return property_key, previous_revision_uuid


def get_next_revision_uuid(property_key, normalized_type, user_token, existing_data_dict, new_data_dict):
    """Trigger event method of getting the uuid of the next version dataset if exists.

    Parameters
    ----------
    property_key : str
        The target property key
    normalized_type : str
        One of the types defined in the schema yaml: Activity, Collection, Source, Sample, Dataset
    user_token: str
        The user's globus nexus token
    existing_data_dict : dict
        A dictionary that contains all existing entity properties
    new_data_dict : dict
        A merged dictionary that contains all possible input data to be used

    Returns
    -------
    Tuple[str, str]
        str: The target property key
        str: The uuid string of next version entity or None if not found
    """
    if 'uuid' not in existing_data_dict:
        msg = create_trigger_error_msg(
            "Missing 'uuid' key in 'existing_data_dict' during calling 'get_next_revision_uuid()' trigger method.",
            existing_data_dict, new_data_dict
        )
        raise KeyError(msg)

    next_revision_uuid = schema_neo4j_queries.get_next_revision_uuid(schema_manager.get_neo4j_driver_instance(),
                                                                     existing_data_dict['uuid'])

    # next_revision_uuid can be None, but will be filtered out by
    # schema_manager.normalize_entity_result_for_response()
    return property_key, next_revision_uuid


def commit_thumbnail_file(property_key, normalized_type, user_token, existing_data_dict, new_data_dict, generated_dict):
    """Trigger event method to commit thumbnail file saved that were previously uploaded via ingest-api.

    The information, filename is saved in the field with name specified by `target_property_key`
    in the provided data_dict.  The thumbnail file needed to be previously uploaded
    using the temp file service.  The temp file id provided must be provided
    in the field `thumbnail_file_to_add` in the data_dict for file being committed
    in a JSON object like below:

    {"temp_file_id": "eiaja823jafd"}

    Parameters
    ----------
    property_key : str
        The property key for which the original trigger method is defined
    normalized_type : str
        One of the types defined in the schema yaml: Source, Sample
    user_token: str
        The user's globus nexus token
    existing_data_dict : dict
        A dictionary that contains all existing entity properties
    new_data_dict : dict
        A merged dictionary that contains all possible input data to be used
    generated_dict : dict
        A dictionary that contains all final data

    Returns
    -------
    dict: The updated generated dict
    """
    # The name of the property where the file information is stored
    target_property_key = 'thumbnail_file'

    # Do nothing if no thumbnail file to add (missing or empty property)
    if (not property_key in new_data_dict) or (not new_data_dict[property_key]):
        return generated_dict

    try:
        if 'uuid' in new_data_dict:
            entity_uuid = new_data_dict['uuid']
        else:
            entity_uuid = existing_data_dict['uuid']

        # Commit the thumbnail file via ingest-api call
        ingest_api_target_url = schema_manager.get_ingest_api_url() + '/file-commit'

        # Example: {"temp_file_id":"dzevgd6xjs4d5grmcp4n"}
        thumbnail_file_dict = new_data_dict[property_key]

        tmp_file_id = thumbnail_file_dict['temp_file_id']

        json_to_post = {
            'temp_file_id': tmp_file_id,
            'entity_uuid': entity_uuid,
            'user_token': user_token
        }

        logger.info(
            f"Commit the uploaded thumbnail file of tmp file id {tmp_file_id} for entity {entity_uuid} via ingest-api call...")

        # Disable ssl certificate verification
        response = requests.post(url=ingest_api_target_url, headers=schema_manager._create_request_headers(user_token),
                                 json=json_to_post, verify=False)

        if response.status_code != 200:
            msg = f"Failed to commit the thumbnail file of tmp file id {tmp_file_id} via ingest-api for entity uuid: {entity_uuid}"
            logger.error(msg)
            raise schema_errors.FileUploadException(msg)

        # Get back the file uuid dict
        file_uuid_info = response.json()

        # Update the target_property_key (`thumbnail_file`) to be saved in Neo4j
        generated_dict[target_property_key] = {
            'filename': file_uuid_info['filename'],
            'file_uuid': file_uuid_info['file_uuid']
        }

        return generated_dict
    except schema_errors.FileUploadException:
        raise
    except Exception:
        # No need to log
        raise


def delete_thumbnail_file(property_key, normalized_type, user_token, existing_data_dict, new_data_dict, generated_dict):
    """Trigger event method for removing the thumbnail file from a dataset during update.

    File is stored in a json encoded text field with property name 'target_property_key' in the entity dict
    The file to remove is specified as file uuid in the `property_key` field

    Parameters
    ----------
    property_key : str
        The property key for which the original trigger method is defined
    normalized_type : str
        One of the types defined in the schema yaml: Source, Sample
    user_token: str
        The user's globus nexus token
    existing_data_dict : dict
        A dictionary that contains all existing entity properties
    new_data_dict : dict
        A merged dictionary that contains all possible input data to be used
    generated_dict : dict
        A dictionary that contains all final data

    Returns
    -------
    dict: The updated generated dict
    """
    # The name of the property where the file information is stored
    target_property_key = 'thumbnail_file'

    # Do nothing if no thumbnail file to delete
    # is provided in the field specified by property_key
    if (not property_key in new_data_dict) or (not new_data_dict[property_key]):
        return generated_dict

    if 'uuid' not in existing_data_dict:
        msg = create_trigger_error_msg(
            f"Missing 'uuid' key in 'existing_data_dict' during calling 'delete_thumbnail_file()' trigger method for property '{target_property_key}'.",
            existing_data_dict, new_data_dict
        )
        raise KeyError(msg)

    entity_uuid = existing_data_dict['uuid']

    # The property_key (`thumbnail_file_to_remove`) is just a file uuid string
    file_uuid = new_data_dict[property_key]

    # If POST or PUT where the target doesn't exist create the file info dict
    # if generated_dict doesn't contain the property yet, copy it from the existing_data_dict
    # if it isn't in the existing_dictionary throw and error
    # or if it doesn't exist in existing_data_dict create it
    if not target_property_key in generated_dict:
        if not target_property_key in existing_data_dict:
            msg = create_trigger_error_msg(
                f"Missing '{target_property_key}' key missing during calling 'delete_thumbnail_file()' trigger method on entity {entity_uuid}.",
                existing_data_dict, new_data_dict
            )
            raise KeyError(msg)
        # Otherwise this is a PUT where the target thumbnail file exists already
        else:
            # Note: The property, name specified by `target_property_key`,
            # is stored in Neo4j as a string representation of the Python dict
            # It's not stored in Neo4j as a json string! And we can't store it as a json string
            # due to the way that Cypher handles single/double quotes.
            file_info_dict = schema_manager.convert_str_to_data(existing_data_dict[target_property_key])
    else:
        file_info_dict = generated_dict[target_property_key]

    # Remove the thumbnail file via ingest-api call
    ingest_api_target_url = schema_manager.get_ingest_api_url() + '/file-remove'

    # ingest-api's /file-remove takes a list of files to remove
    # In this case, we only need to remove the single thumbnail file
    json_to_post = {
        'entity_uuid': entity_uuid,
        'file_uuids': [file_uuid],
        'files_info_list': [file_info_dict]
    }

    logger.info(f"Remove the uploaded thumbnail file {file_uuid} for entity {entity_uuid} via ingest-api call...")

    # Disable ssl certificate verification
    response = requests.post(url=ingest_api_target_url, headers=schema_manager._create_request_headers(user_token),
                             json=json_to_post, verify=False)

    # response.json() returns an empty array because
    # there's no thumbnail file left once the only one gets removed
    if response.status_code != 200:
        msg = f"Failed to remove the thumbnail file {file_uuid} via ingest-api for dataset uuid: {entity_uuid}"
        logger.error(msg)
        raise schema_errors.FileUploadException(msg)

    # Update the value of target_property_key `thumbnail_file` to empty json string
    generated_dict[target_property_key] = {}

    return generated_dict


####################################################################################################
## Trigger methods specific to Entity - DO NOT RENAME
####################################################################################################


def set_was_attributed_to(property_key, normalized_type, user_token, existing_data_dict, new_data_dict):
    """Trigger event method of building linkage between this new Entity and Agent.

    Parameters
    ----------
    property_key : str
        The target property key
    normalized_type : str
        One of the types defined in the schema yaml: Activity, Collection, Source, Sample, Dataset
    user_token: str
        The user's globus nexus token
    existing_data_dict : dict
        A dictionary that contains all existing entity properties
    new_data_dict : dict
        A merged dictionary that contains all possible input data to be used
    """
    if 'uuid' not in existing_data_dict:
        msg = create_trigger_error_msg(
            "Missing 'uuid' key in 'existing_data_dict' during calling 'set_was_attributed_to()' trigger method.",
            existing_data_dict, new_data_dict
        )
        raise KeyError(msg)

    if 'group_uuid' not in existing_data_dict:
        msg = create_trigger_error_msg(
            "Missing 'group_uuid' key in 'existing_data_dict' during calling 'set_was_attributed_to()' trigger method.",
            existing_data_dict, new_data_dict
        )
        raise KeyError(msg)

    # Build a list of direct ancestor uuids
    # Only one uuid in the list in this case
    direct_ancestor_uuids = [existing_data_dict['group_uuid']]
    # direct_ancestor_uuids =  schema_manager.convert_str_to_data(existing_data_dict['was_attributed_to'])

    activity_data_dict = schema_manager.generate_activity_data(normalized_type, user_token, existing_data_dict)

    try:
        # Create a linkage
        # between the Entity node and the parent Agent node in neo4j
        schema_neo4j_queries.link_entity_to_agent(schema_manager.get_neo4j_driver_instance(),
                                                  existing_data_dict['uuid'], direct_ancestor_uuids, activity_data_dict)
    except TransactionError:
        # No need to log
        raise


def set_was_generated_by(property_key, normalized_type, user_token, existing_data_dict, new_data_dict):
    """Trigger event method of building linkage between this new Entity and another Entity through an Activity.

    Parameters
    ----------
    property_key : str
        The target property key
    normalized_type : str
        One of the types defined in the schema yaml: Activity, Collection, Source, Sample, Dataset
    user_token: str
        The user's globus nexus token
    existing_data_dict : dict
        A dictionary that contains all existing entity properties
    new_data_dict : dict
        A merged dictionary that contains all possible input data to be used
    """
    if 'uuid' not in existing_data_dict:
        msg = create_trigger_error_msg(
            "Missing 'uuid' key in 'existing_data_dict' during calling 'set_was_generated_by()' trigger method.",
            existing_data_dict, new_data_dict
        )
        raise KeyError(msg)

    # Build a list of direct ancestor uuids
    # Only one uuid in the list in this case
    if normalized_type in ['Dataset', 'Publication']:
        if 'direct_ancestor_uuids' not in existing_data_dict:
            msg = create_trigger_error_msg(
                "Missing 'direct_ancestor_uuids' key in 'existing_data_dict' during calling 'set_was_generated_by()' trigger method.",
                existing_data_dict, new_data_dict
            )
            raise KeyError(msg)
        direct_ancestor_uuids = existing_data_dict['direct_ancestor_uuids']
    else:
        if 'direct_ancestor_uuid' not in existing_data_dict:
            msg = create_trigger_error_msg(
                "Missing 'direct_ancestor_uuid' key in 'existing_data_dict' during calling 'set_was_generated_by()' trigger method.",
                existing_data_dict, new_data_dict
            )
            raise KeyError(msg)
        direct_ancestor_uuids = [existing_data_dict['direct_ancestor_uuid']]

    # Generate property values for Activity node
    activity_data_dict = schema_manager.generate_activity_data(normalized_type, user_token, existing_data_dict)

    try:
        # Create a linkage  (via Activity node)
        # between the Entity node and the parent Agent node in neo4j
        schema_neo4j_queries.link_entity_to_entity_via_activity(schema_manager.get_neo4j_driver_instance(),
                                                                existing_data_dict['uuid'], direct_ancestor_uuids,
                                                                activity_data_dict)
    except TransactionError:
        # No need to log
        raise


def set_was_derived_from(property_key, normalized_type, user_token, existing_data_dict, new_data_dict):
    """Trigger event method of building linkage between this new Entity and another Entity.

    Parameters
    ----------
    property_key : str
        The target property key
    normalized_type : str
        One of the types defined in the schema yaml: Activity, Collection, Source, Sample, Dataset
    user_token: str
        The user's globus nexus token
    existing_data_dict : dict
        A dictionary that contains all existing entity properties
    new_data_dict : dict
        A merged dictionary that contains all possible input data to be used
    """
    if 'uuid' not in existing_data_dict:
        msg = create_trigger_error_msg(
            "Missing 'uuid' key in 'existing_data_dict' during calling 'set_was_derived_from()' trigger method.",
            existing_data_dict, new_data_dict
        )
        raise KeyError(msg)

    if 'was_derived_from' not in existing_data_dict:
        msg = create_trigger_error_msg(
            "Missing 'was_derived_from' key in 'existing_data_dict' during calling 'set_was_derived_from()' trigger method.",
            existing_data_dict, new_data_dict
        )
        raise KeyError(msg)

    # Build a list of direct ancestor uuids
    # Only one uuid in the list in this case
    direct_ancestor_uuids = schema_manager.convert_str_to_data(existing_data_dict['was_derived_from'])

    # Generate property values for Activity node
    activity_data_dict = schema_manager.generate_activity_data(normalized_type, user_token, existing_data_dict)

    try:
        # Create a linkage  (via Activity node)
        # between the Entity node and the parent Agent node in neo4j
        schema_neo4j_queries.link_entity_to_entity(schema_manager.get_neo4j_driver_instance(),
                                                   existing_data_dict['uuid'], direct_ancestor_uuids,
                                                   activity_data_dict)
    except TransactionError:
        # No need to log
        raise


def update_status(property_key, normalized_type, user_token, existing_data_dict, new_data_dict):
    """Trigger event method that calls related functions involved with updating the status value.

    Parameters
    ----------
    property_key : str
        The target property key
    normalized_type : str
        One of the types defined in the schema yaml: Dataset
    user_token: str
        The user's globus nexus token
    existing_data_dict : dict
        A dictionary that contains all existing entity properties
    new_data_dict : dict
        A merged dictionary that contains all possible input data to be used
    """
    # execute set_status_history
    set_status_history(property_key, normalized_type, user_token, existing_data_dict, new_data_dict)

    # execute sync_component_dataset_status
    sync_component_dataset_status(property_key, normalized_type, user_token, existing_data_dict, new_data_dict)


def sync_component_dataset_status(property_key, normalized_type, user_token, existing_data_dict, new_data_dict):
    """Function that changes the status of component datasets when their parent multi-assay dataset's status changes.

    Parameters
    ----------
    property_key : str
        The target property key
    normalized_type : str
        One of the types defined in the schema yaml: Dataset
    user_token: str
        The user's globus nexus token
    existing_data_dict : dict
        A dictionary that contains all existing entity properties
    new_data_dict : dict
        A merged dictionary that contains all possible input data to be used
    """

    if 'uuid' not in existing_data_dict:
        raise KeyError("Missing 'uuid' key in 'existing_data_dict' during calling 'link_dataset_to_direct_ancestors()' trigger method.")
    uuid = existing_data_dict['uuid']
    if 'status' not in existing_data_dict:
        raise KeyError("Missing 'status' key in 'existing_data_dict' during calling 'link_dataset_to_direct_ancestors()' trigger method.")
    status = existing_data_dict['status']
    children_uuids_list = schema_neo4j_queries.get_children(schema_manager.get_neo4j_driver_instance(), uuid, property_key='uuid')
    status_body = {"status": status}

    for child_uuid in children_uuids_list:
        creation_action = schema_neo4j_queries.get_entity_creation_action_activity(schema_manager.get_neo4j_driver_instance(), child_uuid)
        if creation_action == 'Multi-Assay Split':
            # Update the status of the child entities
            url = schema_manager.get_entity_api_url() + 'entities/' + child_uuid
            header = schema_manager._create_request_headers(user_token)
            header[SchemaConstants.SENNET_APP_HEADER] = SchemaConstants.INGEST_API_APP
            header[SchemaConstants.INTERNAL_TRIGGER] = SchemaConstants.COMPONENT_DATASET
            response = requests.put(url=url, headers=header, json=status_body)
            if response.status_code != 200:
                logger.error(f"Failed to update status of child entity {child_uuid} when parent dataset status changed: {response.text}")


####################################################################################################
## Trigger methods specific to Collection - DO NOT RENAME
####################################################################################################


def set_in_collection(property_key, normalized_type, user_token, existing_data_dict, new_data_dict):
    """Trigger event method of building linkage between this new Collection and the entities it contains.

    Parameters
    ----------
    property_key : str
        The target property key
    normalized_type : str
        One of the types defined in the schema yaml: Activity, Collection, Source, Sample, Dataset
    user_token: str
        The user's globus nexus token
    existing_data_dict : dict
        A dictionary that contains all existing entity properties
    new_data_dict : dict
        A merged dictionary that contains all possible input data to be used
    """
    if 'uuid' not in existing_data_dict:
        msg = create_trigger_error_msg(
            "Missing 'uuid' key in 'existing_data_dict' during calling 'set_in_collection()' trigger method.",
            existing_data_dict, new_data_dict
        )
        raise KeyError(msg)

    if 'entities' not in existing_data_dict:
        msg = create_trigger_error_msg(
            "Missing 'entities' key in 'existing_data_dict' during calling 'set_in_collection()' trigger method.",
            existing_data_dict, new_data_dict
        )
        raise KeyError(msg)

    direct_ancestor_uuids = schema_manager.convert_str_to_data(existing_data_dict['entities'])

    try:
        # Create a linkage
        # between the Entity node and the parent Agent node in neo4j
        schema_neo4j_queries.link_collection_to_entity(schema_manager.get_neo4j_driver_instance(),
                                                       existing_data_dict['uuid'], direct_ancestor_uuids)
    except TransactionError:
        # No need to log
        raise


####################################################################################################
## Trigger methods specific to Sample - DO NOT RENAME
####################################################################################################


def commit_metadata_files(property_key, normalized_type, user_token, existing_data_dict, new_data_dict, generated_dict):
    """Trigger event method to commit files saved that were previously uploaded with UploadFileHelper.save_file.

    The information, filename and optional description is saved in the field with name specified by `target_property_key`
    in the provided data_dict.  The image files needed to be previously uploaded
    using the temp file service (UploadFileHelper.save_file).  The temp file id provided
    from UploadFileHelper, paired with an optional description of the file must be provided
    in the field `image_files_to_add` in the data_dict for each file being committed
    in a JSON array like below ("description" is optional):

    [
      {
        "temp_file_id": "eiaja823jafd",
        "description": "Metadata file 1"
      },
      {
        "temp_file_id": "pd34hu4spb3lk43usdr"
      },
      {
        "temp_file_id": "32kafoiw4fbazd",
        "description": "Metadata file 3"
      }
    ]


    Parameters
    ----------
    property_key : str
        The target property key of the value to be generated
    normalized_type : str
        One of the types defined in the schema yaml: Sample
    user_token: str
        The user's globus nexus token
    existing_data_dict : dict
        A dictionary that contains all existing entity properties
    new_data_dict : dict
        A merged dictionary that contains all possible input data to be used
    generated_dict : dict
        A dictionary that contains all final data

    Returns
    -------
    Tuple[str, list]
        str: The target property key
        list: The file info dicts in a list
    """
    return _commit_files('metadata_files', property_key, normalized_type, user_token, existing_data_dict, new_data_dict,
                         generated_dict)


def delete_metadata_files(property_key, normalized_type, user_token, existing_data_dict, new_data_dict, generated_dict):
    """Trigger event methods for removing files from an entity during update.

    Files are stored in a json encoded text field with property name 'target_property_key' in the entity dict
    The files to remove are specified as file uuids in the `property_key` field

    The two outer methods (delete_image_files and delete_metadata_files) pass the target property
    field name to private method, _delete_files along with the other required trigger properties

    Parameters
    ----------
    property_key : str
        The target property key
    normalized_type : str
        One of the types defined in the schema yaml: Sample
    user_token: str
        The user's globus nexus token
    existing_data_dict : dict
        A dictionary that contains all existing entity properties
    new_data_dict : dict
        A merged dictionary that contains all possible input data to be used
    generated_dict : dict
        A dictionary that contains all final data

    -----------
    target_property_key: str
        The name of the property where the file information is stored

    Returns
    -------
    Tuple[str, list]
        str: The target property key
        list: The file info dicts in a list
    """
    return _delete_files('metadata_files', property_key, normalized_type, user_token, existing_data_dict, new_data_dict,
                         generated_dict)


def get_sample_direct_ancestor(property_key, normalized_type, user_token, existing_data_dict, new_data_dict):
    """Trigger event method of getting the parent of a Sample.

    Parameters
    ----------
    property_key : str
        The target property key of the value to be generated
    normalized_type : str
        One of the types defined in the schema yaml: Activity, Collection, Source, Sample, Dataset
    user_token: str
        The user's globus nexus token
    existing_data_dict : dict
        A dictionary that contains all existing entity properties
    new_data_dict : dict
        A merged dictionary that contains all possible input data to be used

    Returns
    -------
    Tuple[str, dict]
        str: The target property key
        dict: The direct ancestor entity (either another Sample or a Source) with all the normalized information
    """
    if 'uuid' not in existing_data_dict:
        msg = create_trigger_error_msg(
            "Missing 'uuid' key in 'existing_data_dict' during calling 'get_sample_direct_ancestor()' trigger method.",
            existing_data_dict, new_data_dict
        )
        raise KeyError(msg)

    direct_ancestor_dict = schema_neo4j_queries.get_sample_direct_ancestor(schema_manager.get_neo4j_driver_instance(),
                                                                           existing_data_dict['uuid'])

    if 'entity_type' not in direct_ancestor_dict:
        msg = create_trigger_error_msg(
            "Missing 'entity_type' key in 'direct_ancestor_dict' during calling 'get_sample_direct_ancestor()' trigger method.",
            existing_data_dict, new_data_dict
        )
        raise KeyError(msg)

    # Generate trigger data for sample's direct_ancestor and skip the direct_ancestor's direct_ancestor
    properties_to_skip = ['direct_ancestor']
    complete_dict = schema_manager.get_complete_entity_result(user_token, direct_ancestor_dict, properties_to_skip)

    # Get rid of the entity node properties that are not defined in the yaml schema
    # as well as the ones defined as `exposed: false` in the yaml schema
    return property_key, schema_manager.normalize_object_result_for_response('ENTITIES', complete_dict)


####################################################################################################
## Trigger methods specific to Publication - DO NOT RENAME
####################################################################################################


def set_publication_date(property_key, normalized_type, user_token, existing_data_dict, new_data_dict):
    """Trigger event method of truncating the time part of publication_date if provided by users.

    Parameters
    ----------
    property_key : str
        The target property key of the value to be generated
    normalized_type : str
        One of the types defined in the schema yaml: Publication
    user_token: str
        The user's globus nexus token
    existing_data_dict : dict
        A dictionary that contains all existing entity properties
    new_data_dict : dict
        A merged dictionary that contains all possible input data to be used

    Returns
    -------
    Tuple[str, str]
        str: The target property key
        str: The date part YYYY-MM-DD of ISO 8601
    """
    # We only store the date part 'YYYY-MM-DD', base on the ISO 8601 format, it's fine if the user entered the time part
    date_obj = datetime.fromisoformat(new_data_dict[property_key])

    return property_key, date_obj.date().isoformat()


####################################################################################################
## Trigger methods specific to Upload - DO NOT RENAME
####################################################################################################


def set_upload_status_new(property_key, normalized_type, user_token, existing_data_dict, new_data_dict):
    """Trigger event method of setting the Upload initial status - "New".

    Parameters
    ----------
    property_key : str
        The target property key of the value to be generated
    normalized_type : str
        One of the types defined in the schema yaml: Activity, Collection, Source, Sample, Dataset
    user_token: str
        The user's globus nexus token
    existing_data_dict : dict
        A dictionary that contains all existing entity properties
    new_data_dict : dict
        A merged dictionary that contains all possible input data to be used

    Returns
    -------
    Tuple[str, str]
        str: The target property key
        str: The "New" status
    """
    return property_key, 'New'


def link_upload_to_lab(property_key, normalized_type, user_token, existing_data_dict, new_data_dict):
    """Trigger event method of building linkage between this new Upload and Lab.

    Parameters
    ----------
    property_key : str
        The target property key
    normalized_type : str
        One of the types defined in the schema yaml: Upload
    user_token: str
        The user's globus nexus token
    existing_data_dict : dict
        A dictionary that contains all existing entity properties
    new_data_dict : dict
        A merged dictionary that contains all possible input data to be used
    """
    if 'uuid' not in existing_data_dict:
        msg = create_trigger_error_msg(
            "Missing 'uuid' key in 'existing_data_dict' during calling 'link_upload_to_lab()' trigger method.",
            existing_data_dict, new_data_dict
        )
        raise KeyError(msg)

    if 'group_uuid' not in existing_data_dict:
        msg = create_trigger_error_msg(
            "Missing 'group_uuid' key in 'existing_data_dict' during calling 'link_upload_to_lab()' trigger method.",
            existing_data_dict, new_data_dict
        )
        raise KeyError(msg)

    # Build a list of direct ancestor uuids
    # Only one uuid in the list in this case
    direct_ancestor_uuids = [existing_data_dict['group_uuid']]

    # Generate property values for Activity node
    activity_data_dict = schema_manager.generate_activity_data(normalized_type, user_token, existing_data_dict)

    try:
        # Create a linkage (via Activity node)
        # between the Submission node and the parent Lab node in neo4j
        schema_neo4j_queries.link_entity_to_entity_via_activity(schema_manager.get_neo4j_driver_instance(),
                                                                existing_data_dict['uuid'], direct_ancestor_uuids,
                                                                activity_data_dict)

        # No need to delete any cache here since this is one-time upload creation
    except TransactionError:
        # No need to log
        raise


def link_datasets_to_upload(property_key, normalized_type, user_token, existing_data_dict, new_data_dict):
    """Trigger event method of building linkages between this Submission and the given datasets.

    Parameters
    ----------
    property_key : str
        The target property key
    normalized_type : str
        One of the types defined in the schema yaml: Upload
    user_token: str
        The user's globus nexus token
    existing_data_dict : dict
        A dictionary that contains all existing entity properties
    new_data_dict : dict
        A merged dictionary that contains all possible input data to be used
    """
    if 'uuid' not in existing_data_dict:
        msg = create_trigger_error_msg(
            "Missing 'uuid' key in 'existing_data_dict' during calling 'link_datasets_to_upload()' trigger method.",
            existing_data_dict, new_data_dict
        )
        raise KeyError(msg)

    if 'dataset_uuids_to_link' not in existing_data_dict:
        msg = create_trigger_error_msg(
            "Missing 'dataset_uuids_to_link' key in 'existing_data_dict' during calling 'link_datasets_to_upload()' trigger method.",
            existing_data_dict, new_data_dict
        )
        raise KeyError(msg)

    upload_uuid = existing_data_dict['uuid']
    dataset_uuids = existing_data_dict['dataset_uuids_to_link']

    try:
        # Create a direct linkage (Dataset) - [:IN_UPLOAD] -> (Submission) for each dataset
        schema_neo4j_queries.link_datasets_to_upload(schema_manager.get_neo4j_driver_instance(), upload_uuid,
                                                     dataset_uuids)

        # Delete the cache of each associated dataset and the target upload if any cache exists
        # Because the `Dataset.upload` and `Upload.datasets` fields, and
        uuids_list = [upload_uuid] + dataset_uuids
        schema_manager.delete_memcached_cache(uuids_list)
    except TransactionError:
        # No need to log
        raise


def unlink_datasets_from_upload(property_key, normalized_type, user_token, existing_data_dict, new_data_dict):
    """Trigger event method of deleting linkages between this target Submission and the given datasets.

    Parameters
    ----------
    property_key : str
        The target property key
    normalized_type : str
        One of the types defined in the schema yaml: Upload
    user_token: str
        The user's globus nexus token
    existing_data_dict : dict
        A dictionary that contains all existing entity properties
    new_data_dict : dict
        A merged dictionary that contains all possible input data to be used
    """
    if 'uuid' not in existing_data_dict:
        msg = create_trigger_error_msg(
            "Missing 'uuid' key in 'existing_data_dict' during calling 'unlink_datasets_from_upload()' trigger method.",
            existing_data_dict, new_data_dict
        )
        raise KeyError(msg)

    if 'dataset_uuids_to_unlink' not in existing_data_dict:
        msg = create_trigger_error_msg(
            "Missing 'dataset_uuids_to_unlink' key in 'existing_data_dict' during calling 'unlink_datasets_from_upload()' trigger method.",
            existing_data_dict, new_data_dict
        )
        raise KeyError(msg)

    upload_uuid = existing_data_dict['uuid']
    dataset_uuids = existing_data_dict['dataset_uuids_to_unlink']

    try:
        # Delete the linkage (Dataset) - [:IN_UPLOAD] -> (Upload) for each dataset
        schema_neo4j_queries.unlink_datasets_from_upload(schema_manager.get_neo4j_driver_instance(), upload_uuid,
                                                         dataset_uuids)

        # Delete the cache of each associated dataset and the upload itself if any cache exists
        # Because the associated datasets have this `Dataset.upload` field and Upload has `Upload.datasets` field
        uuids_list = dataset_uuids + [upload_uuid]
        schema_manager.delete_memcached_cache(uuids_list)
    except TransactionError:
        # No need to log
        raise


def get_upload_datasets(property_key: str, normalized_type: str, user_token: str, existing_data_dict: dict, new_data_dict: dict):
    """Trigger event method of getting a list of associated datasets for a given Upload.

    Parameters
    ----------
    property_key : str
        The target property key of the value to be generated
    normalized_type : str
        One of the types defined in the schema yaml: Upload
    user_token: str
        The user's globus nexus token
    existing_data_dict : dict
        A dictionary that contains all existing entity properties
    new_data_dict : dict
        A merged dictionary that contains all possible input data to be used

    Returns
    -------
    Tuple[str, list]
        str: The target property key
        list: A list of associated dataset dicts with all the normalized information
    """
    if "uuid" not in existing_data_dict:
        msg = create_trigger_error_msg(
            "Missing 'uuid' key in 'existing_data_dict' during calling 'get_upload_datasets()' trigger method.",
            existing_data_dict
        )
        raise KeyError(msg)

    logger.info(f"Executing 'get_upload_datasets()' trigger method on uuid: {existing_data_dict['uuid']}")

    upload_datasets = get_normalized_upload_datasets(existing_data_dict["uuid"])
    return property_key, upload_datasets


def get_normalized_upload_datasets(uuid: str, properties_to_exclude: List[str] = []):
    """Query the Neo4j database to get the associated datasets for a given Upload UUID and normalize the results.

    Parameters
    ----------
    uuid : str
        The UUID of the Upload entity
    properties_to_exclude : List[str]
        A list of property keys to exclude from the normalized results

    Returns
    -------
    list: A list of associated dataset dicts with all the normalized information
    """
    db = schema_manager.get_neo4j_driver_instance()
    datasets_list = schema_neo4j_queries.get_upload_datasets(db, uuid)

    # Get rid of the entity node properties that are not defined in the yaml schema
    # as well as the ones defined as `exposed: false` in the yaml schema
    return schema_manager.normalize_entities_list_for_response(datasets_list,
                                                               properties_to_exclude=properties_to_exclude)


####################################################################################################
## Trigger methods specific to Activity - DO NOT RENAME
####################################################################################################


def set_activity_creation_action(property_key, normalized_type, user_token, existing_data_dict, new_data_dict):
    """Trigger event method of getting creation_action for Activity.

    Lab->Activity->Source (Not needed for now)
    Lab->Activity->Submission
    Source->Activity->Sample
    Sample->Activity->Sample
    Sample->Activity->Dataset
    Dataset->Activity->Dataset

    Parameters
    ----------
    property_key : str
        The target property key of the value to be generated
    normalized_type : str
        One of the types defined in the schema yaml: Activity, Collection, Source, Sample, Dataset
    user_token: str
        The user's globus nexus token
    existing_data_dict : dict
        A dictionary that contains all existing entity properties
    new_data_dict : dict
        A merged dictionary that contains all possible input data to be used

    Returns
    -------
    Tuple[str, str]
        str: The target property key
        str: The creation_action string
    """
    if new_data_dict and new_data_dict.get('creation_action'):
        return property_key, new_data_dict['creation_action'].title()

    if 'normalized_entity_type' not in new_data_dict:
        msg = create_trigger_error_msg(
            "Missing 'normalized_entity_type' key in 'new_data_dict' during calling 'set_activity_creation_action()' trigger method.",
            existing_data_dict, new_data_dict
        )
        raise KeyError(msg)

    return property_key, f"Create {new_data_dict['normalized_entity_type']} Activity"


def set_activity_protocol_url(property_key, normalized_type, user_token, existing_data_dict, new_data_dict):
    """Trigger event method of passing the protocol_url from the entity to the activity.

    Parameters
    ----------
    property_key : str
        The target property key of the value to be generated
    normalized_type : str
        One of the types defined in the schema yaml: Activity, Collection, Source, Sample, Dataset
    user_token: str
        The user's globus nexus token
    existing_data_dict : dict
        A dictionary that contains all existing entity properties
    new_data_dict : dict
        A merged dictionary that contains all possible input data to be used

    Returns
    -------
    Tuple[str, str]
        str: The target property key
        str: The protocol_url string
    """
    if normalized_type in ['Activity'] and 'protocol_url' not in new_data_dict:
        return property_key, None
    if 'entity_type' in new_data_dict and new_data_dict['entity_type'] in ['Dataset', 'Upload', 'Publication']:
        return property_key, None
    else:
        if 'protocol_url' not in new_data_dict:
            msg = create_trigger_error_msg(
                "Missing 'protocol_url' key in 'new_data_dict' during calling 'set_activity_protocol_url()' trigger method.",
                existing_data_dict, new_data_dict
            )
            raise KeyError(msg)

        return property_key, new_data_dict['protocol_url']


def get_creation_action_activity(property_key, normalized_type, user_token, existing_data_dict, new_data_dict):
    if 'uuid' not in existing_data_dict:
        msg = create_trigger_error_msg(
            "Missing 'uuid' key in 'existing_data_dict' during calling 'get_creation_action_activity()' trigger method.",
            existing_data_dict, new_data_dict
        )
        raise KeyError(msg)

    uuid: str = existing_data_dict['uuid']
    logger.info(f"Executing 'get_creation_action_activity()' trigger method on uuid: {uuid}")

    neo4j_driver_instance = schema_manager.get_neo4j_driver_instance()
    creation_action_activity =\
        schema_neo4j_queries.get_entity_creation_action_activity(neo4j_driver_instance, uuid)

    return property_key, creation_action_activity


def set_processing_information(property_key, normalized_type, user_token, existing_data_dict, new_data_dict):
    """Trigger event method of passing the processing_information from the entity to the activity.

    Parameters
    ----------
    property_key : str
        The target property key of the value to be generated
    normalized_type : str
        One of the types defined in the schema yaml: Activity, Collection, Source, Sample, Dataset
    user_token: str
        The user's globus nexus token
    existing_data_dict : dict
        A dictionary that contains all existing entity properties
    new_data_dict : dict
        A merged dictionary that contains all possible input data to be used

    Returns
    -------
    Tuple[str, str]
        str: The target property key
        str: The processing_information list
    """
    # Need to hard set `processing_information` as this gets called
    # when `metadata` is passed in the payload
    if ('entity_type' in new_data_dict
            and not equals(new_data_dict['entity_type'], 'Dataset')):
        return 'processing_information', None

    metadata = None
    for key in ['metadata', 'ingest_metadata']:
        if key in new_data_dict:
            metadata = schema_manager.convert_str_to_data(new_data_dict[key])
            break
    if metadata is None or 'dag_provenance_list' not in metadata:
        return 'processing_information', None

    dag_provs = metadata['dag_provenance_list']

    if len(dag_provs) < 1:
        # dag_provenance_list is empty
        return 'processing_information', None

    if any([d.get('hash') is None or d.get('origin') is None for d in dag_provs]):
        # dag_provenance_list contains invalid entries
        # entries must have both hash and origin
        return 'processing_information', None

    proc_info = {
        'description': '',
        'pipelines': []
    }
    for idx, dag_prov in enumerate(dag_provs):
        parts = github.parse_repo_name(dag_prov['origin'])
        if parts is None:
            continue
        owner, repo = parts

        if idx == 0 and repo != SchemaConstants.INGEST_PIPELINE_APP:
            # first entry must be the SenNet ingest pipeline
            return 'processing_information', None

        if idx > 0 and repo == SchemaConstants.INGEST_PIPELINE_APP:
            # Ignore duplicate ingest pipeline entries
            continue

        # Set description to first non ingest pipeline repo
        if (proc_info.get('description') == ""
                and repo != SchemaConstants.INGEST_PIPELINE_APP):
            proc_info['description'] = github.get_repo_description(owner, repo)

        hash = dag_prov['hash']
        tag = github.get_tag(owner, repo, hash)
        if tag:
            url = github.create_tag_url(owner, repo, tag)
        else:
            url = github.create_commit_url(owner, repo, hash)
            if url is None:
                continue
        info = {'github': url}

        if 'name' in dag_prov:
            cwl_url = github.create_commonwl_url(owner, repo, hash, dag_prov['name'])
            info['commonwl'] = cwl_url

        proc_info['pipelines'].append({repo: info})

    # Prevents invalid json if description is None
    if proc_info['description'] is None:
        proc_info['description'] = ''

    return 'processing_information', proc_info


####################################################################################################
## Internal functions
####################################################################################################


def _commit_files(target_property_key, property_key, normalized_type, user_token, existing_data_dict, new_data_dict,
                  generated_dict):
    """Trigger event method to commit files saved that were previously uploaded with UploadFileHelper.save_file.

    The information, filename and optional description is saved in the field with name specified by `target_property_key`
    in the provided data_dict.  The image files needed to be previously uploaded
    using the temp file service (UploadFileHelper.save_file).  The temp file id provided
    from UploadFileHelper, paired with an optional description of the file must be provided
    in the field `image_files_to_add` in the data_dict for each file being committed
    in a JSON array like below ("description" is optional):

    [
      {
        "temp_file_id": "eiaja823jafd",
        "description": "File 1"
      },
      {
        "temp_file_id": "pd34hu4spb3lk43usdr"
      },
      {
        "temp_file_id": "32kafoiw4fbazd",
        "description": "File 3"
      }
    ]


    Parameters
    ----------
    target_property_key : str
        The name of the property where the file information is stored
    property_key : str
        The property key for which the original trigger method is defined
    normalized_type : str
        One of the types defined in the schema yaml: Source, Sample
    user_token: str
        The user's globus nexus token
    existing_data_dict : dict
        A dictionary that contains all existing entity properties
    new_data_dict : dict
        A merged dictionary that contains all possible input data to be used
    generated_dict : dict
        A dictionary that contains all final data

    Returns
    -------
    dict: The updated generated dict
    """
    # Do nothing if no files to add are provided (missing or empty property)
    # For image files the property name is "image_files_to_add"
    # For metadata files the property name is "metadata_files_to_add"
    # But other may be used in the future
    if (not property_key in new_data_dict) or (not new_data_dict[property_key]):
        return generated_dict

    # If POST or PUT where the target doesn't exist create the file info array
    # if generated_dict doesn't contain the property yet, copy it from the existing_data_dict
    # or if it doesn't exist in existing_data_dict create it
    if not target_property_key in generated_dict:
        if not target_property_key in existing_data_dict:
            files_info_list = []
        # Otherwise this is a PUT where the target array exists already
        else:
            # Note: The property, name specified by `target_property_key`, is stored in Neo4j as a string representation of the Python list
            # It's not stored in Neo4j as a json string! And we can't store it as a json string
            # due to the way that Cypher handles single/double quotes.
            files_info_list = schema_manager.convert_str_to_data(existing_data_dict[target_property_key])
    else:
        files_info_list = generated_dict[target_property_key]

    try:
        if 'uuid' in new_data_dict:
            entity_uuid = new_data_dict['uuid']
        else:
            entity_uuid = existing_data_dict['uuid']

        # Commit the files via ingest-api call
        ingest_api_target_url = schema_manager.get_ingest_api_url() + '/file-commit'

        for file_info in new_data_dict[property_key]:
            temp_file_id = file_info['temp_file_id']

            json_to_post = {
                'temp_file_id': temp_file_id,
                'entity_uuid': entity_uuid,
                'user_token': user_token
            }

            logger.info(
                f"Commit the uploaded file of temp_file_id {temp_file_id} for entity {entity_uuid} via ingest-api call...")

            # Disable ssl certificate verification
            response = requests.post(url=ingest_api_target_url,
                                     headers=schema_manager._create_request_headers(user_token), json=json_to_post,
                                     verify=False)

            if response.status_code != 200:
                msg = create_trigger_error_msg(
                    f"Failed to commit the file of temp_file_id {temp_file_id} via ingest-api for entity uuid: {entity_uuid}",
                    existing_data_dict, new_data_dict
                )
                logger.error(msg)
                raise schema_errors.FileUploadException(msg)

            # Get back the file uuid dict
            file_uuid_info = response.json()

            file_info_to_add = {
                'filename': file_uuid_info['filename'],
                'file_uuid': file_uuid_info['file_uuid']
            }

            # The `description` is optional
            if 'description' in file_info:
                file_info_to_add['description'] = file_info['description']

            # Add to list
            files_info_list.append(file_info_to_add)

            # Update the target_property_key value
            generated_dict[target_property_key] = files_info_list

        return generated_dict
    except schema_errors.FileUploadException:
        raise
    except Exception:
        # No need to log
        raise


def _delete_files(target_property_key, property_key, normalized_type, user_token, existing_data_dict, new_data_dict,
                  generated_dict):
    """Trigger event method for removing files from an entity during update.

    Files are stored in a json encoded text field with property name 'target_property_key' in the entity dict
    The files to remove are specified as file uuids in the `property_key` field

    The two outer methods (delete_image_files and delete_metadata_files) pass the target property
    field name to private method, _delete_files along with the other required trigger properties

    Parameters
    ----------
    target_property_key : str
        The name of the property where the file information is stored
    property_key : str
        The property key for which the original trigger method is defined
    normalized_type : str
        One of the types defined in the schema yaml: Source, Sample
    user_token: str
        The user's globus nexus token
    existing_data_dict : dict
        A dictionary that contains all existing entity properties
    new_data_dict : dict
        A merged dictionary that contains all possible input data to be used
    generated_dict : dict
        A dictionary that contains all final data

    Returns
    -------
    dict: The updated generated dict
    """
    # do nothing if no files to delete are provided in the field specified by property_key
    if (not property_key in new_data_dict) or (not new_data_dict[property_key]):
        return generated_dict

    if 'uuid' not in existing_data_dict:
        msg = create_trigger_error_msg(
            f"Missing 'uuid' key in 'existing_data_dict' during calling '_delete_files()' trigger method for property '{target_property_key}'.",
            existing_data_dict, new_data_dict
        )
        raise KeyError(msg)

    entity_uuid = existing_data_dict['uuid']

    # If POST or PUT where the target doesn't exist create the file info array
    # if generated_dict doesn't contain the property yet, copy it from the existing_data_dict
    # if it isn't in the existing_dictionary throw and error
    # or if it doesn't exist in existing_data_dict create it
    if not target_property_key in generated_dict:
        if not target_property_key in existing_data_dict:
            msg = create_trigger_error_msg(
                f"Missing '{target_property_key}' key in 'existing_data_dict' during calling '_delete_files()' trigger method on entity {entity_uuid}.",
                existing_data_dict, new_data_dict
            )
            raise KeyError(msg)
        # Otherwise this is a PUT where the target array exists already
        else:
            # Note: The property, name specified by `target_property_key`, is stored in Neo4j as a string representation of the Python list
            # It's not stored in Neo4j as a json string! And we can't store it as a json string
            # due to the way that Cypher handles single/double quotes.
            files_info_list = schema_manager.convert_str_to_data(existing_data_dict[target_property_key])
    else:
        files_info_list = generated_dict[target_property_key]

    file_uuids = []
    for file_uuid in new_data_dict[property_key]:
        file_uuids.append(file_uuid)

    # Remove the files via ingest-api call
    ingest_api_target_url = schema_manager.get_ingest_api_url() + '/file-remove'

    json_to_post = {
        'entity_uuid': entity_uuid,
        'file_uuids': file_uuids,
        'files_info_list': files_info_list
    }

    logger.info(f"Remove the uploaded files for entity {entity_uuid} via ingest-api call...")

    # Disable ssl certificate verification
    response = requests.post(url=ingest_api_target_url, headers=schema_manager._create_request_headers(user_token),
                             json=json_to_post, verify=False)

    if response.status_code != 200:
        msg = create_trigger_error_msg(
            f"Failed to remove the files via ingest-api for entity uuid: {entity_uuid}",
            existing_data_dict, new_data_dict
        )
        logger.error(msg)
        raise schema_errors.FileUploadException(msg)

    files_info_list = response.json()

    # Update the target_property_key value to be saved in Neo4j
    generated_dict[target_property_key] = files_info_list

    return generated_dict


def _get_organ_description(organ_code):
    """Get the organ description based on the given organ code.

    Parameters
    ----------
    organ_code : str
        The two-letter organ code

    Returns
    -------
    str: The organ code description
    """
    ORGAN_TYPES = Ontology.ops(as_arr=False, as_data_dict=True, data_as_val=True).organ_types()

    for key in ORGAN_TYPES:
        if ORGAN_TYPES[key]['rui_code'] == organ_code:
            return ORGAN_TYPES[key]['term'].lower()


def source_metadata_group(key: str) -> str:
    """Get the source mapped metadata group for the given key.

    Parameters
    ----------
    key : str
        The metadata key

    Returns
    -------
    str: The group display name
    """
    groups_map = {
        'abo_blood_group_system': 'Demographics',
        'age': 'Demographics',
        'amylase': 'Lab Values',
        'body_mass_index': 'Vitals',
        'cause_of_death': 'Donation Information',
        'ethnicity': 'Demographics',
        'hba1c': 'Lab Values',
        'height': 'Vitals',
        'lipase': 'Lab Values',
        'mechanism_of_injury': 'Donation Information',
        'medical_history': 'History',
        'race': 'Demographics',
        'sex': 'Demographics',
        'social_history': 'History',
        'weight': 'Vitals'
    }
    return groups_map.get(key, 'Other Information')


def source_metadata_display_value(metadata_item: dict) -> str:
    """Get the display value for the given source metadata item.

    Parameters
    ----------
    metadata_item : dict
        The source metadata item

    Returns
    -------
    str: The display value
    """
    if metadata_item.get('data_type') != 'Numeric':
        return metadata_item['preferred_term']

    value = float(metadata_item.get('data_value'))
    units = metadata_item.get('units', '')
    if units.startswith('year'):
        value = int(value)
        return f'{value} years' if value != 1 else f'{value} year'
    if units == '%':
        return f'{value}%'

    units_map = {
        'cm': (0.393701, 'in',),
        'kg': (2.20462, 'lb',),
    }
    display_value = f'{value} {units}'
    if units in units_map:
        display_value += f' ({round(value * units_map[units][0], 1)} {units_map[units][1]})'

    return display_value


####################################################################################################
## Trigger methods shared by Dataset, Upload, and Publication - DO NOT RENAME
####################################################################################################


def set_status_history(property_key, normalized_type, user_token, existing_data_dict, new_data_dict):
    """Trigger event method for setting the status history for a given dataset or upload

    Parameters
    ----------
    property_key : str
        The target property key of the value to be generated
    normalized_type : str
        One of the types defined in the schema yaml: Dataset, Upload
    user_token: str
        The user's globus nexus token
    existing_data_dict : dict
        A dictionary that contains all existing entity properties
    new_data_dict : dict
        A merged dictionary that contains all possible input data to be used
    """
    new_status_history = []
    status_entry = {}

    if 'status_history' in existing_data_dict:
        status_history_string = existing_data_dict['status_history'].replace("'", "\"")
        new_status_history += json.loads(status_history_string)

    if 'status' not in existing_data_dict:
        msg = create_trigger_error_msg(
            "Missing 'status' key in 'existing_data_dict' during calling 'set_status_history()' trigger method.",
            existing_data_dict, new_data_dict
        )
        raise KeyError(msg)
    if 'last_modified_timestamp' not in existing_data_dict:
        msg = create_trigger_error_msg(
            "Missing 'last_modified_timestamp' key in 'existing_data_dict' during calling 'set_status_history()' trigger method.",
            existing_data_dict, new_data_dict
        )
        raise KeyError(msg)
    if 'last_modified_user_email' not in existing_data_dict:
        msg = create_trigger_error_msg(
            "Missing 'last_modified_user_email' key in 'existing_data_dict' during calling 'set_status_history()' trigger method.",
            existing_data_dict, new_data_dict
        )
        raise KeyError(msg)

    status = existing_data_dict['status']
    last_modified_user_email = existing_data_dict['last_modified_user_email']
    last_modified_timestamp = existing_data_dict['last_modified_timestamp']
    uuid = existing_data_dict['uuid']

    status_entry['status'] = status
    status_entry['changed_by_email'] = last_modified_user_email
    status_entry['change_timestamp'] = last_modified_timestamp
    new_status_history.append(status_entry)
    entity_data_dict = {"status_history": new_status_history}

    schema_neo4j_queries.update_entity(schema_manager.get_neo4j_driver_instance(), normalized_type, entity_data_dict, uuid)


def set_publication_dataset_type(property_key, normalized_type, user_token, existing_data_dict, new_data_dict):
    """Trigger event method setting the dataset_type immutable property for a Publication.

    Parameters
    ----------
    property_key : str
        The target property key of the value to be generated
    normalized_type : str
        One of the types defined in the schema yaml: Publication
    user_token: str
        The user's globus nexus token
    existing_data_dict : dict
        A dictionary that contains all existing entity properties
    new_data_dict : dict
        A merged dictionary that contains all possible input data to be used

    Returns
    -------
    Tuple[str, str]
        str: The target property key
        str: Immutable dataset_type of "Publication"
    """
    # Count upon the dataset_type generated: true property in provenance_schema.yaml to assure the
    # request does not contain a value which will be overwritten.
    return property_key, 'Publication'


def set_dataset_sources(property_key, normalized_type, user_token, existing_data_dict, new_data_dict):
    """Trigger event method setting the sources list for a dataset.

    Parameters
    ----------
    property_key : str
        The target property key of the value to be generated
    normalized_type : str
        One of the types defined in the schema yaml: Dataset|Publication
    user_token: str
        The user's globus nexus token
    existing_data_dict : dict
        A dictionary that contains all existing entity properties
    new_data_dict : dict
        A merged dictionary that contains all possible input data to be used

    Returns
    -------
    Tuple[str, list]
        str: The target property key
        list: The list of sources associated with a dataset
    """
    sources = schema_neo4j_queries.get_sources_associated_entity(schema_manager.get_neo4j_driver_instance(), existing_data_dict['uuid'])
    for source in sources:
        if 'metadata' in source and source['metadata'] != '{}':
            source['metadata'] = ast.literal_eval(source['metadata'])
        else:
            source.pop('metadata', None)
    return property_key, sources


def set_sample_source(property_key, normalized_type, user_token, existing_data_dict, new_data_dict):
<<<<<<< HEAD
    """Trigger event method setting the source dict for a sample.

    Parameters
    ----------
    property_key : str
        The target property key of the value to be generated
    normalized_type : str
        One of the types defined in the schema yaml: Sample
    user_token: str
        The user's globus nexus token
    existing_data_dict : dict
        A dictionary that contains all existing entity properties
    new_data_dict : dict
        A merged dictionary that contains all possible input data to be used

    Returns
    -------
    Tuple[str, dict]
        str: The target property key
        dict: The source associated with a sample
    """
    sources = schema_neo4j_queries.get_sources_associated_entity(schema_manager.get_neo4j_driver_instance(), existing_data_dict['uuid'])
=======
    sources = schema_neo4j_queries.get_sources_associated_entity(schema_manager.get_neo4j_driver_instance(),
                                                                 existing_data_dict['uuid'])
>>>>>>> 2f42e926
    for source in sources:
        if 'metadata' in source and source['metadata'] != '{}':
            source['metadata'] = ast.literal_eval(source['metadata'])
        else:
            source.pop('metadata', None)
    return property_key, sources[0]


def get_organ_hierarchy(property_key, normalized_type, user_token, existing_data_dict, new_data_dict):
    """Trigger event method setting the name of the top level of the hierarchy this organ belongs to based on its laterality.

    Parameters
    ----------
    property_key : str
        The target property key of the value to be generated
    normalized_type : str
        One of the types defined in the schema yaml: Sample
    user_token: str
        The user's globus nexus token
    existing_data_dict : dict
        A dictionary that contains all existing entity properties
    new_data_dict : dict
        A merged dictionary that contains all possible input data to be used

    Returns
    -------
    Tuple[str, str]
        str: The target property key
        str: The organ hierarchy
    """
    organ_hierarchy = None
    if equals(existing_data_dict['sample_category'], 'organ'):
        organ_types = Ontology.ops(as_data_dict=True, key='rui_code', val_key='term').organ_types()
        organ_hierarchy = existing_data_dict['organ']
        if existing_data_dict['organ'] in organ_types:
            organ_name = organ_types[existing_data_dict['organ']]
            organ_hierarchy = organ_name
            res = re.findall('.+?(?=\()', organ_name)  # the pattern will find everything up to the first (
            if len(res) > 0:
                organ_hierarchy = res[0].strip()

    return property_key, organ_hierarchy


def get_dataset_type_hierarchy(property_key, normalized_type, user_token, existing_data_dict, new_data_dict):
    """Trigger event method for setting the dataset type hierarchy.

    Parameters
    ----------
    property_key : str
        The target property key of the value to be generated
    normalized_type : str
        One of the types defined in the schema yaml: Sample
    user_token: str
        The user's globus nexus token
    existing_data_dict : dict
        A dictionary that contains all existing entity properties
    new_data_dict : dict
        A merged dictionary that contains all possible input data to be used

    Returns
    -------
    Tuple[str, str]
        str: The target property key
        dict: The dataset type hierarchy with keys of 'first_level' and 'second_level'
    """
    if "uuid" not in existing_data_dict:
        msg = create_trigger_error_msg(
            "Missing 'uuid' key in 'existing_data_dict' during calling 'get_dataset_type_hierarchy()' trigger method.",
            existing_data_dict, new_data_dict
        )
        raise KeyError(msg)

    uuid = existing_data_dict["uuid"]
    ingest_api_target_url = f"{schema_manager.get_ingest_api_url()}/assaytype/{uuid}"

    headers = {
        "Authorization": f"Bearer {user_token}",
    }
    res = requests.get(ingest_api_target_url, headers=headers)
    if res.status_code != 200:
        return property_key, None

    if "description" not in res.json() or "assaytype" not in res.json():
        return property_key, None

    desc = res.json()["description"]
    assay_type = res.json()["assaytype"]

    def prop_callback(d):
        return d["assaytype"]

    def val_callback(d):
        return d["dataset_type"]["fig2"]["modality"]

    assay_classes = Ontology.ops(prop_callback=prop_callback, val_callback=val_callback, as_data_dict=True).assay_classes()
    if assay_type not in assay_classes:
        return property_key, None

    return property_key, {
        "first_level": assay_classes[assay_type],
        "second_level": desc
    }


def get_has_qa_derived_dataset(property_key, normalized_type, user_token, existing_data_dict, new_data_dict):
    """Trigger event method that determines if a primary dataset a processed/derived dataset with a status of 'QA'.

    Parameters
    ----------
    property_key : str
        The target property key of the value to be generated
    normalized_type : str
        One of the types defined in the schema yaml: Sample
    user_token: str
        The user's globus nexus token
    existing_data_dict : dict
        A dictionary that contains all existing entity properties
    new_data_dict : dict
        A merged dictionary that contains all possible input data to be used

    Returns
    -------
    Tuple[str, str]
        str: The target property key
        str: Whether a primary dataset has at least one processed dataset with a status of 'QA', 'True' or 'False'
    """
    dataset_category = get_dataset_category(property_key, normalized_type, user_token, existing_data_dict, new_data_dict)
    if equals(dataset_category[1], 'primary'):
        match_case = "AND s.status = 'QA'"
        results = schema_neo4j_queries.get_dataset_direct_descendants(schema_manager.get_neo4j_driver_instance(),
                                                                      existing_data_dict['uuid'],
                                                                      property_key=None,
                                                                      match_case=match_case)
        for r in results:
            descendant_category = get_dataset_category(property_key, normalized_type, user_token, r, r)
            if 'processed' in descendant_category[1]:
                return property_key, "True"
        return property_key, "False"
    else:
        return property_key, "False"


def get_has_all_published_datasets(property_key, normalized_type, user_token, existing_data_dict, new_data_dict):
    """Trigger event method that determines if the datasets of an upload are all published.

    Parameters
    ----------
    property_key : str
        The target property key of the value to be generated
    normalized_type : str
        One of the types defined in the schema yaml: Sample
    user_token: str
        The user's globus nexus token
    existing_data_dict : dict
        A dictionary that contains all existing entity properties
    new_data_dict : dict
        A merged dictionary that contains all possible input data to be used

    Returns
    -------
    Tuple[str, str]
        str: The target property key
        str: The result whether all the primary datasets which are all published
    """


    db = schema_manager.get_neo4j_driver_instance()

    published_filter = 'AND e.status = "Published"'
    datasets_primary_list = schema_neo4j_queries.get_upload_datasets(db, existing_data_dict['uuid'], 'uuid')
    datasets_primary_list_published = schema_neo4j_queries.get_upload_datasets(db, existing_data_dict['uuid'], 'uuid',
                                                                       query_filter=f'{published_filter}')

    return property_key, str(len(datasets_primary_list) == len(datasets_primary_list_published)) if len(datasets_primary_list) > 0 else "False"<|MERGE_RESOLUTION|>--- conflicted
+++ resolved
@@ -3546,7 +3546,6 @@
 
 
 def set_sample_source(property_key, normalized_type, user_token, existing_data_dict, new_data_dict):
-<<<<<<< HEAD
     """Trigger event method setting the source dict for a sample.
 
     Parameters
@@ -3562,17 +3561,13 @@
     new_data_dict : dict
         A merged dictionary that contains all possible input data to be used
 
-    Returns
-    -------
-    Tuple[str, dict]
-        str: The target property key
-        dict: The source associated with a sample
-    """
-    sources = schema_neo4j_queries.get_sources_associated_entity(schema_manager.get_neo4j_driver_instance(), existing_data_dict['uuid'])
-=======
+Returns
+-------
+dict: The source associated with a sample
+"""
+def set_sample_source(property_key, normalized_type, user_token, existing_data_dict, new_data_dict):
     sources = schema_neo4j_queries.get_sources_associated_entity(schema_manager.get_neo4j_driver_instance(),
                                                                  existing_data_dict['uuid'])
->>>>>>> 2f42e926
     for source in sources:
         if 'metadata' in source and source['metadata'] != '{}':
             source['metadata'] = ast.literal_eval(source['metadata'])
