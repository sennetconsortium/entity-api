import json
import urllib.parse
from typing import List, Optional
from flask import current_app

import logging
from datetime import datetime, timezone
import requests
from atlas_consortia_commons.string import equals
from neo4j.exceptions import TransactionError
import re

# Local modules
import app_neo4j_queries
from lib import github
from lib.exceptions import create_trigger_error_msg
from lib.ontology import Ontology
from lib.title import (
    generate_title,
    get_source_data_phrase,
    get_attributes_from_source_metadata,
    make_phrase_from_separator_delineated_str,
)
from schema import schema_manager
from schema import schema_errors
from schema import schema_neo4j_queries
from schema.schema_constants import SchemaConstants

logger = logging.getLogger(__name__)

ontology_lookup_cache = {}
sparql_vocabs = {
    "purl.obolibrary.org": "uberon",
    "purl.org": "fma",
}

####################################################################################################
## Trigger methods shared among Collection, Dataset, Source, Sample - DO NOT RENAME
####################################################################################################


def set_timestamp(property_key, normalized_type, user_token, existing_data_dict, new_data_dict):
    """Trigger event method of generating current timestamp.

    Parameters
    ----------
    property_key : str
        The target property key of the value to be generated
    normalized_type : str
        One of the types defined in the schema yaml: Activity, Collection, Source, Sample, Dataset
    user_token: str
        The user's globus nexus token
    existing_data_dict : dict
        A dictionary that contains all existing entity properties
    new_data_dict : dict
        A merged dictionary that contains all possible input data to be used

    Returns
    -------
    Tuple[str, str]
        str: The target property key
        str: The neo4j TIMESTAMP() function as string
    """
    # Use the neo4j TIMESTAMP() function during entity creation
    # Will be proessed in app_neo4j_queries.build_parameterized_map()
    # and schema_neo4j_queries.build_parameterized_map()
    return property_key, "TIMESTAMP()"


def set_entity_type(property_key, normalized_type, user_token, existing_data_dict, new_data_dict):
    """Trigger event method of setting the entity type of a given entity.

    Parameters
    ----------
    property_key : str
        The target property key of the value to be generated
    normalized_type : str
        One of the types defined in the schema yaml: Activity, Collection, Source, Sample, Dataset
    user_token: str
        The user's globus nexus token
    existing_data_dict : dict
        A dictionary that contains all existing entity properties
    new_data_dict : dict
        A merged dictionary that contains all possible input data to be used

    Returns
    -------
    Tuple[str, str]
        str: The target property key
        str: The string of normalized entity type
    """
    return property_key, normalized_type


def set_user_sub(property_key, normalized_type, user_token, existing_data_dict, new_data_dict):
    """Trigger event method of getting user sub.

    Parameters
    ----------
    property_key : str
        The target property key of the value to be generated
    normalized_type : str
        One of the types defined in the schema yaml: Activity, Collection, Source, Sample, Dataset
    user_token: str
        The user's globus nexus token
    existing_data_dict : dict
        A dictionary that contains all existing entity properties
    new_data_dict : dict
        A merged dictionary that contains all possible input data to be used

    Returns
    -------
    Tuple[str, str]
        str: The target property key
        str: The 'sub' string
    """
    if "sub" not in new_data_dict:
        msg = create_trigger_error_msg(
            "Missing 'sub' key in 'new_data_dict' during calling 'set_user_sub()' trigger method.",
            existing_data_dict,
            new_data_dict,
        )
        raise KeyError(msg)

    return property_key, new_data_dict["sub"]


def set_user_email(property_key, normalized_type, user_token, existing_data_dict, new_data_dict):
    """Trigger event method of getting user email.

    Parameters
    ----------
    property_key : str
        The target property key of the value to be generated
    normalized_type : str
        One of the types defined in the schema yaml: Activity, Collection, Source, Sample, Dataset
    user_token: str
        The user's globus nexus token
    existing_data_dict : dict
        A dictionary that contains all existing entity properties
    new_data_dict : dict
        A merged dictionary that contains all possible input data to be used

    Returns
    -------
    Tuple[str, str]
        str: The target property key
        str: The 'email' string
    """
    if "email" not in new_data_dict:
        msg = create_trigger_error_msg(
            "Missing 'email' key in 'new_data_dict' during calling 'set_user_email()' trigger method.",
            existing_data_dict,
            new_data_dict,
        )
        raise KeyError(msg)

    return property_key, new_data_dict["email"]


def set_user_displayname(
    property_key, normalized_type, user_token, existing_data_dict, new_data_dict
):
    """Trigger event method of getting user name.

    Parameters
    ----------
    property_key : str
        The target property key of the value to be generated
    normalized_type : str
        One of the types defined in the schema yaml: Activity, Collection, Source, Sample, Dataset
    user_token: str
        The user's globus nexus token
    existing_data_dict : dict
        A dictionary that contains all existing entity properties
    new_data_dict : dict
        A merged dictionary that contains all possible input data to be used

    Returns
    -------
    Tuple[str, str]
        str: The target property key
        str: The 'name' string
    """
    if "name" not in new_data_dict:
        msg = create_trigger_error_msg(
            "Missing 'name' key in 'new_data_dict' during calling 'set_user_displayname()' trigger method.",
            existing_data_dict,
            new_data_dict,
        )
        raise KeyError(msg)

    return property_key, new_data_dict["name"]


def set_uuid(property_key, normalized_type, user_token, existing_data_dict, new_data_dict):
    """Trigger event method of getting uuid, hubmap_id for a new entity to be created.

    Parameters
    ----------
    property_key : str
        The target property key of the value to be generated
    normalized_type : str
        One of the types defined in the schema yaml: Activity, Collection, Source, Sample, Dataset
    user_token: str
        The user's globus nexus token
    existing_data_dict : dict
        A dictionary that contains all existing entity properties
    new_data_dict : dict
        A merged dictionary that contains all possible input data to be used

    Returns
    -------
    Tuple[str, str]
        str: The target property key
        str: The uuid created via uuid-api
    """
    if "uuid" not in new_data_dict:
        msg = create_trigger_error_msg(
            "Missing 'uuid' key in 'new_data_dict' during calling 'set_uuid()' trigger method.",
            existing_data_dict,
            new_data_dict,
        )
        raise KeyError(msg)

    return property_key, new_data_dict["uuid"]


def set_sennet_id(property_key, normalized_type, user_token, existing_data_dict, new_data_dict):
    """Trigger event method of getting uuid, hubmap_id for a new entity to be created.

    Parameters
    ----------
    property_key : str
        The target property key of the value to be generated
    normalized_type : str
        One of the types defined in the schema yaml: Activity, Collection, Source, Sample, Dataset
    user_token: str
        The user's globus nexus token
    existing_data_dict : dict
        A dictionary that contains all existing entity properties
    new_data_dict : dict
        A merged dictionary that contains all possible input data to be used

    Returns
    -------
    Tuple[str, str]
        str: The target property key
        str: The sennet_id/sennet_id created via uuid-api
    """
    if "sennet_id" not in new_data_dict:
        msg = create_trigger_error_msg(
            "Missing 'sennet_id' key in 'new_data_dict' during calling 'set_sennet_id()' trigger method.",
            existing_data_dict,
            new_data_dict,
        )
        raise KeyError(msg)

    return property_key, new_data_dict["sennet_id"]


####################################################################################################
## Trigger methods shared by Sample, Source, Dataset - DO NOT RENAME
####################################################################################################


def set_data_access_level(
    property_key, normalized_type, user_token, existing_data_dict, new_data_dict
):
    """Trigger event method of generating data access level.

    Parameters
    ----------
    property_key : str
        The target property key of the value to be generated
    normalized_type : str
        One of the entity types defined in the schema yaml: Source, Sample, Dataset
    user_token: str
        The user's globus nexus token
    existing_data_dict : dict
        A dictionary that contains all existing entity properties
    new_data_dict : dict
        A merged dictionary that contains all possible input data to be used

    Returns
    -------
    Tuple[str, str]
        str: The target property key
        str: The data access level string
    """
    if "uuid" not in new_data_dict:
        msg = create_trigger_error_msg(
            "Missing 'uuid' key in 'new_data_dict' during calling 'set_data_access_level()' trigger method.",
            existing_data_dict,
            new_data_dict,
        )
        raise KeyError(msg)

    if normalized_type in ["Dataset", "Publication"]:
        # 'contains_human_genetic_sequences' is required on create
        if "contains_human_genetic_sequences" not in new_data_dict:
            msg = create_trigger_error_msg(
                "Missing 'contains_human_genetic_sequences' key in 'new_data_dict' during calling 'set_data_access_level()' trigger method.",
                existing_data_dict,
                new_data_dict,
            )
            raise KeyError(msg)

        # Default to protected
        data_access_level = SchemaConstants.ACCESS_LEVEL_PROTECTED

        # When `contains_human_genetic_sequences` is true, even if `status` is 'Published',
        # the `data_access_level` is still 'protected'
        if new_data_dict["contains_human_genetic_sequences"]:
            data_access_level = SchemaConstants.ACCESS_LEVEL_PROTECTED
        else:
            # When creating a new dataset, status should always be "New"
            # Thus we don't use Dataset.status == "Published" to determine the data_access_level as public
            data_access_level = SchemaConstants.ACCESS_LEVEL_CONSORTIUM
    else:
        # Default to consortium for Source/Sample
        data_access_level = SchemaConstants.ACCESS_LEVEL_CONSORTIUM

        # public if any dataset below it in the provenance hierarchy is published
        # (i.e. Dataset.status == "Published")
        count = schema_neo4j_queries.count_attached_published_datasets(
            schema_manager.get_neo4j_driver_instance(), normalized_type, new_data_dict["uuid"]
        )

        if count > 0:
            data_access_level = SchemaConstants.ACCESS_LEVEL_PUBLIC

    return property_key, data_access_level


def set_group_uuid(property_key, normalized_type, user_token, existing_data_dict, new_data_dict):
    """Trigger event method of setting the group_uuid.

    Parameters
    ----------
    property_key : str
        The target property key of the value to be generated
    normalized_type : str
        One of the types defined in the schema yaml: Activity, Collection, Source, Sample, Dataset
    user_token: str
        The user's globus nexus token
    existing_data_dict : dict
        A dictionary that contains all existing entity properties
    new_data_dict : dict
        A merged dictionary that contains all possible input data to be used

    Returns
    -------
    Tuple[str, str]
        str: The target property key
        str: The group uuid
    """
    group_uuid = None

    # Look for membership in a single "data provider" group and sets to that.
    # Otherwise if not set and no single "provider group" membership throws error.
    # This field is also used to link (Neo4j relationship) to the correct Lab node on creation.
    if "hmgroupids" not in new_data_dict:
        msg = create_trigger_error_msg(
            "Missing 'hmgroupids' key in 'new_data_dict' during calling 'set_group_uuid()' trigger method.",
            existing_data_dict,
            new_data_dict,
        )
        raise KeyError(msg)

    user_group_uuids = new_data_dict["hmgroupids"]

    # If group_uuid provided from incoming request, validate it
    if "group_uuid" in new_data_dict:
        # A bit validation
        try:
            schema_manager.validate_entity_group_uuid(new_data_dict["group_uuid"], user_group_uuids)
        except schema_errors.NoDataProviderGroupException as e:
            # No need to log
            raise schema_errors.NoDataProviderGroupException(e)
        except schema_errors.UnmatchedDataProviderGroupException as e:
            raise schema_errors.UnmatchedDataProviderGroupException(e)

        group_uuid = new_data_dict["group_uuid"]
    # When no group_uuid provided
    else:
        try:
            group_info = schema_manager.get_entity_group_info(user_group_uuids)
        except schema_errors.NoDataProviderGroupException as e:
            # No need to log
            raise schema_errors.NoDataProviderGroupException(e)
        except schema_errors.MultipleDataProviderGroupException as e:
            # No need to log
            raise schema_errors.MultipleDataProviderGroupException(e)

        group_uuid = group_info["uuid"]

    return property_key, group_uuid


def set_group_name(property_key, normalized_type, user_token, existing_data_dict, new_data_dict):
    """Trigger event method of setting the group_name.

    Parameters
    ----------
    property_key : str
        The target property key of the value to be generated
    normalized_type : str
        One of the types defined in the schema yaml: Activity, Collection, Source, Sample, Dataset
    user_token: str
        The user's globus nexus token
    existing_data_dict : dict
        A dictionary that contains all existing entity properties
    new_data_dict : dict
        A merged dictionary that contains all possible input data to be used

    Returns
    -------
    Tuple[str, str]
        str: The target property key
        str: The group name
    """
    group_name = None

    # If `group_uuid` is not already set, looks for membership in a single "data provider" group and sets to that.
    # Otherwise if not set and no single "provider group" membership throws error.
    # This field is also used to link (Neo4j relationship) to the correct Lab node on creation.
    if "hmgroupids" not in new_data_dict:
        msg = create_trigger_error_msg(
            "Missing 'hmgroupids' key in 'new_data_dict' during calling 'set_group_name()' trigger method.",
            existing_data_dict,
            new_data_dict,
        )
        raise KeyError(msg)

    try:
        default_group_uuid = None
        if "group_uuid" in new_data_dict:
            default_group_uuid = new_data_dict["group_uuid"]
        group_info = schema_manager.get_entity_group_info(
            new_data_dict["hmgroupids"], default_group_uuid
        )
        group_name = group_info["name"]
    except schema_errors.NoDataProviderGroupException as e:
        # No need to log
        raise schema_errors.NoDataProviderGroupException(e)
    except schema_errors.MultipleDataProviderGroupException as e:
        # No need to log
        raise schema_errors.MultipleDataProviderGroupException(e)

    return property_key, group_name


####################################################################################################
## Trigger methods shared by Source and Sample - DO NOT RENAME
####################################################################################################


def commit_image_files(
    property_key, normalized_type, user_token, existing_data_dict, new_data_dict, generated_dict
):
    """Trigger event method to commit files saved that were previously uploaded with UploadFileHelper.save_file.

    The information, filename and optional description is saved in the field with name specified by `target_property_key`
    in the provided data_dict.  The image files needed to be previously uploaded
    using the temp file service (UploadFileHelper.save_file).  The temp file id provided
    from UploadFileHelper, paired with an optional description of the file must be provided
    in the field `image_files_to_add` in the data_dict for each file being committed
    in a JSON array like below ("description" is optional):

    [
      {
        "temp_file_id": "eiaja823jafd",
        "description": "Image file 1"
      },
      {
        "temp_file_id": "pd34hu4spb3lk43usdr"
      },
      {
        "temp_file_id": "32kafoiw4fbazd",
        "description": "Image file 3"
      }
    ]

    Parameters
    ----------
    property_key : str
        The target property key of the value to be generated
    normalized_type : str
        One of the types defined in the schema yaml: Activity, Collection, Source, Sample, Dataset
    user_token: str
        The user's globus nexus token
    existing_data_dict : dict
        A dictionary that contains all existing entity properties
    new_data_dict : dict
        A merged dictionary that contains all possible input data to be used
    generated_dict : dict
        A dictionary that contains all final data

    Returns
    -------
    Tuple[str, list]
        str: The target property key
        list: The file info dicts in a list
    """
    return _commit_files(
        "image_files",
        property_key,
        normalized_type,
        user_token,
        existing_data_dict,
        new_data_dict,
        generated_dict,
    )


def delete_image_files(
    property_key, normalized_type, user_token, existing_data_dict, new_data_dict, generated_dict
):
    """Trigger event methods for removing files from an entity during update.

    Files are stored in a json encoded text field with property name 'target_property_key' in the entity dict
    The files to remove are specified as file uuids in the `property_key` field

    The two outer methods (delete_image_files and delete_metadata_files) pass the target property
    field name to private method, _delete_files along with the other required trigger properties

    Parameters
    ----------
    property_key : str
        The target property key
    normalized_type : str
        One of the types defined in the schema yaml: Source, Sample
    user_token: str
        The user's globus nexus token
    existing_data_dict : dict
        A dictionary that contains all existing entity properties
    new_data_dict : dict
        A merged dictionary that contains all possible input data to be used
    generated_dict : dict
        A dictionary that contains all final data

    Returns
    -------
    Tuple[str, list]
        str: The target property key
        list: The file info dicts in a list
    """
    return _delete_files(
        "image_files",
        property_key,
        normalized_type,
        user_token,
        existing_data_dict,
        new_data_dict,
        generated_dict,
    )


def update_file_descriptions(
    property_key, normalized_type, user_token, existing_data_dict, new_data_dict, generated_dict
):
    """Trigger event method to ONLY update descriptions of existing files.

    Parameters
    ----------
    property_key : str
        The target property key of the value to be generated
    normalized_type : str
        One of the types defined in the schema yaml: Source, Sample
    user_token: str
        The user's globus nexus token
    existing_data_dict : dict
        A dictionary that contains all existing entity properties
    new_data_dict : dict
        A merged dictionary that contains all possible input data to be used
    generated_dict : dict
        A dictionary that contains all final data

    Returns
    -------
    Tuple[str, list]
        str: The target property key
        list: The file info dicts (with updated descriptions) in a list
    """
    if property_key not in new_data_dict:
        msg = create_trigger_error_msg(
            f"Missing '{property_key}' key in 'new_data_dict' during calling 'update_file_descriptions()' trigger method.",
            existing_data_dict,
            new_data_dict,
        )
        raise KeyError(msg)

    # If POST or PUT where the target doesn't exist create the file info array
    # if generated_dict doesn't contain the property yet, copy it from the existing_data_dict
    # or if it doesn't exist in existing_data_dict create it
    if not property_key in generated_dict:
        if not property_key in existing_data_dict:
            msg = create_trigger_error_msg(
                f"Missing '{property_key}' key in 'existing_data_dict' during call to 'update_file_descriptions()' trigger method.",
                existing_data_dict,
                new_data_dict,
            )
            raise KeyError(msg)
        # Otherwise this is a PUT where the target array exists already
        else:
            # Note: The property, name specified by `target_property_key`, is stored in Neo4j as a string representation of the Python list
            # It's not stored in Neo4j as a json string! And we can't store it as a json string
            # due to the way that Cypher handles single/double quotes.
            existing_files_list = schema_manager.get_as_dict(existing_data_dict[property_key])
    else:
        if not property_key in generated_dict:
            msg = create_trigger_error_msg(
                f"Missing '{property_key}' key in 'generated_dict' during call to 'update_file_descriptions()' trigger method.",
                existing_data_dict,
                new_data_dict,
            )
            raise KeyError(msg)

        existing_files_list = generated_dict[property_key]

    file_info_by_uuid_dict = {}

    for file_info in existing_files_list:
        file_uuid = file_info["file_uuid"]

        file_info_by_uuid_dict[file_uuid] = file_info

    for file_info in new_data_dict[property_key]:
        file_uuid = file_info["file_uuid"]

        # Existence check in case the file uuid gets edited in the request
        if file_uuid in file_info_by_uuid_dict:
            # Keep filename and file_uuid unchanged
            # Only update the description
            file_info_by_uuid_dict[file_uuid]["description"] = file_info["description"]

    generated_dict[property_key] = list(file_info_by_uuid_dict.values())
    return generated_dict


####################################################################################################
## Trigger methods specific to Collection - DO NOT RENAME
####################################################################################################


def get_collection_entities(
    property_key: str,
    normalized_type: str,
    user_token: str,
    existing_data_dict: dict,
    new_data_dict: dict,
):
    """Trigger event method of getting a list of associated datasets for a given collection.

    Parameters
    ----------
    property_key : str
        The target property key of the value to be generated
    normalized_type : str
        One of the types defined in the schema yaml: Activity, Collection, Source, Sample, Dataset
    user_token: str
        The user's globus nexus token
    existing_data_dict : dict
        A dictionary that contains all existing entity properties
    new_data_dict : dict
        A merged dictionary that contains all possible input data to be used

    Returns
    -------
    Tuple[str, list]
        str: The target property key
        list: A list of associated dataset dicts with all the normalized information
    """
    if "uuid" not in existing_data_dict:
        msg = create_trigger_error_msg(
            "Missing 'uuid' key in 'existing_data_dict' during calling 'get_collection_entities()' trigger method.",
            existing_data_dict,
            new_data_dict,
        )
        raise KeyError(msg)

    # Additional properties of the datasets to exclude
    # We don't want to show too much nested information
    properties_to_skip = [
        "antibodies",
        "collections",
        "contacts",
        "contributors",
        "direct_ancestors",
        "ingest_metadata" "next_revision_uuid",
        "pipeline_message",
        "previous_revision_uuid",
        "sources",
        "status_history",
        "title",
        "upload",
    ]
    collection_entities = get_normalized_collection_entities(
        existing_data_dict["uuid"], user_token, properties_to_exclude=properties_to_skip
    )
    return property_key, collection_entities


def get_normalized_collection_entities(
    uuid: str, token: str, skip_completion: bool = False, properties_to_exclude: List[str] = []
):
    """Query the Neo4j database to get the associated entities for a given Collection UUID and normalize the results.

    Parameters
    ----------
    uuid : str
        The UUID of the Collection entity
    token: str
        The user's globus nexus token or internal token
    skip_completion : bool
        Skip the call to get_complete_entities_list, default is False
    properties_to_exclude : List[str]
        A list of property keys to exclude from the normalized results, default is []


    Returns
    -------
    Tuple[str, list]
        str: The target property key
        list: A list of associated entity dicts with all the normalized information
    """
    db = schema_manager.get_neo4j_driver_instance()
    entities_list = schema_neo4j_queries.get_collection_entities(db, uuid)

    if skip_completion:
        complete_entities_list = entities_list
    else:
        complete_entities_list = schema_manager.get_complete_entities_list(
            token=token, entities_list=entities_list, properties_to_filter=properties_to_exclude
        )

    return schema_manager.normalize_entities_list_for_response(
        entities_list=complete_entities_list,
        property_groups=schema_manager.group_verify_properties_list(
            properties=properties_to_exclude
        ),
        is_include_action=False,
    )


def get_publication_associated_collection(
    property_key, normalized_type, user_token, existing_data_dict, new_data_dict
):
    """Trigger event method of getting the associated collection for this publication.

    Parameters
    ----------
    property_key : str
        The target property key
    normalized_type : str
        One of the types defined in the schema yaml: Dataset
    user_token: str
        The user's globus nexus token
    existing_data_dict : dict
        A dictionary that contains all existing entity properties
    new_data_dict : dict
        A merged dictionary that contains all possible input data to be used

    Returns
    -------
    Tuple[str, dict]
        str: The target property key
        dict: A dictionary representation of the associated collection with all the normalized information
    """
    if "uuid" not in existing_data_dict:
        msg = create_trigger_error_msg(
            "Missing 'uuid' key in 'existing_data_dict' during calling 'get_publication_associated_collection()' trigger method.",
            existing_data_dict,
            new_data_dict,
        )
        raise KeyError(msg)

    logger.info(
        f"Executing 'get_publication_associated_collection()' trigger method on uuid: {existing_data_dict['uuid']}"
    )

    collection_dict = schema_neo4j_queries.get_publication_associated_collection(
        schema_manager.get_neo4j_driver_instance(), existing_data_dict["uuid"]
    )

    # Get rid of the entity node properties that are not defined in the yaml schema
    # as well as the ones defined as `exposed: false` in the yaml schema
    return property_key, schema_manager.normalize_object_result_for_response(
        entity_dict=collection_dict
    )


def link_publication_to_associated_collection(
    property_key, normalized_type, user_token, existing_data_dict, new_data_dict
):
    """Trigger event method of creating or recreating linkages between this new publication and its associated_collection.

    Parameters
    ----------
    property_key : str
        The target property key
    normalized_type : str
        One of the types defined in the schema yaml: Publication
    user_token: str
        The user's globus nexus token
    existing_data_dict : dict
        A dictionary that contains all existing entity properties
    new_data_dict : dict
        A merged dictionary that contains all possible input data to be used
    """
    if "uuid" not in existing_data_dict:
        msg = create_trigger_error_msg(
            "Missing 'uuid' key in 'existing_data_dict' during calling 'link_publication_to_associated_collection()' trigger method.",
            existing_data_dict,
            new_data_dict,
        )
        raise KeyError(msg)

    if "associated_collection_uuid" not in existing_data_dict:
        msg = create_trigger_error_msg(
            "Missing 'associated_collection_uuid' key in 'existing_data_dict' during calling 'link_publication_to_associated_collection()' trigger method.",
            existing_data_dict,
            new_data_dict,
        )
        raise KeyError(msg)

    associated_collection_uuid = existing_data_dict["associated_collection_uuid"]

    # No activity node. We are creating a direct link to the associated collection

    try:
        # Create a linkage
        # between the Publication node and the Collection node in neo4j
        schema_neo4j_queries.link_publication_to_associated_collection(
            schema_manager.get_neo4j_driver_instance(),
            existing_data_dict["uuid"],
            associated_collection_uuid,
        )

        # Will need to delete the collection cache if later we add `Collection.associated_publications` field - 7/16/2023 Zhou
    except TransactionError:
        # No need to log
        raise


####################################################################################################
## Trigger methods specific to Dataset - DO NOT RENAME
####################################################################################################


def set_dataset_status_new(
    property_key, normalized_type, user_token, existing_data_dict, new_data_dict
):
    """Trigger event method of setting the default "New" status for this new Dataset.

    Parameters
    ----------
    property_key : str
        The target property key
    normalized_type : str
        One of the types defined in the schema yaml: Activity, Collection, Source, Sample, Dataset
    user_token: str
        The user's globus nexus token
    existing_data_dict : dict
        A dictionary that contains all existing entity properties
    new_data_dict : dict
        A merged dictionary that contains all possible input data to be used

    Returns
    -------
    Tuple[str, str]
        str: The target property key
        str: Initial status of "New"
    """
    # Always 'New' on dataset creation
    return property_key, "New"


def get_entity_collections(
    property_key, normalized_type, user_token, existing_data_dict, new_data_dict
):
    """Trigger event method of getting a list of collections for this new Dataset.

    Parameters
    ----------
    property_key : str
        The target property key
    normalized_type : str
        One of the types defined in the schema yaml: Activity, Collection, Source, Sample, Dataset
    user_token: str
        The user's globus nexus token
    existing_data_dict : dict
        A dictionary that contains all existing entity properties
    new_data_dict : dict
        A merged dictionary that contains all possible input data to be used

    Returns
    -------
    Tuple[str, list]
        str: The target property key
        list: A list of associated collections with all the normalized information
    """
    return_list = None

    if "uuid" not in existing_data_dict:
        msg = create_trigger_error_msg(
            "Missing 'uuid' key in 'existing_data_dict' during calling 'get_entity_collections()' trigger method.",
            existing_data_dict,
            new_data_dict,
        )
        raise KeyError(msg)

    # No property key needs to filter the result
    # Get back the list of collection dicts
    collections_list = schema_neo4j_queries.get_entity_collections(
        schema_manager.get_neo4j_driver_instance(), existing_data_dict["uuid"]
    )
    if collections_list:
        # Exclude datasets from each resulting collection
        # We don't want to show too much nested information
        properties_to_skip = ["entities"]
        complete_entities_list = schema_manager.get_complete_entities_list(
            user_token, collections_list, properties_to_skip
        )
        return_list = schema_manager.normalize_entities_list_for_response(complete_entities_list)

    return property_key, return_list


def get_dataset_upload(
    property_key, normalized_type, user_token, existing_data_dict, new_data_dict
):
    """Trigger event method of getting the associated Upload for this Dataset.

    Parameters
    ----------
    property_key : str
        The target property key
    normalized_type : str
        One of the types defined in the schema yaml: Activity, Collection, Source, Sample, Dataset
    user_token: str
        The user's globus nexus token
    existing_data_dict : dict
        A dictionary that contains all existing entity properties
    new_data_dict : dict
        A merged dictionary that contains all possible input data to be used

    Returns
    -------
    Tuple[str, dict]
        str: The target property key
        dict: A dict of associated Upload detail with all the normalized information
    """
    return_dict = None

    if "uuid" not in existing_data_dict:
        msg = create_trigger_error_msg(
            "Missing 'uuid' key in 'existing_data_dict' during calling 'get_dataset_upload()' trigger method.",
            existing_data_dict,
            new_data_dict,
        )
        raise KeyError(msg)

    # It could be None if the dataset doesn't in any Upload
    upload_dict = schema_neo4j_queries.get_dataset_upload(
        schema_manager.get_neo4j_driver_instance(), existing_data_dict["uuid"]
    )

    if upload_dict:
        # Exclude datasets from each resulting Upload
        # We don't want to show too much nested information
        properties_to_skip = ["datasets"]
        complete_upload_dict = schema_manager.get_complete_entity_result(
            user_token, upload_dict, properties_to_skip
        )
        return_dict = schema_manager.normalize_object_result_for_response(
            "ENTITIES", complete_upload_dict
        )

    return property_key, return_dict


def link_collection_to_entities(
    property_key, normalized_type, user_token, existing_data_dict, new_data_dict
):
    """Trigger event method for creating or recreating linkages between this new Collection and the Datasets it contains.

    Parameters
    ----------
    property_key : str
        The target property key
    normalized_type : str
        One of the types defined in the schema yaml: Dataset
    user_token: str
        The user's globus nexus token
    existing_data_dict : dict
        A dictionary that contains all existing entity properties
    new_data_dict : dict
        A merged dictionary that contains all possible input data to be used
    """
    if "uuid" not in existing_data_dict:
        msg = create_trigger_error_msg(
            "Missing 'uuid' key in 'existing_data_dict' during calling 'link_collection_to_entities()' trigger method.",
            existing_data_dict,
            new_data_dict,
        )
        raise KeyError(msg)

    if "entity_uuids" not in existing_data_dict:
        msg = create_trigger_error_msg(
            "Missing 'entity_uuids' key in 'existing_data_dict' during calling 'link_collection_to_entities()' trigger method.",
            existing_data_dict,
            new_data_dict,
        )
        raise KeyError(msg)

    entity_uuids = existing_data_dict["entity_uuids"]

    try:
        # Create a linkage (without an Activity node) between the Collection node and each Entity it contains.
        schema_neo4j_queries.link_collection_to_entities(
            neo4j_driver=schema_manager.get_neo4j_driver_instance(),
            collection_uuid=existing_data_dict["uuid"],
            entities_uuid_list=entity_uuids,
        )

        # Delete the cache of each associated dataset and the collection itself if any cache exists
        # Because the `Dataset.collecctions` field and `Collection.datasets` field
        uuids_list = [existing_data_dict["uuid"]] + entity_uuids
        schema_manager.delete_memcached_cache(uuids_list)
    except TransactionError:
        # No need to log
        raise


def get_dataset_direct_ancestors(
    property_key, normalized_type, user_token, existing_data_dict, new_data_dict
):
    """Trigger event method of getting direct ancestors.

    Parameters
    ----------
    property_key : str
        The target property key of the value to be generated
    normalized_type : str
        One of the types defined in the schema yaml: Activity, Collection, Source, Sample, Dataset
    user_token: str
        The user's globus nexus token
    existing_data_dict : dict
        A dictionary that contains all existing entity properties
    new_data_dict : dict
        A merged dictionary that contains all possible input data to be used

    Returns
    -------
    Tuple[str, list]
        str: The target property key
        list: A list of associated direct ancestors with all the normalized information
    """
    if "uuid" not in existing_data_dict:
        msg = create_trigger_error_msg(
            "Missing 'uuid' key in 'existing_data_dict' during calling 'get_dataset_direct_ancestors()' trigger method.",
            existing_data_dict,
            new_data_dict,
        )
        raise KeyError(msg)

    # No property key needs to filter the result
    # Get back the list of ancestor dicts
    driver = schema_manager.get_neo4j_driver_instance()
    direct_ancestors_list = schema_neo4j_queries.get_dataset_direct_ancestors(
        driver, existing_data_dict["uuid"]
    )

    # We don't want to show too much nested information
    # The direct ancestor of a Dataset could be: Dataset or Sample
    # Skip running the trigger methods for 'direct_ancestors' and 'collections' if the direct ancestor is Dataset
    # Skip running the trigger methods for 'direct_ancestor' if the direct ancestor is Sample
    properties_to_skip = ["direct_ancestors", "collections", "direct_ancestor"]
    complete_entities_list = schema_manager.get_complete_entities_list(
        user_token, direct_ancestors_list, properties_to_skip
    )

    return property_key, schema_manager.normalize_entities_list_for_response(complete_entities_list)


def get_sample_section_descendant_datasets(
    property_key, normalized_type, user_token, existing_data_dict, new_data_dict
):
    """Trigger event method for getting the descendant datasets for a sample section.

    Parameters
    ----------
    property_key : str
        The target property key of the value to be generated
    normalized_type : str
        One of the types defined in the schema yaml: Activity, Collection, Source, Sample, Dataset
    user_token: str
        The user's globus nexus token
    existing_data_dict : dict
        A dictionary that contains all existing entity properties
    new_data_dict : dict
        A merged dictionary that contains all possible input data to be used

    Returns
    -------
    Tuple[str, list]
    str: The target property key
    list: A list of descendant datasets
    """
    if "uuid" not in existing_data_dict:
        msg = create_trigger_error_msg(
            "Missing 'uuid' key in 'existing_data_dict' during calling 'get_sample_section_descendant_datasets()' trigger method.",
            existing_data_dict,
            new_data_dict,
        )
        raise KeyError(msg)

    # Check if the entity is a Sample Section, skip otherwise
    if equals(Ontology.ops().entities().SAMPLE, normalized_type):
        if equals(
            Ontology.ops().specimen_categories().SECTION, existing_data_dict["sample_category"]
        ):
            driver = schema_manager.get_neo4j_driver_instance()
            uuid = existing_data_dict["uuid"]

            # HRA EUI only requires the 'dataset_type' field
            properties = ["uuid", "dataset_type"]
            datasets = app_neo4j_queries.get_descendants_by_type(
                driver, uuid, Ontology.ops().entities().DATASET, properties
            )
            return property_key, datasets

    return property_key, None


def get_ancestor_blocks(
    property_key, normalized_type, user_token, existing_data_dict, new_data_dict
):
    """Trigger event method for getting the ancestor blocks for a sample section or dataset.

    Parameters
    ----------
    property_key : str
        The target property key of the value to be generated
    normalized_type : str
        One of the types defined in the schema yaml: Activity, Collection, Source, Sample, Dataset
    user_token: str
        The user's globus nexus token
    existing_data_dict : dict
        A dictionary that contains all existing entity properties
    new_data_dict : dict
        A merged dictionary that contains all possible input data to be used

    Returns
    -------
    Tuple[str, list]
    str: The target property key
    list: A list of ancestor blocks
    """
    if "uuid" not in existing_data_dict:
        msg = create_trigger_error_msg(
            "Missing 'uuid' key in 'existing_data_dict' during calling 'get_ancestor_blocks()' trigger method.",
            existing_data_dict,
            new_data_dict,
        )
        raise KeyError(msg)

    # Check if the entity is a sample section or dataset, skip otherwise
    entity_types = Ontology.ops().entities()
    sample_categories = Ontology.ops().specimen_categories()
    if (
        equals(entity_types.SAMPLE, normalized_type)
        and equals(sample_categories.SECTION, existing_data_dict["sample_category"])
    ) or equals(entity_types.DATASET, normalized_type):
        driver = schema_manager.get_neo4j_driver_instance()
        uuid = existing_data_dict["uuid"]

        # HRA EUI only requires the 'rui_location' field
        properties = ["uuid", "rui_location"]
        blocks = app_neo4j_queries.get_ancestors_by_type(
            driver, uuid, Ontology.ops().specimen_categories().BLOCK, properties
        )
        blocks = [b for b in blocks if b.get("rui_location") is not None]
        if len(blocks) > 0:
            return property_key, blocks

    return property_key, None


def get_sample_section_ancestor_ids(
    property_key, normalized_type, user_token, existing_data_dict, new_data_dict
):
    """Trigger event method for getting the ancestor ids for a sample section.

    Parameters
    ----------
    property_key : str
        The target property key of the value to be generated
    normalized_type : str
        One of the types defined in the schema yaml: Activity, Collection, Source, Sample, Dataset
    user_token: str
        The user's globus nexus token
    existing_data_dict : dict
        A dictionary that contains all existing entity properties
    new_data_dict : dict
        A merged dictionary that contains all possible input data to be used

    Returns
    -------
    Tuple[str, list]
    str: The target property key
    list: A list of ancestor ids
    """
    if "uuid" not in existing_data_dict:
        msg = create_trigger_error_msg(
            "Missing 'uuid' key in 'existing_data_dict' during calling 'get_sample_section_ancestor_blocks()' trigger method.",
            existing_data_dict,
            new_data_dict,
        )
        raise KeyError(msg)

    # Check if the entity is a Sample Section, skip otherwise
    if equals(Ontology.ops().entities().SAMPLE, normalized_type):
        if equals(
            Ontology.ops().specimen_categories().SECTION, existing_data_dict["sample_category"]
        ):
            driver = schema_manager.get_neo4j_driver_instance()
            uuid = existing_data_dict["uuid"]
            ancestor_ids = app_neo4j_queries.get_ancestors(
                driver, uuid, properties=["uuid"], is_include_action=True
            )
            if len(ancestor_ids) > 0:
                return property_key, ancestor_ids

    return property_key, None


def get_source_samples(
    property_key, normalized_type, user_token, existing_data_dict, new_data_dict
):
    """Trigger event method for getting the samples immediately connected to a given dataset.

    Parameters
    ----------
    property_key : str
        The target property key of the value to be generated
    normalized_type : str
        One of the types defined in the schema yaml: Activity, Collection, Source, Sample, Dataset
    user_token: str
        The user's globus nexus token
    existing_data_dict : dict
        A dictionary that contains all existing entity properties
    new_data_dict : dict
        A merged dictionary that contains all possible input data to be used

    Returns
    -------
    Tuple[str, list]
    str: The target property key
    list: A list of source samples
    """
    if "uuid" not in existing_data_dict:
        msg = create_trigger_error_msg(
            "Missing 'uuid' key in 'existing_data_dict' during calling 'get_sample_section_ancestor_blocks()' trigger method.",
            existing_data_dict,
            new_data_dict,
        )
        raise KeyError(msg)

    driver = schema_manager.get_neo4j_driver_instance()
    uuid = existing_data_dict["uuid"]
    properties = ["uuid", "sample_category"]
    samples = app_neo4j_queries.get_source_samples(driver, uuid, properties)
    if len(samples) < 1:
        return property_key, None

    return property_key, samples


def remove_fields(d, properties_to_keep):
    return {key: value for key, value in d.items() if key in properties_to_keep}


def get_local_directory_rel_path(
    property_key, normalized_type, user_token, existing_data_dict, new_data_dict
):
    """Trigger event method of getting the relative directory path of a given dataset.

    Parameters
    ----------
    property_key : str
        The target property key of the value to be generated
    normalized_type : str
        One of the types defined in the schema yaml: Activity, Collection, Source, Sample, Dataset
    user_token: str
        The user's globus nexus token
    existing_data_dict : dict
        A dictionary that contains all existing entity properties
    new_data_dict : dict
        A merged dictionary that contains all possible input data to be used

    Returns
    -------
    Tuple[str, str]
        str: The target property key
        str: The relative directory path
    """
    if "uuid" not in existing_data_dict:
        msg = create_trigger_error_msg(
            "Missing 'uuid' key in 'existing_data_dict' during calling 'get_local_directory_rel_path()' trigger method.",
            existing_data_dict,
            new_data_dict,
        )
        raise KeyError(msg)

    if "data_access_level" not in existing_data_dict:
        msg = create_trigger_error_msg(
            "Missing 'data_access_level' key in 'existing_data_dict' during calling 'get_local_directory_rel_path()' trigger method.",
            existing_data_dict,
            new_data_dict,
        )
        raise KeyError(msg)

    uuid = existing_data_dict["uuid"]

    if (not "group_uuid" in existing_data_dict) or (not existing_data_dict["group_uuid"]):
        msg = create_trigger_error_msg(
            "Group uuid not set for dataset during calling 'get_local_directory_rel_path()' trigger method.",
            existing_data_dict,
            new_data_dict,
        )
        raise KeyError(msg)

    # Validate the group_uuid and make sure it's one of the valid data providers
    try:
        schema_manager.validate_entity_group_uuid(existing_data_dict["group_uuid"])
    except schema_errors.NoDataProviderGroupException:
        # No need to log
        raise

    group_name = schema_manager.get_entity_group_name(existing_data_dict["group_uuid"])

    dir_path = existing_data_dict["data_access_level"] + "/" + group_name + "/" + uuid + "/"

    return property_key, dir_path


def link_to_previous_revisions(
    property_key, normalized_type, user_token, existing_data_dict, new_data_dict
):
    """Trigger event method of building linkage from this new Dataset to the dataset of its previous revision.

    Parameters
    ----------
    property_key : str
        The target property key
    normalized_type : str
        One of the types defined in the schema yaml: Activity, Collection, Source, Sample, Dataset
    user_token: str
        The user's globus nexus token
    existing_data_dict : dict
        A dictionary that contains all existing entity properties
    new_data_dict : dict
        A merged dictionary that contains all possible input data to be used
    """
    if "uuid" not in existing_data_dict:
        msg = create_trigger_error_msg(
            "Missing 'uuid' key in 'existing_data_dict' during calling 'link_to_previous_revision()' trigger method.",
            existing_data_dict,
            new_data_dict,
        )
        raise KeyError(msg)

    if "previous_revision_uuids" not in existing_data_dict:
        msg = create_trigger_error_msg(
            "Missing 'previous_revision_uuids' key in 'existing_data_dict' during calling 'link_to_previous_revision()' trigger method.",
            existing_data_dict,
            new_data_dict,
        )
        raise KeyError(msg)

    # Create a revision reltionship from this new Dataset node and its previous revision of dataset node in neo4j
    try:
        schema_neo4j_queries.link_entity_to_previous_revision(
            schema_manager.get_neo4j_driver_instance(),
            existing_data_dict["uuid"],
            existing_data_dict["previous_revision_uuids"],
        )
    except TransactionError:
        # No need to log
        raise


def link_to_previous_revision(
    property_key, normalized_type, user_token, existing_data_dict, new_data_dict
):
    """Trigger event method of building linkage from this new Dataset to the dataset of its previous revision.

    Parameters
    ----------
    property_key : str
        The target property key
    normalized_type : str
        One of the types defined in the schema yaml: Activity, Collection, Source, Sample, Dataset
    user_token: str
        The user's globus nexus token
    existing_data_dict : dict
        A dictionary that contains all existing entity properties
    new_data_dict : dict
        A merged dictionary that contains all possible input data to be used
    """
    if "uuid" not in existing_data_dict:
        msg = create_trigger_error_msg(
            "Missing 'uuid' key in 'existing_data_dict' during calling 'link_to_previous_revision()' trigger method.",
            existing_data_dict,
            new_data_dict,
        )
        raise KeyError(msg)

    if "previous_revision_uuid" not in existing_data_dict:
        msg = create_trigger_error_msg(
            "Missing 'previous_revision_uuid' key in 'existing_data_dict' during calling 'link_to_previous_revision()' trigger method.",
            existing_data_dict,
            new_data_dict,
        )
        raise KeyError(msg)

    # Create a revision reltionship from this new Dataset node and its previous revision of dataset node in neo4j
    try:
        schema_neo4j_queries.link_entity_to_previous_revision(
            schema_manager.get_neo4j_driver_instance(),
            existing_data_dict["uuid"],
            existing_data_dict["previous_revision_uuid"],
        )
    except TransactionError:
        # No need to log
        raise


def get_has_metadata(property_key, normalized_type, user_token, existing_data_dict, new_data_dict):
    """Trigger event method for determining if the entity has metadata.

    Parameters
    ----------
    property_key : str
        The target property key
    normalized_type : str
        One of the types defined in the schema yaml
    user_token: str
        The user's globus nexus token
    existing_data_dict : dict
        A dictionary that contains all existing entity properties
    new_data_dict : dict
        A merged dictionary that contains all possible input data to be used

    Returns
    -------
    Tuple[str, str]
        str: The target property key
        str: "True" or "False" if the entity has metadata
    """
    if "uuid" not in existing_data_dict:
        msg = create_trigger_error_msg(
            "Missing 'uuid' key in 'existing_data_dict' during calling 'get_has_metadata()' trigger method.",
            existing_data_dict,
            new_data_dict,
        )
        raise KeyError(msg)

    if equals(Ontology.ops().entities().DATASET, existing_data_dict["entity_type"]):
        metadata = existing_data_dict.get("metadata")
        return property_key, str(metadata is not None)

    SpecimenCategories = Ontology.ops().specimen_categories()
    if (
        equals(Ontology.ops().entities().SOURCE, existing_data_dict["entity_type"])
        or equals("Collection", existing_data_dict["entity_type"])
        or equals("Publication", existing_data_dict["entity_type"])
        or equals(SpecimenCategories.BLOCK, existing_data_dict.get("sample_category"))
        or equals(SpecimenCategories.SECTION, existing_data_dict.get("sample_category"))
        or equals(SpecimenCategories.SUSPENSION, existing_data_dict.get("sample_category"))
    ):
        has_metadata = "metadata" in existing_data_dict
        return property_key, str(has_metadata)

    return property_key, None


def get_source_mapped_metadata(
    property_key, normalized_type, user_token, existing_data_dict, new_data_dict
):
    """Trigger event method of auto generating mapped metadata from 'living_donor_data' or 'organ_donor_data'.

    Parameters
    ----------
    property_key : str
        The target property key
    normalized_type : str
        One of the types defined in the schema yaml: Activity, Collection, Source, Sample, Dataset
    user_token: str
        The user's globus nexus token
    existing_data_dict : dict
        A dictionary that contains all existing entity properties
    new_data_dict : dict
        A merged dictionary that contains all possible input data to be used

    Returns
    -------
    Tuple[str, dict]
        str: The target property key
        dict: The auto generated mapped metadata
    """
    if not equals(Ontology.ops().source_types().HUMAN, existing_data_dict["source_type"]):
        return property_key, None
    if "metadata" not in existing_data_dict or existing_data_dict["metadata"] is None:
        return property_key, None

    if (
        "organ_donor_data" not in existing_data_dict["metadata"]
        and "living_donor_data" not in existing_data_dict["metadata"]
    ):
        msg = create_trigger_error_msg(
            "Missing 'organ_donor_data' or 'living_donor_data' key in 'existing_data_dict[metadata]' during calling 'get_source_mapped_metadata()' trigger method.",
            existing_data_dict,
            new_data_dict,
        )
        raise schema_errors.InvalidPropertyRequirementsException(msg)

    if not isinstance(existing_data_dict["metadata"], dict):
        metadata = json.loads(existing_data_dict["metadata"].replace("'", '"'))
    else:
        metadata = existing_data_dict["metadata"]

    donor_metadata = metadata.get("organ_donor_data") or metadata.get("living_donor_data") or {}

    mapped_metadata = {}
    for kv in donor_metadata:
        term = kv["grouping_concept_preferred_term"]
        key = re.sub(r"\W+", "_", term).lower()
        value = (
            float(kv["data_value"]) if kv.get("data_type") == "Numeric" else kv["preferred_term"]
        )

        if key not in mapped_metadata:
            mapped_metadata_item = {
                "value": [value],
                "unit": kv.get("units", ""),
                "key_display": term,
                "value_display": source_metadata_display_value(kv),
                "group_display": source_metadata_group(key),
            }
            mapped_metadata[key] = mapped_metadata_item
        else:
            mapped_metadata[key]["value"].append(value)
            mapped_metadata[key]["value_display"] += f", {value}"

    return property_key, mapped_metadata


def get_cedar_mapped_metadata(
    property_key, normalized_type, user_token, existing_data_dict, new_data_dict
):
    """Trigger event method of auto generating sample mapped metadata.

    Parameters
    ----------
    property_key : str
        The target property key
    normalized_type : str
        One of the types defined in the schema yaml: Sample
    user_token: str
        The user's globus nexus token
    existing_data_dict : dict
        A dictionary that contains all existing entity properties
    new_data_dict : dict
        A merged dictionary that contains all possible input data to be used

    Returns
    -------
    Tuple[str, dict]
        str: The target property key
        dict: The auto generated mapped metadata
    """
    # No human sources
    if equals(Ontology.ops().source_types().HUMAN, existing_data_dict.get("source_type")):
        return property_key, None

    # For mouse sources, all samples, and all datasets
    if "metadata" not in existing_data_dict or existing_data_dict["metadata"] is None:
        return property_key, None
    if not isinstance(existing_data_dict["metadata"], dict):
        metadata = json.loads(existing_data_dict["metadata"])
    else:
        metadata = existing_data_dict["metadata"]

    mapped_metadata = {}
    try:
        for k, v in metadata.items():
            suffix = None
            parts = [_normalize(word) for word in k.split("_")]
            if parts[-1] == "Value" or parts[-1] == "Unit":
                suffix = parts.pop()

            new_key = " ".join(parts)
            if new_key not in mapped_metadata:
                mapped_metadata[new_key] = v
            else:
                curr_val = str(mapped_metadata[new_key])
                if len(curr_val) < 1:
                    # Prevent space at the beginning if the value is empty
                    mapped_metadata[new_key] = v
                    continue
                if suffix == "Value":
                    mapped_metadata[new_key] = f"{v} {curr_val}"
                if suffix == "Unit":
                    mapped_metadata[new_key] = f"{curr_val} {v}"
    except Exception as e:
        msg = f"Failed to call the trigger method: get_cedar_mapped_metadata {existing_data_dict['uuid']}"
        logger.exception(f"{msg} {str(e)}")
        mapped_metadata["Error"] = (
            "This metadata may be incomplete. If you continue to see this error message, please contact the SenNet Help Desk help@sennetconsortium.org."
        )
        return property_key, mapped_metadata

    return property_key, mapped_metadata


_normalized_words = {
    "rnaseq": "RNAseq",
    "phix": "PhiX",
    "id": "ID",
    "doi": "DOI",
    "io": "IO",
    "pi": "PI",
    "dna": "DNA",
    "rna": "RNA",
    "sc": "SC",
    "pcr": "PCR",
    "umi": "UMI",
}


def _normalize(word: str):
    """Normalize the word. Specific words should be capitalized differently.

    Parameters
    ----------
    word : str
        The word to normalize

    Returns
    -------
    str: The normalized word
    """
    if word in _normalized_words:
        return _normalized_words[word]
    return word.capitalize()


def get_dataset_title(property_key, normalized_type, user_token, existing_data_dict, new_data_dict):
    """Trigger event method of auto generating the dataset title.

    Parameters
    ----------
    property_key : str
        The target property key
    normalized_type : str
        One of the types defined in the schema yaml: Activity, Collection, Source, Sample, Dataset
    user_token: str
        The user's globus nexus token
    existing_data_dict : dict
        A dictionary that contains all existing entity properties
    new_data_dict : dict
        A merged dictionary that contains all possible input data to be used

    Returns
    -------
    Tuple[str, str]
        str: The target property key
        str: The generated dataset title
    """
    if "uuid" not in existing_data_dict:
        msg = create_trigger_error_msg(
            "Missing 'uuid' key in 'existing_data_dict' during calling 'get_dataset_title()' trigger method.",
            existing_data_dict,
            new_data_dict,
        )
        raise KeyError(msg)

    MAX_ENTITY_LIST_LENGTH = 5

    # Statistically improbable phrase to separate items while building a phrase, which can be
    # replaced by a grammatically correct separator like the word 'and' or a comma later
    ITEM_SEPARATOR_SIP = "_-_-_-ENTITY_SEPARATOR-_-_-_"

    logger.info(
        f"Executing 'get_dataset_title()' trigger method on uuid: {existing_data_dict['uuid']}"
    )

    # Assume organ_desc is always available, otherwise will throw parsing error
    organ_desc = "<organ_desc>"

    dataset_type = existing_data_dict["dataset_type"]

    # Get the sample organ name and source metadata information of this dataset
    source_organs_list = schema_neo4j_queries.get_dataset_source_organs_info(
        neo4j_driver=schema_manager.get_neo4j_driver_instance(),
        dataset_uuid=existing_data_dict["uuid"],
    )

    # Determine the number of unique organ types and the number of unique sources in
    # source_organs_list so the format of the title to be created can be determined.
    organ_abbrev_set = set()
    source_metadata_list = list()
    source_uuid_set = set()
    source_type = None
    for source_organ_data in source_organs_list:
        organ_abbrev_set.add(source_organ_data["organ_type"])
        source_metadata_list.append(source_organ_data["source_metadata"])
        source_uuid_set.add(source_organ_data["source_uuid"])
        source_type = source_organ_data["source_type"]

    if source_type is None:
        # This should never happen, but just in case
        raise Exception(f"Unable to determine source type for dataset {existing_data_dict['uuid']}")

    # If the number of unique organ types is no more than MAX_ENTITY_LIST_LENGTH, we need to come up
    # with a phrase to be used to create the title which describes them. If there are more than
    # the threshold, we will just use the number in the title.
    organs_description_phrase = f"{len(organ_abbrev_set)} organs"
    organ_types_dict = Ontology.ops(
        as_data_dict=True, prop_callback=None, key="organ_uberon", val_key="term"
    ).organ_types()

    if len(organ_abbrev_set) <= MAX_ENTITY_LIST_LENGTH:
        organ_description_set = set()
        if organ_abbrev_set:
            for organ_abbrev in organ_abbrev_set:
                # The organ_abbrev is the two-letter code only set for 'organ'
                # Convert the two-letter code to a description
                organ_desc = organ_types_dict[organ_abbrev]
                organ_description_set.add(organ_desc.lower())

        # Turn the set of organ descriptions into a phrase which can be used to compose the Dataset title
        organs_description_phrase = ITEM_SEPARATOR_SIP.join(organ_description_set)
        organs_description_phrase = make_phrase_from_separator_delineated_str(
            separated_phrase=organs_description_phrase, separator=ITEM_SEPARATOR_SIP
        )

    # If the number of unique organ sources is no more than MAX_ENTITY_LIST_LENGTH, we need to come up
    # with a phrase to be used to create the title which describes them.  If there are more than
    # the threshold, we will just use the number in the title.
    # Parse age, race, and sex from the source metadata, but determine the number of sources using source_uuid_set.
    sources_description_phrase = f"{len(source_uuid_set)} sources"
    if len(source_uuid_set) <= MAX_ENTITY_LIST_LENGTH:
        sources_grouping_concepts_dict = dict()
        if source_metadata_list:
            for source_metadata in source_metadata_list:
                source_data = get_attributes_from_source_metadata(
                    source_type=source_type, source_metadata=source_metadata
                )
                age_race_sex_info = get_source_data_phrase(
                    source_type=source_type, source_data=source_data
                )
                if age_race_sex_info in sources_grouping_concepts_dict:
                    sources_grouping_concepts_dict[age_race_sex_info] += 1
                else:
                    sources_grouping_concepts_dict[age_race_sex_info] = 1

        sources_description_phrase = ""
        for age_race_sex_info in sources_grouping_concepts_dict.keys():
            if len(sources_grouping_concepts_dict) > 1:
                sources_description_phrase += (
                    f"({sources_grouping_concepts_dict[age_race_sex_info]}) "
                )
            sources_description_phrase += f"{age_race_sex_info}{ITEM_SEPARATOR_SIP}"

        sources_description_phrase = make_phrase_from_separator_delineated_str(
            separated_phrase=sources_description_phrase, separator=ITEM_SEPARATOR_SIP
        )

    # When both the number of unique organ codes is between 2 and MAX_ENTITY_LIST_LENGTH and
    # the number of unique organ sources is between 2 and MAX_ENTITY_LIST_LENGTH, we will
    # use a phrase which associates each organ type and source metadata rather than the
    # phrases previously built.
    source_organ_association_phrase = ""
    if (
        len(organ_abbrev_set) <= MAX_ENTITY_LIST_LENGTH
    ):  # and len(source_uuid_set) <= MAX_ENTITY_LIST_LENGTH:
        for source_organ_data in source_organs_list:
            # The organ_abbrev is the two-letter code only set for "organ"
            # Convert the two-letter code to a description
            organ_desc = organ_types_dict[source_organ_data["organ_type"]]
            source_data = get_attributes_from_source_metadata(
                source_type=source_type, source_metadata=source_organ_data["source_metadata"]
            )
            age_race_sex_info = get_source_data_phrase(
                source_type=source_type, source_data=source_data
            )

            source_organ_association_phrase += (
                f"{organ_desc.lower()} of {age_race_sex_info}{ITEM_SEPARATOR_SIP}"
            )

        source_organ_association_phrase = make_phrase_from_separator_delineated_str(
            separated_phrase=source_organ_association_phrase, separator=ITEM_SEPARATOR_SIP
        )

    generated_title = generate_title(
        organ_abbrev_set=organ_abbrev_set,
        source_uuid_set=source_uuid_set,
        dataset_type=dataset_type,
        organs_description_phrase=organs_description_phrase,
        sources_description_phrase=sources_description_phrase,
        source_organ_association_phrase=source_organ_association_phrase,
        max_entity_list_length=MAX_ENTITY_LIST_LENGTH,
    )

    return property_key, generated_title


dataset_category_map = {
    "Create Dataset Activity": "primary",
    "Multi-Assay Split": "component",
    "Central Process": "codcc-processed",
    "Lab Process": "lab-processed",
}


def get_dataset_category(
    property_key, normalized_type, user_token, existing_data_dict, new_data_dict
):
    """Trigger event method of auto generating the dataset category.

    Parameters
    ----------
    property_key : str
        The target property key
    normalized_type : str
        One of the types defined in the schema yaml: Activity, Collection, Source, Sample, Dataset
    user_token: str
        The user's globus nexus token
    existing_data_dict : dict
        A dictionary that contains all existing entity properties
    new_data_dict : dict
        A merged dictionary that contains all possible input data to be used

    Returns
    -------
    Tuple[str, str]
        str: The target property key
        str: The generated dataset category
    """
    creation_action = existing_data_dict.get("creation_action")
    if creation_action is None:
        creation_action = dict(
            [
                get_creation_action_activity(
                    "creation_action_activity",
                    normalized_type,
                    user_token,
                    existing_data_dict,
                    new_data_dict,
                )
            ]
        ).get("creation_action_activity")

    if dataset_category := dataset_category_map.get(creation_action):
        return property_key, dataset_category

    return property_key, None


# For Upload, Dataset, Source and Sample objects:
# add a calculated (not stored in Neo4j) field called `display_subtype` to
# all Elasticsearch documents of the above types with the following rules:
# Upload: Just make it "Data Upload" for all uploads
# Source: "Source"
# Sample: if sample_category == 'organ' the display name linked to the corresponding description of organ code
# otherwise the display name linked to the value of the corresponding description of sample_category code
def get_display_subtype(
    property_key, normalized_type, user_token, existing_data_dict, new_data_dict
):
    """Trigger event method of generating the display subtype for the entity.

    Parameters
    ----------
    property_key : str
        The target property key
    normalized_type : str
        One of the types defined in the schema yaml: Activity, Collection, Source, Sample, Dataset
    user_token: str
        The user's globus nexus token
    existing_data_dict : dict
        A dictionary that contains all existing entity properties
    new_data_dict : dict
        A merged dictionary that contains all possible input data to be used

    Returns
    -------
    Tuple[str, str]
        str: The target property key
        str: The display subtype
    """
    display_subtype = "{unknown}"

    if equals(Ontology.ops().entities().SOURCE, normalized_type):
        display_subtype = existing_data_dict["source_type"]

    elif equals(Ontology.ops().entities().SAMPLE, normalized_type):
        if "sample_category" in existing_data_dict:
            if equals(
                existing_data_dict["sample_category"], Ontology.ops().specimen_categories().ORGAN
            ):
                if "organ" in existing_data_dict:
                    organ_types = Ontology.ops(
                        as_data_dict=True, prop_callback=None, key="organ_uberon", val_key="term"
                    ).organ_types()
                    display_subtype = get_val_by_key(
                        existing_data_dict["organ"], organ_types, "ubkg.organ_types"
                    )
                else:
                    logger.error(
                        "Missing missing organ when sample_category is set "
                        f"of Sample with uuid: {existing_data_dict['uuid']}"
                    )

            else:
                sample_categories = Ontology.ops(
                    as_data_dict=True, prop_callback=None
                ).specimen_categories()
                display_subtype = get_val_by_key(
                    existing_data_dict["sample_category"],
                    sample_categories,
                    "ubkg.specimen_categories",
                )

        else:
            logger.error(
                f"Missing sample_category of Sample with uuid: {existing_data_dict['uuid']}"
            )

    elif equals(Ontology.ops().entities().DATASET, normalized_type):
        if "dataset_type" in existing_data_dict:
            display_subtype = existing_data_dict["dataset_type"]
        else:
            logger.error(f"Missing dataset_type of Dataset with uuid: {existing_data_dict['uuid']}")

    elif equals(Ontology.ops().entities().UPLOAD, normalized_type):
        display_subtype = "Data Upload"

    else:
        # Do nothing
        logger.error(
            f"Invalid entity_type: {existing_data_dict['entity_type']}. "
            "Only generate display_subtype for Source/Sample/Dataset/Upload"
        )

    return property_key, display_subtype


def get_val_by_key(type_code, data, source_data_name):
    # Use triple {{{}}}
    result_val = f"{{{type_code}}}"

    if type_code in data:
        result_val = data[type_code]
    else:
        # Return the error message as result
        logger.error(f"Missing key {type_code} in {source_data_name}")

    logger.debug(f"======== get_val_by_key: {result_val}")

    return result_val


def get_last_touch(property_key, normalized_type, user_token, existing_data_dict, new_data_dict):
    """Trigger event method of when this entity was last modified or published.

    Parameters
    ----------
    property_key : str
        The target property key
    normalized_type : str
        One of the types defined in the schema yaml: Activity, Collection, Source, Sample, Dataset
    user_token: str
        The user's globus nexus token
    existing_data_dict : dict
        A dictionary that contains all existing entity properties
    new_data_dict : dict
        A merged dictionary that contains all possible input data to be used

    Returns
    -------
    Tuple[str, str]
        str: The target property key
        str: The last touch time
    """
    time_stamp = (
        existing_data_dict["published_timestamp"]
        if "published_timestamp" in existing_data_dict
        else existing_data_dict["last_modified_timestamp"]
    )
    timestamp = str(datetime.fromtimestamp(time_stamp / 1000, tz=timezone.utc))
    last_touch = timestamp.split("+")[0]

    return property_key, last_touch


def get_origin_samples(
    property_key, normalized_type, user_token, existing_data_dict, new_data_dict
):
    """Trigger event method to grab the ancestor of this entity where entity type is Sample and the sample_category is Organ.

    Parameters
    ----------
    property_key : str
        The target property key
    normalized_type : str
        One of the types defined in the schema yaml: Activity, Collection, Source, Sample, Dataset
    user_token: str
        The user's globus nexus token
    existing_data_dict : dict
        A dictionary that contains all existing entity properties
    new_data_dict : dict
        A merged dictionary that contains all possible input data to be used

    Returns
    -------
    Tuple[str, dict]
        str: The target property key
        dict: The origin sample
    """
    # The origin_sample is the sample that `sample_category` is "organ" and the `organ` code is set at the same time

    try:

        def _get_organ_hierarchy(entity_dict):
            organ_hierarchy_key, organ_hierarchy_value = get_organ_hierarchy(
                property_key="organ_hierarchy",
                normalized_type=Ontology.ops().entities().SAMPLE,
                user_token=user_token,
                existing_data_dict=entity_dict,
                new_data_dict=new_data_dict,
            )
            entity_dict[organ_hierarchy_key] = organ_hierarchy_value

        if equals(
            existing_data_dict.get("sample_category"), Ontology.ops().specimen_categories().ORGAN
        ):
            # Return the organ if this is an organ
            _get_organ_hierarchy(existing_data_dict)
            return property_key, [existing_data_dict]

        origin_samples = None
        if normalized_type in ["Sample", "Dataset", "Publication"]:
            origin_samples = schema_neo4j_queries.get_origin_samples(
                schema_manager.get_neo4j_driver_instance(),
                [existing_data_dict["uuid"]],
                is_bulk=False,
            )

            for origin_sample in origin_samples:
                _get_organ_hierarchy(origin_sample)

        return property_key, origin_samples
    except Exception:
        logger.error(
            f"No origin sample found for {normalized_type} with UUID: {existing_data_dict['uuid']}"
        )
        return property_key, None


def get_has_pipeline_or_validation_message(
    property_key, normalized_type, user_token, existing_data_dict, new_data_dict
):
    """Trigger event method to determine if the dataset has a pipeline message or upload has validation message.

    Parameters
    ----------
    property_key : str
        The target property key
    normalized_type : str
        One of the types defined in the schema yaml: Dataset or Upload
    user_token: str
        The user's globus nexus token
    existing_data_dict : dict
        A dictionary that contains all existing entity properties
    new_data_dict : dict
        A merged dictionary that contains all possible input data to be used

    Returns
    -------
    Tuple[str, str]
        str: The target property key
        str: "True" or "False" if the dataset has a pipeline message or upload has validation message
    """
    if equals(normalized_type, Ontology.ops().entities().DATASET):
        property = "pipeline_message"
    elif equals(normalized_type, Ontology.ops().entities().UPLOAD):
        property = "validation_message"
    else:
        return property_key, None

    has_msg = property in existing_data_dict and len(existing_data_dict[property]) > 0
    return property_key, str(has_msg)


def get_has_rui_information(
    property_key, normalized_type, user_token, existing_data_dict, new_data_dict
):
    if normalized_type in ["Sample", "Dataset"]:
        if normalized_type == "Sample":
            if existing_data_dict["sample_category"] == "Block":
                if "rui_location" in existing_data_dict:
                    return property_key, str(True)
                if "rui_exemption" in existing_data_dict and existing_data_dict["rui_exemption"]:
                    return property_key, "Exempt"
            if existing_data_dict["sample_category"] == "Organ":
                return property_key, None

        has_rui_information = schema_neo4j_queries.get_has_rui_information(
            schema_manager.get_neo4j_driver_instance(), existing_data_dict["uuid"]
        )
        return property_key, has_rui_information

    return property_key, None


def get_rui_location_anatomical_locations(
    property_key, normalized_type, user_token, existing_data_dict, new_data_dict
):
    """Trigger event method to parse out the anatomical locations from 'rui_location'.

    Parameters
    ----------
    property_key : str
        The target property key
    normalized_type : str
        One of the types defined in the schema yaml: Activity, Collection, Source, Sample, Dataset
    user_token: str
        The user's globus nexus token
    existing_data_dict : dict
        A dictionary that contains all existing entity properties
    new_data_dict : dict
        A merged dictionary that contains all possible input data to be used

    Returns
    -------
    Tuple[str, list]
        str: The target property key
        list: The anatomical locations
    """
    rui_location_anatomical_locations = None
    if "rui_location" in existing_data_dict:
        rui_location = json.loads(existing_data_dict["rui_location"])
        if "ccf_annotations" in rui_location:
            annotation_urls = rui_location["ccf_annotations"]
            labels = [label for url in annotation_urls if (label := _get_ontology_label(url))]
            if len(labels) > 0:
                rui_location_anatomical_locations = labels

    return property_key, rui_location_anatomical_locations


def _get_ontology_label(ann_url: str) -> Optional[str]:
    """Get the label from the appropriate ontology lookup service.

    Parameters
    ----------
        ann_url : str
            The annotation url.

    Returns
    -------
    Optional[dict] : The label and purl if found, otherwise None.
    """
    if ann_url in ontology_lookup_cache:
        return {"label": ontology_lookup_cache[ann_url], "purl": ann_url}

    host = urllib.parse.urlparse(ann_url).hostname
    vocab = sparql_vocabs.get(host)
    if not vocab:
        return None

    schema = "http://www.w3.org/2000/01/rdf-schema#label"
    table = f"https://purl.humanatlas.io/vocab/{vocab}"
    query = f"SELECT ?label FROM <{table}> WHERE {{ <{ann_url}> <{schema}> ?label }}"
    headers = {
        "Accept": "application/sparql-results+json",
        "Content-Type": "application/x-www-form-urlencoded",
    }
    res = requests.post("https://lod.humanatlas.io/sparql", data={"query": query}, headers=headers)
    if res.status_code != 200:
        return None

    bindings = res.json().get("results", {}).get("bindings", [])
    if len(bindings) != 1:
        return None

    label = bindings[0].get("label", {}).get("value")
    if not label:
        return None

    ontology_lookup_cache[ann_url] = label  # cache the result
    return {"label": label, "purl": ann_url}


def get_previous_revision_uuids(
    property_key, normalized_type, user_token, existing_data_dict, new_data_dict
):
    """Trigger event method of getting the list of uuids of the previous revision datasets if exists.

    Parameters
    ----------
    property_key : str
        The target property key
    normalized_type : str
        One of the types defined in the schema yaml: Activity, Collection, Source, Sample, Dataset
    user_token: str
        The user's globus nexus token
    existing_data_dict : dict
        A dictionary that contains all existing entity properties
    new_data_dict : dict
        A merged dictionary that contains all possible input data to be used

    Returns
    -------
    Tuple[str, list]
        str: The target property key
        list: The uuid list of previous revision entities or [] if not found
    """
    if "uuid" not in existing_data_dict:
        msg = create_trigger_error_msg(
            "Missing 'uuid' key in 'existing_data_dict' during calling 'get_previous_revision_uuids()' trigger method.",
            existing_data_dict,
            new_data_dict,
        )
        raise KeyError(msg)

    previous_revision_uuid = schema_neo4j_queries.get_previous_revision_uuids(
        schema_manager.get_neo4j_driver_instance(), existing_data_dict["uuid"]
    )

    # previous_revision_uuid can be None, but will be filtered out by
    # schema_manager.normalize_entity_result_for_response()
    return property_key, previous_revision_uuid


def get_next_revision_uuids(
    property_key, normalized_type, user_token, existing_data_dict, new_data_dict
):
    """Trigger event method of getting the uuid of the next version dataset if exists.

    Parameters
    ----------
    property_key : str
        The target property key
    normalized_type : str
        One of the types defined in the schema yaml: Activity, Collection, Source, Sample, Dataset
    user_token: str
        The user's globus nexus token
    existing_data_dict : dict
        A dictionary that contains all existing entity properties
    new_data_dict : dict
        A merged dictionary that contains all possible input data to be used

    Returns
    -------
    Tuple[str, list]
        str: The target property key
        list: The uuid list of next revision entities or [] if not found
    """
    if "uuid" not in existing_data_dict:
        msg = create_trigger_error_msg(
            "Missing 'uuid' key in 'existing_data_dict' during calling 'get_next_revision_uuids()' trigger method.",
            existing_data_dict,
            new_data_dict,
        )
        raise KeyError(msg)

    next_revision_uuids = schema_neo4j_queries.get_next_revision_uuids(
        schema_manager.get_neo4j_driver_instance(), existing_data_dict["uuid"]
    )

    # next_revision_uuid can be None, but will be filtered out by
    # schema_manager.normalize_entity_result_for_response()
    return property_key, next_revision_uuids


def get_previous_revision_uuid(
    property_key, normalized_type, user_token, existing_data_dict, new_data_dict
):
    """Trigger event method of getting the uuid of the previous revision dataset if exists.

    Parameters
    ----------
    property_key : str
        The target property key
    normalized_type : str
        One of the types defined in the schema yaml: Activity, Collection, Source, Sample, Dataset
    user_token: str
        The user's globus nexus token
    existing_data_dict : dict
        A dictionary that contains all existing entity properties
    new_data_dict : dict
        A merged dictionary that contains all possible input data to be used

    Returns
    -------
    Tuple[str, str]
        str: The target property key
        str: The uuid string of previous revision entity or None if not found
    """
    if existing_data_dict.get("status") != "Published":
        return property_key, None

    if "uuid" not in existing_data_dict:
        msg = create_trigger_error_msg(
            "Missing 'uuid' key in 'existing_data_dict' during calling 'get_previous_revision_uuid()' trigger method.",
            existing_data_dict,
            new_data_dict,
        )
        raise KeyError(msg)

    previous_revision_uuid = schema_neo4j_queries.get_previous_revision_uuid(
        schema_manager.get_neo4j_driver_instance(), existing_data_dict["uuid"]
    )

    # previous_revision_uuid can be None, but will be filtered out by
    # schema_manager.normalize_entity_result_for_response()
    return property_key, previous_revision_uuid


def get_next_revision_uuid(
    property_key, normalized_type, user_token, existing_data_dict, new_data_dict
):
    """Trigger event method of getting the uuid of the next version dataset if exists.

    Parameters
    ----------
    property_key : str
        The target property key
    normalized_type : str
        One of the types defined in the schema yaml: Activity, Collection, Source, Sample, Dataset
    user_token: str
        The user's globus nexus token
    existing_data_dict : dict
        A dictionary that contains all existing entity properties
    new_data_dict : dict
        A merged dictionary that contains all possible input data to be used

    Returns
    -------
    Tuple[str, str]
        str: The target property key
        str: The uuid string of next version entity or None if not found
    """
    if existing_data_dict.get("status") != "Published":
        return property_key, None

    if "uuid" not in existing_data_dict:
        msg = create_trigger_error_msg(
            "Missing 'uuid' key in 'existing_data_dict' during calling 'get_next_revision_uuid()' trigger method.",
            existing_data_dict,
            new_data_dict,
        )
        raise KeyError(msg)

    next_revision_uuid = schema_neo4j_queries.get_next_revision_uuid(
        schema_manager.get_neo4j_driver_instance(), existing_data_dict["uuid"]
    )

    # next_revision_uuid can be None, but will be filtered out by
    # schema_manager.normalize_entity_result_for_response()
    return property_key, next_revision_uuid


def commit_thumbnail_file(
    property_key, normalized_type, user_token, existing_data_dict, new_data_dict, generated_dict
):
    """Trigger event method to commit thumbnail file saved that were previously uploaded via ingest-api.

    The information, filename is saved in the field with name specified by `target_property_key`
    in the provided data_dict.  The thumbnail file needed to be previously uploaded
    using the temp file service.  The temp file id provided must be provided
    in the field `thumbnail_file_to_add` in the data_dict for file being committed
    in a JSON object like below:

    {"temp_file_id": "eiaja823jafd"}

    Parameters
    ----------
    property_key : str
        The property key for which the original trigger method is defined
    normalized_type : str
        One of the types defined in the schema yaml: Source, Sample
    user_token: str
        The user's globus nexus token
    existing_data_dict : dict
        A dictionary that contains all existing entity properties
    new_data_dict : dict
        A merged dictionary that contains all possible input data to be used
    generated_dict : dict
        A dictionary that contains all final data

    Returns
    -------
    dict: The updated generated dict
    """
    # The name of the property where the file information is stored
    target_property_key = "thumbnail_file"

    # Do nothing if no thumbnail file to add (missing or empty property)
    if (not property_key in new_data_dict) or (not new_data_dict[property_key]):
        return generated_dict

    try:
        if "uuid" in new_data_dict:
            entity_uuid = new_data_dict["uuid"]
        else:
            entity_uuid = existing_data_dict["uuid"]

        # Commit the thumbnail file via ingest-api call
        ingest_api_target_url = schema_manager.get_ingest_api_url() + "/file-commit"

        # Example: {"temp_file_id":"dzevgd6xjs4d5grmcp4n"}
        thumbnail_file_dict = new_data_dict[property_key]

        tmp_file_id = thumbnail_file_dict["temp_file_id"]

        json_to_post = {
            "temp_file_id": tmp_file_id,
            "entity_uuid": entity_uuid,
            "user_token": user_token,
        }

        logger.info(
            f"Commit the uploaded thumbnail file of tmp file id {tmp_file_id} for entity {entity_uuid} via ingest-api call..."
        )

        # Disable ssl certificate verification
        response = requests.post(
            url=ingest_api_target_url,
            headers=schema_manager._create_request_headers(user_token),
            json=json_to_post,
            verify=False,
        )

        if response.status_code != 200:
            msg = f"Failed to commit the thumbnail file of tmp file id {tmp_file_id} via ingest-api for entity uuid: {entity_uuid}"
            logger.error(msg)
            raise schema_errors.FileUploadException(msg)

        # Get back the file uuid dict
        file_uuid_info = response.json()

        # Update the target_property_key (`thumbnail_file`) to be saved in Neo4j
        generated_dict[target_property_key] = {
            "filename": file_uuid_info["filename"],
            "file_uuid": file_uuid_info["file_uuid"],
        }

        return generated_dict
    except schema_errors.FileUploadException:
        raise
    except Exception:
        # No need to log
        raise


def delete_thumbnail_file(
    property_key, normalized_type, user_token, existing_data_dict, new_data_dict, generated_dict
):
    """Trigger event method for removing the thumbnail file from a dataset during update.

    File is stored in a json encoded text field with property name 'target_property_key' in the entity dict
    The file to remove is specified as file uuid in the `property_key` field

    Parameters
    ----------
    property_key : str
        The property key for which the original trigger method is defined
    normalized_type : str
        One of the types defined in the schema yaml: Source, Sample
    user_token: str
        The user's globus nexus token
    existing_data_dict : dict
        A dictionary that contains all existing entity properties
    new_data_dict : dict
        A merged dictionary that contains all possible input data to be used
    generated_dict : dict
        A dictionary that contains all final data

    Returns
    -------
    dict: The updated generated dict
    """
    # The name of the property where the file information is stored
    target_property_key = "thumbnail_file"

    # Do nothing if no thumbnail file to delete
    # is provided in the field specified by property_key
    if (not property_key in new_data_dict) or (not new_data_dict[property_key]):
        return generated_dict

    if "uuid" not in existing_data_dict:
        msg = create_trigger_error_msg(
            f"Missing 'uuid' key in 'existing_data_dict' during calling 'delete_thumbnail_file()' trigger method for property '{target_property_key}'.",
            existing_data_dict,
            new_data_dict,
        )
        raise KeyError(msg)

    entity_uuid = existing_data_dict["uuid"]

    # The property_key (`thumbnail_file_to_remove`) is just a file uuid string
    file_uuid = new_data_dict[property_key]

    # If POST or PUT where the target doesn't exist create the file info dict
    # if generated_dict doesn't contain the property yet, copy it from the existing_data_dict
    # if it isn't in the existing_dictionary throw and error
    # or if it doesn't exist in existing_data_dict create it
    if not target_property_key in generated_dict:
        if not target_property_key in existing_data_dict:
            msg = create_trigger_error_msg(
                f"Missing '{target_property_key}' key missing during calling 'delete_thumbnail_file()' trigger method on entity {entity_uuid}.",
                existing_data_dict,
                new_data_dict,
            )
            raise KeyError(msg)
        # Otherwise this is a PUT where the target thumbnail file exists already
        else:
            # Note: The property, name specified by `target_property_key`,
            # is stored in Neo4j as a string representation of the Python dict
            # It's not stored in Neo4j as a json string! And we can't store it as a json string
            # due to the way that Cypher handles single/double quotes.
            file_info_dict = schema_manager.get_as_dict(existing_data_dict[target_property_key])
    else:
        file_info_dict = generated_dict[target_property_key]

    # Remove the thumbnail file via ingest-api call
    ingest_api_target_url = schema_manager.get_ingest_api_url() + "/file-remove"

    # ingest-api's /file-remove takes a list of files to remove
    # In this case, we only need to remove the single thumbnail file
    json_to_post = {
        "entity_uuid": entity_uuid,
        "file_uuids": [file_uuid],
        "files_info_list": [file_info_dict],
    }

    logger.info(
        f"Remove the uploaded thumbnail file {file_uuid} for entity {entity_uuid} via ingest-api call..."
    )

    # Disable ssl certificate verification
    response = requests.post(
        url=ingest_api_target_url,
        headers=schema_manager._create_request_headers(user_token),
        json=json_to_post,
        verify=False,
    )

    # response.json() returns an empty array because
    # there's no thumbnail file left once the only one gets removed
    if response.status_code != 200:
        msg = f"Failed to remove the thumbnail file {file_uuid} via ingest-api for dataset uuid: {entity_uuid}"
        logger.error(msg)
        raise schema_errors.FileUploadException(msg)

    # Update the value of target_property_key `thumbnail_file` to empty json string
    generated_dict[target_property_key] = {}

    return generated_dict


####################################################################################################
## Trigger methods specific to Entity - DO NOT RENAME
####################################################################################################


def set_was_attributed_to(
    property_key, normalized_type, user_token, existing_data_dict, new_data_dict
):
    """Trigger event method of building linkage between this new Entity and Agent.

    Parameters
    ----------
    property_key : str
        The target property key
    normalized_type : str
        One of the types defined in the schema yaml: Activity, Collection, Source, Sample, Dataset
    user_token: str
        The user's globus nexus token
    existing_data_dict : dict
        A dictionary that contains all existing entity properties
    new_data_dict : dict
        A merged dictionary that contains all possible input data to be used
    """
    if "uuid" not in existing_data_dict:
        msg = create_trigger_error_msg(
            "Missing 'uuid' key in 'existing_data_dict' during calling 'set_was_attributed_to()' trigger method.",
            existing_data_dict,
            new_data_dict,
        )
        raise KeyError(msg)

    if "group_uuid" not in existing_data_dict:
        msg = create_trigger_error_msg(
            "Missing 'group_uuid' key in 'existing_data_dict' during calling 'set_was_attributed_to()' trigger method.",
            existing_data_dict,
            new_data_dict,
        )
        raise KeyError(msg)

    # Build a list of direct ancestor uuids
    # Only one uuid in the list in this case
    direct_ancestor_uuids = [existing_data_dict["group_uuid"]]
    # direct_ancestor_uuids =  schema_manager.get_as_dict(existing_data_dict['was_attributed_to'])

    activity_data_dict = schema_manager.generate_activity_data(
        normalized_type, user_token, existing_data_dict
    )

    try:
        # Create a linkage
        # between the Entity node and the parent Agent node in neo4j
        schema_neo4j_queries.link_entity_to_agent(
            schema_manager.get_neo4j_driver_instance(),
            existing_data_dict["uuid"],
            direct_ancestor_uuids,
            activity_data_dict,
        )
    except TransactionError:
        # No need to log
        raise


def set_was_generated_by(
    property_key, normalized_type, user_token, existing_data_dict, new_data_dict
):
    """Trigger event method of building linkage between this new Entity and another Entity through an Activity.

    Parameters
    ----------
    property_key : str
        The target property key
    normalized_type : str
        One of the types defined in the schema yaml: Activity, Collection, Source, Sample, Dataset
    user_token: str
        The user's globus nexus token
    existing_data_dict : dict
        A dictionary that contains all existing entity properties
    new_data_dict : dict
        A merged dictionary that contains all possible input data to be used
    """
    if "uuid" not in existing_data_dict:
        msg = create_trigger_error_msg(
            "Missing 'uuid' key in 'existing_data_dict' during calling 'set_was_generated_by()' trigger method.",
            existing_data_dict,
            new_data_dict,
        )
        raise KeyError(msg)

    # Build a list of direct ancestor uuids
    # Only one uuid in the list in this case
    if normalized_type in ["Dataset", "Publication"]:
        if "direct_ancestor_uuids" not in existing_data_dict:
            msg = create_trigger_error_msg(
                "Missing 'direct_ancestor_uuids' key in 'existing_data_dict' during calling 'set_was_generated_by()' trigger method.",
                existing_data_dict,
                new_data_dict,
            )
            raise KeyError(msg)
        direct_ancestor_uuids = existing_data_dict["direct_ancestor_uuids"]
    else:
        if "direct_ancestor_uuid" not in existing_data_dict:
            msg = create_trigger_error_msg(
                "Missing 'direct_ancestor_uuid' key in 'existing_data_dict' during calling 'set_was_generated_by()' trigger method.",
                existing_data_dict,
                new_data_dict,
            )
            raise KeyError(msg)
        direct_ancestor_uuids = [existing_data_dict["direct_ancestor_uuid"]]

    # Generate property values for Activity node
    activity_data_dict = schema_manager.generate_activity_data(
        normalized_type, user_token, existing_data_dict
    )

    try:
        # Create a linkage  (via Activity node)
        # between the Entity node and the parent Agent node in neo4j
        schema_neo4j_queries.link_entity_to_entity_via_activity(
            schema_manager.get_neo4j_driver_instance(),
            existing_data_dict["uuid"],
            direct_ancestor_uuids,
            activity_data_dict,
        )
    except TransactionError:
        # No need to log
        raise


def set_was_derived_from(
    property_key, normalized_type, user_token, existing_data_dict, new_data_dict
):
    """Trigger event method of building linkage between this new Entity and another Entity.

    Parameters
    ----------
    property_key : str
        The target property key
    normalized_type : str
        One of the types defined in the schema yaml: Activity, Collection, Source, Sample, Dataset
    user_token: str
        The user's globus nexus token
    existing_data_dict : dict
        A dictionary that contains all existing entity properties
    new_data_dict : dict
        A merged dictionary that contains all possible input data to be used
    """
    if "uuid" not in existing_data_dict:
        msg = create_trigger_error_msg(
            "Missing 'uuid' key in 'existing_data_dict' during calling 'set_was_derived_from()' trigger method.",
            existing_data_dict,
            new_data_dict,
        )
        raise KeyError(msg)

    if "was_derived_from" not in existing_data_dict:
        msg = create_trigger_error_msg(
            "Missing 'was_derived_from' key in 'existing_data_dict' during calling 'set_was_derived_from()' trigger method.",
            existing_data_dict,
            new_data_dict,
        )
        raise KeyError(msg)

    # Build a list of direct ancestor uuids
    # Only one uuid in the list in this case
    direct_ancestor_uuids = schema_manager.get_as_dict(existing_data_dict["was_derived_from"])

    # Generate property values for Activity node
    activity_data_dict = schema_manager.generate_activity_data(
        normalized_type, user_token, existing_data_dict
    )

    try:
        # Create a linkage  (via Activity node)
        # between the Entity node and the parent Agent node in neo4j
        schema_neo4j_queries.link_entity_to_entity(
            schema_manager.get_neo4j_driver_instance(),
            existing_data_dict["uuid"],
            direct_ancestor_uuids,
            activity_data_dict,
        )
    except TransactionError:
        # No need to log
        raise


def update_status(property_key, normalized_type, user_token, existing_data_dict, new_data_dict):
    """Trigger event method that calls related functions involved with updating the status value.

    Parameters
    ----------
    property_key : str
        The target property key
    normalized_type : str
        One of the types defined in the schema yaml: Dataset
    user_token: str
        The user's globus nexus token
    existing_data_dict : dict
        A dictionary that contains all existing entity properties
    new_data_dict : dict
        A merged dictionary that contains all possible input data to be used
    """
    status = existing_data_dict.get("status")

    # execute set_status_history
    set_status_history(property_key, normalized_type, user_token, existing_data_dict, new_data_dict)

    if status is not None and not equals(status, "published"):
        # execute sync_component_dataset_status
        sync_component_dataset_status(
            property_key, normalized_type, user_token, existing_data_dict, new_data_dict
        )


def sync_component_dataset_status(
    property_key, normalized_type, user_token, existing_data_dict, new_data_dict
):
    """Function that changes the status of component datasets when their parent multi-assay dataset's status changes.

    Parameters
    ----------
    property_key : str
        The target property key
    normalized_type : str
        One of the types defined in the schema yaml: Dataset
    user_token: str
        The user's globus nexus token
    existing_data_dict : dict
        A dictionary that contains all existing entity properties
    new_data_dict : dict
        A merged dictionary that contains all possible input data to be used
    """

    if "uuid" not in existing_data_dict:
        raise KeyError(
            "Missing 'uuid' key in 'existing_data_dict' during calling 'sync_component_dataset_status()' trigger method."
        )
    uuid = existing_data_dict["uuid"]
    if "status" not in existing_data_dict:
        raise KeyError(
            "Missing 'status' key in 'existing_data_dict' during calling 'sync_component_dataset_status()' trigger method."
        )
    status = existing_data_dict["status"]
    children_uuids_list = schema_neo4j_queries.get_children(
        schema_manager.get_neo4j_driver_instance(), uuid, properties=["uuid"]
    )
    status_body = {"status": status}

    for child_uuid in children_uuids_list:
        creation_action = schema_neo4j_queries.get_entity_creation_action_activity(
            schema_manager.get_neo4j_driver_instance(), child_uuid
        )
        if creation_action == "Multi-Assay Split":
            # Update the status of the child entities
            url = schema_manager.get_entity_api_url() + "entities/" + child_uuid
            header = schema_manager._create_request_headers(user_token)
            header[SchemaConstants.SENNET_APP_HEADER] = SchemaConstants.INGEST_API_APP
            header[SchemaConstants.INTERNAL_TRIGGER] = SchemaConstants.COMPONENT_DATASET
            response = requests.put(url=url, headers=header, json=status_body)
            if response.status_code != 200:
                logger.error(
                    f"Failed to update status of child entity {child_uuid} when parent dataset status changed: {response.text}"
                )


####################################################################################################
## Trigger methods specific to Collection - DO NOT RENAME
####################################################################################################


def set_in_collection(property_key, normalized_type, user_token, existing_data_dict, new_data_dict):
    """Trigger event method of building linkage between this new Collection and the entities it contains.

    Parameters
    ----------
    property_key : str
        The target property key
    normalized_type : str
        One of the types defined in the schema yaml: Activity, Collection, Source, Sample, Dataset
    user_token: str
        The user's globus nexus token
    existing_data_dict : dict
        A dictionary that contains all existing entity properties
    new_data_dict : dict
        A merged dictionary that contains all possible input data to be used
    """
    if "uuid" not in existing_data_dict:
        msg = create_trigger_error_msg(
            "Missing 'uuid' key in 'existing_data_dict' during calling 'set_in_collection()' trigger method.",
            existing_data_dict,
            new_data_dict,
        )
        raise KeyError(msg)

    if "entities" not in existing_data_dict:
        msg = create_trigger_error_msg(
            "Missing 'entities' key in 'existing_data_dict' during calling 'set_in_collection()' trigger method.",
            existing_data_dict,
            new_data_dict,
        )
        raise KeyError(msg)

    direct_ancestor_uuids = schema_manager.get_as_dict(existing_data_dict["entities"])

    try:
        # Create a linkage
        # between the Entity node and the parent Agent node in neo4j
        schema_neo4j_queries.link_collection_to_entity(
            schema_manager.get_neo4j_driver_instance(),
            existing_data_dict["uuid"],
            direct_ancestor_uuids,
        )
    except TransactionError:
        # No need to log
        raise


####################################################################################################
## Trigger methods specific to Sample - DO NOT RENAME
####################################################################################################


def commit_metadata_files(
    property_key, normalized_type, user_token, existing_data_dict, new_data_dict, generated_dict
):
    """Trigger event method to commit files saved that were previously uploaded with UploadFileHelper.save_file.

    The information, filename and optional description is saved in the field with name specified by `target_property_key`
    in the provided data_dict.  The image files needed to be previously uploaded
    using the temp file service (UploadFileHelper.save_file).  The temp file id provided
    from UploadFileHelper, paired with an optional description of the file must be provided
    in the field `image_files_to_add` in the data_dict for each file being committed
    in a JSON array like below ("description" is optional):

    [
      {
        "temp_file_id": "eiaja823jafd",
        "description": "Metadata file 1"
      },
      {
        "temp_file_id": "pd34hu4spb3lk43usdr"
      },
      {
        "temp_file_id": "32kafoiw4fbazd",
        "description": "Metadata file 3"
      }
    ]


    Parameters
    ----------
    property_key : str
        The target property key of the value to be generated
    normalized_type : str
        One of the types defined in the schema yaml: Sample
    user_token: str
        The user's globus nexus token
    existing_data_dict : dict
        A dictionary that contains all existing entity properties
    new_data_dict : dict
        A merged dictionary that contains all possible input data to be used
    generated_dict : dict
        A dictionary that contains all final data

    Returns
    -------
    Tuple[str, list]
        str: The target property key
        list: The file info dicts in a list
    """
    return _commit_files(
        "metadata_files",
        property_key,
        normalized_type,
        user_token,
        existing_data_dict,
        new_data_dict,
        generated_dict,
    )


def delete_metadata_files(
    property_key, normalized_type, user_token, existing_data_dict, new_data_dict, generated_dict
):
    """Trigger event methods for removing files from an entity during update.

    Files are stored in a json encoded text field with property name 'target_property_key' in the entity dict
    The files to remove are specified as file uuids in the `property_key` field

    The two outer methods (delete_image_files and delete_metadata_files) pass the target property
    field name to private method, _delete_files along with the other required trigger properties

    Parameters
    ----------
    property_key : str
        The target property key
    normalized_type : str
        One of the types defined in the schema yaml: Sample
    user_token: str
        The user's globus nexus token
    existing_data_dict : dict
        A dictionary that contains all existing entity properties
    new_data_dict : dict
        A merged dictionary that contains all possible input data to be used
    generated_dict : dict
        A dictionary that contains all final data

    -----------
    target_property_key: str
        The name of the property where the file information is stored

    Returns
    -------
    Tuple[str, list]
        str: The target property key
        list: The file info dicts in a list
    """
    return _delete_files(
        "metadata_files",
        property_key,
        normalized_type,
        user_token,
        existing_data_dict,
        new_data_dict,
        generated_dict,
    )


def get_sample_direct_ancestor(
    property_key, normalized_type, user_token, existing_data_dict, new_data_dict
):
    """Trigger event method of getting the parent of a Sample.

    Parameters
    ----------
    property_key : str
        The target property key of the value to be generated
    normalized_type : str
        One of the types defined in the schema yaml: Activity, Collection, Source, Sample, Dataset
    user_token: str
        The user's globus nexus token
    existing_data_dict : dict
        A dictionary that contains all existing entity properties
    new_data_dict : dict
        A merged dictionary that contains all possible input data to be used

    Returns
    -------
    Tuple[str, dict]
        str: The target property key
        dict: The direct ancestor entity (either another Sample or a Source) with all the normalized information
    """
    if "uuid" not in existing_data_dict:
        msg = create_trigger_error_msg(
            "Missing 'uuid' key in 'existing_data_dict' during calling 'get_sample_direct_ancestor()' trigger method.",
            existing_data_dict,
            new_data_dict,
        )
        raise KeyError(msg)

    direct_ancestor_dict = schema_neo4j_queries.get_sample_direct_ancestor(
        schema_manager.get_neo4j_driver_instance(), existing_data_dict["uuid"]
    )

    if "entity_type" not in direct_ancestor_dict:
        msg = create_trigger_error_msg(
            "Missing 'entity_type' key in 'direct_ancestor_dict' during calling 'get_sample_direct_ancestor()' trigger method.",
            existing_data_dict,
            new_data_dict,
        )
        raise KeyError(msg)

    # Generate trigger data for sample's direct_ancestor and skip the direct_ancestor's direct_ancestor
    properties_to_skip = ["direct_ancestor"]
    complete_dict = schema_manager.get_complete_entity_result(
        user_token, direct_ancestor_dict, properties_to_skip
    )

    # Get rid of the entity node properties that are not defined in the yaml schema
    # as well as the ones defined as `exposed: false` in the yaml schema
    return property_key, schema_manager.normalize_object_result_for_response(
        "ENTITIES", complete_dict
    )


####################################################################################################
## Trigger methods specific to Publication - DO NOT RENAME
####################################################################################################


def set_publication_date(
    property_key, normalized_type, user_token, existing_data_dict, new_data_dict
):
    """Trigger event method of truncating the time part of publication_date if provided by users.

    Parameters
    ----------
    property_key : str
        The target property key of the value to be generated
    normalized_type : str
        One of the types defined in the schema yaml: Publication
    user_token: str
        The user's globus nexus token
    existing_data_dict : dict
        A dictionary that contains all existing entity properties
    new_data_dict : dict
        A merged dictionary that contains all possible input data to be used

    Returns
    -------
    Tuple[str, str]
        str: The target property key
        str: The date part YYYY-MM-DD of ISO 8601
    """
    # We only store the date part 'YYYY-MM-DD', base on the ISO 8601 format, it's fine if the user entered the time part
    date_obj = datetime.fromisoformat(new_data_dict[property_key])

    return property_key, date_obj.date().isoformat()


####################################################################################################
## Trigger methods specific to Upload - DO NOT RENAME
####################################################################################################


def set_upload_status_new(
    property_key, normalized_type, user_token, existing_data_dict, new_data_dict
):
    """Trigger event method of setting the Upload initial status - "New".

    Parameters
    ----------
    property_key : str
        The target property key of the value to be generated
    normalized_type : str
        One of the types defined in the schema yaml: Activity, Collection, Source, Sample, Dataset
    user_token: str
        The user's globus nexus token
    existing_data_dict : dict
        A dictionary that contains all existing entity properties
    new_data_dict : dict
        A merged dictionary that contains all possible input data to be used

    Returns
    -------
    Tuple[str, str]
        str: The target property key
        str: The "New" status
    """
    return property_key, "New"


def link_upload_to_lab(
    property_key, normalized_type, user_token, existing_data_dict, new_data_dict
):
    """Trigger event method of building linkage between this new Upload and Lab.

    Parameters
    ----------
    property_key : str
        The target property key
    normalized_type : str
        One of the types defined in the schema yaml: Upload
    user_token: str
        The user's globus nexus token
    existing_data_dict : dict
        A dictionary that contains all existing entity properties
    new_data_dict : dict
        A merged dictionary that contains all possible input data to be used
    """
    if "uuid" not in existing_data_dict:
        msg = create_trigger_error_msg(
            "Missing 'uuid' key in 'existing_data_dict' during calling 'link_upload_to_lab()' trigger method.",
            existing_data_dict,
            new_data_dict,
        )
        raise KeyError(msg)

    if "group_uuid" not in existing_data_dict:
        msg = create_trigger_error_msg(
            "Missing 'group_uuid' key in 'existing_data_dict' during calling 'link_upload_to_lab()' trigger method.",
            existing_data_dict,
            new_data_dict,
        )
        raise KeyError(msg)

    # Build a list of direct ancestor uuids
    # Only one uuid in the list in this case
    direct_ancestor_uuids = [existing_data_dict["group_uuid"]]

    # Generate property values for Activity node
    activity_data_dict = schema_manager.generate_activity_data(
        normalized_type, user_token, existing_data_dict
    )

    try:
        # Create a linkage (via Activity node)
        # between the Submission node and the parent Lab node in neo4j
        schema_neo4j_queries.link_entity_to_entity_via_activity(
            schema_manager.get_neo4j_driver_instance(),
            existing_data_dict["uuid"],
            direct_ancestor_uuids,
            activity_data_dict,
        )

        # No need to delete any cache here since this is one-time upload creation
    except TransactionError:
        # No need to log
        raise


def link_datasets_to_upload(
    property_key, normalized_type, user_token, existing_data_dict, new_data_dict
):
    """Trigger event method of building linkages between this Submission and the given datasets.

    Parameters
    ----------
    property_key : str
        The target property key
    normalized_type : str
        One of the types defined in the schema yaml: Upload
    user_token: str
        The user's globus nexus token
    existing_data_dict : dict
        A dictionary that contains all existing entity properties
    new_data_dict : dict
        A merged dictionary that contains all possible input data to be used
    """
    if "uuid" not in existing_data_dict:
        msg = create_trigger_error_msg(
            "Missing 'uuid' key in 'existing_data_dict' during calling 'link_datasets_to_upload()' trigger method.",
            existing_data_dict,
            new_data_dict,
        )
        raise KeyError(msg)

    if "dataset_uuids_to_link" not in existing_data_dict:
        msg = create_trigger_error_msg(
            "Missing 'dataset_uuids_to_link' key in 'existing_data_dict' during calling 'link_datasets_to_upload()' trigger method.",
            existing_data_dict,
            new_data_dict,
        )
        raise KeyError(msg)

    upload_uuid = existing_data_dict["uuid"]
    dataset_uuids = existing_data_dict["dataset_uuids_to_link"]

    try:
        # Create a direct linkage (Dataset) - [:IN_UPLOAD] -> (Submission) for each dataset
        schema_neo4j_queries.link_datasets_to_upload(
            schema_manager.get_neo4j_driver_instance(), upload_uuid, dataset_uuids
        )

        # Delete the cache of each associated dataset and the target upload if any cache exists
        # Because the `Dataset.upload` and `Upload.datasets` fields, and
        uuids_list = [upload_uuid] + dataset_uuids
        schema_manager.delete_memcached_cache(uuids_list)
    except TransactionError:
        # No need to log
        raise


def unlink_datasets_from_upload(
    property_key, normalized_type, user_token, existing_data_dict, new_data_dict
):
    """Trigger event method of deleting linkages between this target Submission and the given datasets.

    Parameters
    ----------
    property_key : str
        The target property key
    normalized_type : str
        One of the types defined in the schema yaml: Upload
    user_token: str
        The user's globus nexus token
    existing_data_dict : dict
        A dictionary that contains all existing entity properties
    new_data_dict : dict
        A merged dictionary that contains all possible input data to be used
    """
    if "uuid" not in existing_data_dict:
        msg = create_trigger_error_msg(
            "Missing 'uuid' key in 'existing_data_dict' during calling 'unlink_datasets_from_upload()' trigger method.",
            existing_data_dict,
            new_data_dict,
        )
        raise KeyError(msg)

    if "dataset_uuids_to_unlink" not in existing_data_dict:
        msg = create_trigger_error_msg(
            "Missing 'dataset_uuids_to_unlink' key in 'existing_data_dict' during calling 'unlink_datasets_from_upload()' trigger method.",
            existing_data_dict,
            new_data_dict,
        )
        raise KeyError(msg)

    upload_uuid = existing_data_dict["uuid"]
    dataset_uuids = existing_data_dict["dataset_uuids_to_unlink"]

    try:
        # Delete the linkage (Dataset) - [:IN_UPLOAD] -> (Upload) for each dataset
        schema_neo4j_queries.unlink_datasets_from_upload(
            schema_manager.get_neo4j_driver_instance(), upload_uuid, dataset_uuids
        )

        # Delete the cache of each associated dataset and the upload itself if any cache exists
        # Because the associated datasets have this `Dataset.upload` field and Upload has `Upload.datasets` field
        uuids_list = dataset_uuids + [upload_uuid]
        schema_manager.delete_memcached_cache(uuids_list)
    except TransactionError:
        # No need to log
        raise


def get_upload_datasets(
    property_key: str,
    normalized_type: str,
    user_token: str,
    existing_data_dict: dict,
    new_data_dict: dict,
):
    """Trigger event method of getting a list of associated datasets for a given Upload.

    Parameters
    ----------
    property_key : str
        The target property key of the value to be generated
    normalized_type : str
        One of the types defined in the schema yaml: Upload
    user_token: str
        The user's globus nexus token
    existing_data_dict : dict
        A dictionary that contains all existing entity properties
    new_data_dict : dict
        A merged dictionary that contains all possible input data to be used

    Returns
    -------
    Tuple[str, list]
        str: The target property key
        list: A list of associated dataset dicts with all the normalized information
    """
    if "uuid" not in existing_data_dict:
        msg = create_trigger_error_msg(
            "Missing 'uuid' key in 'existing_data_dict' during calling 'get_upload_datasets()' trigger method.",
            existing_data_dict,
        )
        raise KeyError(msg)

    logger.info(
        f"Executing 'get_upload_datasets()' trigger method on uuid: {existing_data_dict['uuid']}"
    )

    upload_datasets = get_normalized_upload_datasets(existing_data_dict["uuid"], user_token)
    return property_key, upload_datasets


def get_normalized_upload_datasets(uuid: str, token, properties_to_exclude: List[str] = []):
    """Query the Neo4j database to get the associated datasets for a given Upload UUID and normalize the results.

    Parameters
    ----------
    uuid : str
        The UUID of the Upload entity
    token: str
        Either the user's globus nexus token or the internal token
    properties_to_exclude : List[str]
        A list of property keys to exclude from the normalized results

    Returns
    -------
    list: A list of associated dataset dicts with all the normalized information
    """
    db = schema_manager.get_neo4j_driver_instance()
    datasets_list = schema_neo4j_queries.get_upload_datasets(db, uuid)

    complete_list = schema_manager.get_complete_entities_list(
        token, datasets_list, properties_to_exclude
    )

    # Get rid of the entity node properties that are not defined in the yaml schema
    # as well as the ones defined as `exposed: false` in the yaml schema
    return schema_manager.normalize_entities_list_for_response(
        complete_list,
        property_groups=schema_manager.group_verify_properties_list(
            properties=properties_to_exclude
        ),
        is_include_action=False,
        is_strict=True,
    )


####################################################################################################
## Trigger methods specific to Activity - DO NOT RENAME
####################################################################################################


def set_activity_creation_action(
    property_key, normalized_type, user_token, existing_data_dict, new_data_dict
):
    """Trigger event method of getting creation_action for Activity.

    Lab->Activity->Source (Not needed for now)
    Lab->Activity->Submission
    Source->Activity->Sample
    Sample->Activity->Sample
    Sample->Activity->Dataset
    Dataset->Activity->Dataset

    Parameters
    ----------
    property_key : str
        The target property key of the value to be generated
    normalized_type : str
        One of the types defined in the schema yaml: Activity, Collection, Source, Sample, Dataset
    user_token: str
        The user's globus nexus token
    existing_data_dict : dict
        A dictionary that contains all existing entity properties
    new_data_dict : dict
        A merged dictionary that contains all possible input data to be used

    Returns
    -------
    Tuple[str, str]
        str: The target property key
        str: The creation_action string
    """
    if new_data_dict and new_data_dict.get("creation_action"):
        return property_key, new_data_dict["creation_action"].title()

    if "normalized_entity_type" not in new_data_dict:
        msg = create_trigger_error_msg(
            "Missing 'normalized_entity_type' key in 'new_data_dict' during calling 'set_activity_creation_action()' trigger method.",
            existing_data_dict,
            new_data_dict,
        )
        raise KeyError(msg)

    return property_key, f"Create {new_data_dict['normalized_entity_type']} Activity"


URL_SCHEME_REGEX = re.compile(r"^https?://")


def set_activity_protocol_url(
    property_key, normalized_type, user_token, existing_data_dict, new_data_dict
):
    """Trigger event method of passing the protocol_url from the entity to the activity. This function
    normalizes the protocol url before storage.

    Parameters
    ----------
    property_key : str
        The target property key of the value to be generated
    normalized_type : str
        One of the types defined in the schema yaml: Activity, Collection, Source, Sample, Dataset
    user_token: str
        The user's globus nexus token
    existing_data_dict : dict
        A dictionary that contains all existing entity properties
    new_data_dict : dict
        A merged dictionary that contains all possible input data to be used

    Returns
    -------
    Tuple[str, str]
        str: The target property key
        str: The normalized protocol_url string
    """
    if normalized_type in ["Activity"] and "protocol_url" not in new_data_dict:
        return property_key, None

    if "entity_type" in new_data_dict and new_data_dict["entity_type"] in [
        "Dataset",
        "Upload",
        "Publication",
    ]:
        return property_key, None

    if "protocol_url" not in new_data_dict:
        msg = create_trigger_error_msg(
            "Missing 'protocol_url' key in 'new_data_dict' during calling 'set_activity_protocol_url()' trigger method.",
            existing_data_dict,
            new_data_dict,
        )
        raise KeyError(msg)

    protocol_url = new_data_dict["protocol_url"].strip()
    normalized_protocol_url = URL_SCHEME_REGEX.sub("", protocol_url)

    return property_key, normalized_protocol_url


def get_creation_action_activity(
    property_key, normalized_type, user_token, existing_data_dict, new_data_dict
):
    if "uuid" not in existing_data_dict:
        msg = create_trigger_error_msg(
            "Missing 'uuid' key in 'existing_data_dict' during calling 'get_creation_action_activity()' trigger method.",
            existing_data_dict,
            new_data_dict,
        )
        raise KeyError(msg)

    uuid: str = existing_data_dict["uuid"]
    logger.info(f"Executing 'get_creation_action_activity()' trigger method on uuid: {uuid}")

    neo4j_driver_instance = schema_manager.get_neo4j_driver_instance()
    creation_action_activity = schema_neo4j_queries.get_entity_creation_action_activity(
        neo4j_driver_instance, uuid
    )

    return property_key, creation_action_activity


def set_processing_information(
    property_key, normalized_type, user_token, existing_data_dict, new_data_dict
):
    """Trigger event method of passing the processing_information from the entity to the activity.

    Parameters
    ----------
    property_key : str
        The target property key of the value to be generated
    normalized_type : str
        One of the types defined in the schema yaml: Activity, Collection, Source, Sample, Dataset
    user_token: str
        The user's globus nexus token
    existing_data_dict : dict
        A dictionary that contains all existing entity properties
    new_data_dict : dict
        A merged dictionary that contains all possible input data to be used

    Returns
    -------
    Tuple[str, str]
        str: The target property key
        str: The processing_information list
    """
    # Need to hard set `processing_information` as this gets called
    # when `metadata` is passed in the payload
    if "entity_type" in new_data_dict and not equals(new_data_dict["entity_type"], "Dataset"):
        return "processing_information", None

    metadata = None
    for key in ["metadata", "ingest_metadata"]:
        if key in new_data_dict:
            metadata = schema_manager.get_as_dict(new_data_dict[key])
            break
    if metadata is None or "dag_provenance_list" not in metadata:
        return "processing_information", None

    dag_provs = metadata["dag_provenance_list"]

    if len(dag_provs) < 1:
        # dag_provenance_list is empty
        return "processing_information", None

    if any([d.get("hash") is None or d.get("origin") is None for d in dag_provs]):
        # dag_provenance_list contains invalid entries
        # entries must have both hash and origin
        return "processing_information", None

    proc_info = {"description": "", "pipelines": []}
    for idx, dag_prov in enumerate(dag_provs):
        parts = github.parse_repo_name(dag_prov["origin"])
        if parts is None:
            continue
        owner, repo = parts

        if idx == 0 and repo != SchemaConstants.INGEST_PIPELINE_APP:
            # first entry must be the SenNet ingest pipeline
            return "processing_information", None

        if idx > 0 and repo == SchemaConstants.INGEST_PIPELINE_APP:
            # Ignore duplicate ingest pipeline entries
            continue

        # Set description to first non ingest pipeline repo
        if proc_info.get("description") == "" and repo != SchemaConstants.INGEST_PIPELINE_APP:
            proc_info["description"] = github.get_repo_description(owner, repo)

        hash = dag_prov["hash"]
        tag = github.get_tag(owner, repo, hash)
        if tag:
            url = github.create_tag_url(owner, repo, tag)
        else:
            url = github.create_commit_url(owner, repo, hash)
            if url is None:
                continue
        info = {"github": url}

        if "name" in dag_prov:
            cwl_url = github.create_commonwl_url(owner, repo, hash, dag_prov["name"])
            info["commonwl"] = cwl_url

        proc_info["pipelines"].append({repo: info})

    # Prevents invalid json if description is None
    if proc_info["description"] is None:
        proc_info["description"] = ""

    return "processing_information", proc_info


####################################################################################################
## Internal functions
####################################################################################################


def _commit_files(
    target_property_key,
    property_key,
    normalized_type,
    user_token,
    existing_data_dict,
    new_data_dict,
    generated_dict,
):
    """Trigger event method to commit files saved that were previously uploaded with UploadFileHelper.save_file.

    The information, filename and optional description is saved in the field with name specified by `target_property_key`
    in the provided data_dict.  The image files needed to be previously uploaded
    using the temp file service (UploadFileHelper.save_file).  The temp file id provided
    from UploadFileHelper, paired with an optional description of the file must be provided
    in the field `image_files_to_add` in the data_dict for each file being committed
    in a JSON array like below ("description" is optional):

    [
      {
        "temp_file_id": "eiaja823jafd",
        "description": "File 1"
      },
      {
        "temp_file_id": "pd34hu4spb3lk43usdr"
      },
      {
        "temp_file_id": "32kafoiw4fbazd",
        "description": "File 3"
      }
    ]


    Parameters
    ----------
    target_property_key : str
        The name of the property where the file information is stored
    property_key : str
        The property key for which the original trigger method is defined
    normalized_type : str
        One of the types defined in the schema yaml: Source, Sample
    user_token: str
        The user's globus nexus token
    existing_data_dict : dict
        A dictionary that contains all existing entity properties
    new_data_dict : dict
        A merged dictionary that contains all possible input data to be used
    generated_dict : dict
        A dictionary that contains all final data

    Returns
    -------
    dict: The updated generated dict
    """
    # Do nothing if no files to add are provided (missing or empty property)
    # For image files the property name is "image_files_to_add"
    # For metadata files the property name is "metadata_files_to_add"
    # But other may be used in the future
    if (not property_key in new_data_dict) or (not new_data_dict[property_key]):
        return generated_dict

    # If POST or PUT where the target doesn't exist create the file info array
    # if generated_dict doesn't contain the property yet, copy it from the existing_data_dict
    # or if it doesn't exist in existing_data_dict create it
    if not target_property_key in generated_dict:
        if not target_property_key in existing_data_dict:
            files_info_list = []
        # Otherwise this is a PUT where the target array exists already
        else:
            # Note: The property, name specified by `target_property_key`, is stored in Neo4j as a string representation of the Python list
            # It's not stored in Neo4j as a json string! And we can't store it as a json string
            # due to the way that Cypher handles single/double quotes.
            files_info_list = schema_manager.get_as_dict(existing_data_dict[target_property_key])
    else:
        files_info_list = generated_dict[target_property_key]

    try:
        if "uuid" in new_data_dict:
            entity_uuid = new_data_dict["uuid"]
        else:
            entity_uuid = existing_data_dict["uuid"]

        # Commit the files via ingest-api call
        ingest_api_target_url = schema_manager.get_ingest_api_url() + "/file-commit"

        for file_info in new_data_dict[property_key]:
            temp_file_id = file_info["temp_file_id"]

            json_to_post = {
                "temp_file_id": temp_file_id,
                "entity_uuid": entity_uuid,
                "user_token": user_token,
            }

            logger.info(
                f"Commit the uploaded file of temp_file_id {temp_file_id} for entity {entity_uuid} via ingest-api call..."
            )

            # Disable ssl certificate verification
            response = requests.post(
                url=ingest_api_target_url,
                headers=schema_manager._create_request_headers(user_token),
                json=json_to_post,
                verify=False,
            )

            if response.status_code != 200:
                msg = create_trigger_error_msg(
                    f"Failed to commit the file of temp_file_id {temp_file_id} via ingest-api for entity uuid: {entity_uuid}",
                    existing_data_dict,
                    new_data_dict,
                )
                logger.error(msg)
                raise schema_errors.FileUploadException(msg)

            # Get back the file uuid dict
            file_uuid_info = response.json()

            file_info_to_add = {
                "filename": file_uuid_info["filename"],
                "file_uuid": file_uuid_info["file_uuid"],
            }

            # The `description` is optional
            if "description" in file_info:
                file_info_to_add["description"] = file_info["description"]

            # Add to list
            files_info_list.append(file_info_to_add)

            # Update the target_property_key value
            generated_dict[target_property_key] = files_info_list

        return generated_dict
    except schema_errors.FileUploadException:
        raise
    except Exception:
        # No need to log
        raise


def _delete_files(
    target_property_key,
    property_key,
    normalized_type,
    user_token,
    existing_data_dict,
    new_data_dict,
    generated_dict,
):
    """Trigger event method for removing files from an entity during update.

    Files are stored in a json encoded text field with property name 'target_property_key' in the entity dict
    The files to remove are specified as file uuids in the `property_key` field

    The two outer methods (delete_image_files and delete_metadata_files) pass the target property
    field name to private method, _delete_files along with the other required trigger properties

    Parameters
    ----------
    target_property_key : str
        The name of the property where the file information is stored
    property_key : str
        The property key for which the original trigger method is defined
    normalized_type : str
        One of the types defined in the schema yaml: Source, Sample
    user_token: str
        The user's globus nexus token
    existing_data_dict : dict
        A dictionary that contains all existing entity properties
    new_data_dict : dict
        A merged dictionary that contains all possible input data to be used
    generated_dict : dict
        A dictionary that contains all final data

    Returns
    -------
    dict: The updated generated dict
    """
    # do nothing if no files to delete are provided in the field specified by property_key
    if (not property_key in new_data_dict) or (not new_data_dict[property_key]):
        return generated_dict

    if "uuid" not in existing_data_dict:
        msg = create_trigger_error_msg(
            f"Missing 'uuid' key in 'existing_data_dict' during calling '_delete_files()' trigger method for property '{target_property_key}'.",
            existing_data_dict,
            new_data_dict,
        )
        raise KeyError(msg)

    entity_uuid = existing_data_dict["uuid"]

    # If POST or PUT where the target doesn't exist create the file info array
    # if generated_dict doesn't contain the property yet, copy it from the existing_data_dict
    # if it isn't in the existing_dictionary throw and error
    # or if it doesn't exist in existing_data_dict create it
    if not target_property_key in generated_dict:
        if not target_property_key in existing_data_dict:
            msg = create_trigger_error_msg(
                f"Missing '{target_property_key}' key in 'existing_data_dict' during calling '_delete_files()' trigger method on entity {entity_uuid}.",
                existing_data_dict,
                new_data_dict,
            )
            raise KeyError(msg)
        # Otherwise this is a PUT where the target array exists already
        else:
            # Note: The property, name specified by `target_property_key`, is stored in Neo4j as a string representation of the Python list
            # It's not stored in Neo4j as a json string! And we can't store it as a json string
            # due to the way that Cypher handles single/double quotes.
            files_info_list = schema_manager.get_as_dict(existing_data_dict[target_property_key])
    else:
        files_info_list = generated_dict[target_property_key]

    file_uuids = []
    for file_uuid in new_data_dict[property_key]:
        file_uuids.append(file_uuid)

    # Remove the files via ingest-api call
    ingest_api_target_url = schema_manager.get_ingest_api_url() + "/file-remove"

    json_to_post = {
        "entity_uuid": entity_uuid,
        "file_uuids": file_uuids,
        "files_info_list": files_info_list,
    }

    logger.info(f"Remove the uploaded files for entity {entity_uuid} via ingest-api call...")

    # Disable ssl certificate verification
    response = requests.post(
        url=ingest_api_target_url,
        headers=schema_manager._create_request_headers(user_token),
        json=json_to_post,
        verify=False,
    )

    if response.status_code != 200:
        msg = create_trigger_error_msg(
            f"Failed to remove the files via ingest-api for entity uuid: {entity_uuid}",
            existing_data_dict,
            new_data_dict,
        )
        logger.error(msg)
        raise schema_errors.FileUploadException(msg)

    files_info_list = response.json()

    # Update the target_property_key value to be saved in Neo4j
    generated_dict[target_property_key] = files_info_list

    return generated_dict


def _get_organ_description(organ_code):
    """Get the organ description based on the given organ code.

    Parameters
    ----------
    organ_code : str
        The two-letter organ code

    Returns
    -------
    str: The organ code description
    """
    ORGAN_TYPES = Ontology.ops(
        as_arr=False, prop_callback=None, as_data_dict=True, data_as_val=True
    ).organ_types()

    for key in ORGAN_TYPES:
        if ORGAN_TYPES[key]["organ_uberon"] == organ_code:
            return ORGAN_TYPES[key]["term"].lower()


def source_metadata_group(key: str) -> str:
    """Get the source mapped metadata group for the given key.

    Parameters
    ----------
    key : str
        The metadata key

    Returns
    -------
    str: The group display name
    """
    groups_map = {
        "abo_blood_group_system": "Demographics",
        "age": "Demographics",
        "amylase": "Lab Values",
        "body_mass_index": "Vitals",
        "cause_of_death": "Donation Information",
        "ethnicity": "Demographics",
        "hba1c": "Lab Values",
        "height": "Vitals",
        "lipase": "Lab Values",
        "mechanism_of_injury": "Donation Information",
        "medical_history": "History",
        "race": "Demographics",
        "rh_blood_group": "Demographics",
        "sex": "Demographics",
        "social_history": "History",
        "weight": "Vitals",
    }
    return groups_map.get(key, "Other Information")


def source_metadata_display_value(metadata_item: dict) -> str:
    """Get the display value for the given source metadata item.

    Parameters
    ----------
    metadata_item : dict
        The source metadata item

    Returns
    -------
    str: The display value
    """
    if metadata_item.get("data_type") != "Numeric":
        return metadata_item["preferred_term"]

    value = float(metadata_item.get("data_value"))
    units = metadata_item.get("units", "")
    if units.startswith("year"):
        value = int(value)
        return f"{value} years" if value != 1 else f"{value} year"
    if units == "%":
        return f"{value}%"

    units_map = {
        "cm": (
            0.393701,
            "in",
        ),
        "kg": (
            2.20462,
            "lb",
        ),
    }
    display_value = f"{value} {units}"
    if units in units_map:
        display_value += f" ({round(value * units_map[units][0], 1)} {units_map[units][1]})"

    return display_value


####################################################################################################
## Trigger methods shared by Dataset, Upload, and Publication - DO NOT RENAME
####################################################################################################


def set_status_history(
    property_key, normalized_type, user_token, existing_data_dict, new_data_dict
):
    """Trigger event method for setting the status history for a given dataset or upload

    Parameters
    ----------
    property_key : str
        The target property key of the value to be generated
    normalized_type : str
        One of the types defined in the schema yaml: Dataset, Upload
    user_token: str
        The user's globus nexus token
    existing_data_dict : dict
        A dictionary that contains all existing entity properties
    new_data_dict : dict
        A merged dictionary that contains all possible input data to be used
    """
    new_status_history = []
    status_entry = {}

    if "status_history" in existing_data_dict:
        status_history_string = existing_data_dict["status_history"].replace("'", '"')
        new_status_history += json.loads(status_history_string)

    if "status" not in existing_data_dict:
        msg = create_trigger_error_msg(
            "Missing 'status' key in 'existing_data_dict' during calling 'set_status_history()' trigger method.",
            existing_data_dict,
            new_data_dict,
        )
        raise KeyError(msg)
    if "last_modified_timestamp" not in existing_data_dict:
        msg = create_trigger_error_msg(
            "Missing 'last_modified_timestamp' key in 'existing_data_dict' during calling 'set_status_history()' trigger method.",
            existing_data_dict,
            new_data_dict,
        )
        raise KeyError(msg)
    if "last_modified_user_email" not in existing_data_dict:
        msg = create_trigger_error_msg(
            "Missing 'last_modified_user_email' key in 'existing_data_dict' during calling 'set_status_history()' trigger method.",
            existing_data_dict,
            new_data_dict,
        )
        raise KeyError(msg)

    status = existing_data_dict["status"]
    last_modified_user_email = existing_data_dict["last_modified_user_email"]
    last_modified_timestamp = existing_data_dict["last_modified_timestamp"]
    uuid = existing_data_dict["uuid"]

    status_entry["status"] = status
    status_entry["changed_by_email"] = last_modified_user_email
    status_entry["change_timestamp"] = last_modified_timestamp
    new_status_history.append(status_entry)
    entity_data_dict = {"status_history": new_status_history}

    schema_neo4j_queries.update_entity(
        schema_manager.get_neo4j_driver_instance(), normalized_type, entity_data_dict, uuid
    )


def set_publication_dataset_type(
    property_key, normalized_type, user_token, existing_data_dict, new_data_dict
):
    """Trigger event method setting the dataset_type immutable property for a Publication.

    Parameters
    ----------
    property_key : str
        The target property key of the value to be generated
    normalized_type : str
        One of the types defined in the schema yaml: Publication
    user_token: str
        The user's globus nexus token
    existing_data_dict : dict
        A dictionary that contains all existing entity properties
    new_data_dict : dict
        A merged dictionary that contains all possible input data to be used

    Returns
    -------
    Tuple[str, str]
        str: The target property key
        str: Immutable dataset_type of "Publication"
    """
    # Count upon the dataset_type generated: true property in provenance_schema.yaml to assure the
    # request does not contain a value which will be overwritten.
    return property_key, "Publication"


def set_dataset_sources(
    property_key, normalized_type, user_token, existing_data_dict, new_data_dict
):
    """Trigger event method setting the sources list for a dataset.

    Parameters
    ----------
    property_key : str
        The target property key of the value to be generated
    normalized_type : str
        One of the types defined in the schema yaml: Dataset|Publication
    user_token: str
        The user's globus nexus token
    existing_data_dict : dict
        A dictionary that contains all existing entity properties
    new_data_dict : dict
        A merged dictionary that contains all possible input data to be used

    Returns
    -------
    Tuple[str, list]
        str: The target property key
        list: The list of sources associated with a dataset
    """
    sources = schema_neo4j_queries.get_sources_associated_entity(
        schema_manager.get_neo4j_driver_instance(), existing_data_dict["uuid"]
    )
    return property_key, sources


def set_sample_source(property_key, normalized_type, user_token, existing_data_dict, new_data_dict):
    """Trigger event method setting the source dict for a sample.

    Parameters
    ----------
    property_key : str
        The target property key of the value to be generated
    normalized_type : str
        One of the types defined in the schema yaml: Sample
    user_token: str
        The user's globus nexus token
    existing_data_dict : dict
        A dictionary that contains all existing entity properties
    new_data_dict : dict
        A merged dictionary that contains all possible input data to be used

    Returns
    -------
    Tuple[str, dict]
        str: The target property key
        dict: The source associated with a sample
    """
    sources = schema_neo4j_queries.get_sources_associated_entity(
        schema_manager.get_neo4j_driver_instance(), existing_data_dict["uuid"]
    )
    return property_key, sources[0]


def get_organ_hierarchy(
    property_key, normalized_type, user_token, existing_data_dict, new_data_dict
):
    """Trigger event method setting the name of the top level of the hierarchy this organ belongs to based on its laterality.

    Parameters
    ----------
    property_key : str
        The target property key of the value to be generated
    normalized_type : str
        One of the types defined in the schema yaml: Sample
    user_token: str
        The user's globus nexus token
    existing_data_dict : dict
        A dictionary that contains all existing entity properties
    new_data_dict : dict
        A merged dictionary that contains all possible input data to be used

    Returns
    -------
    Tuple[str, str]
        str: The target property key
        str: The organ hierarchy
    """
    organ_hierarchy = None
    if equals(existing_data_dict["sample_category"], "organ"):
        organ_types_categories = Ontology.ops(
            as_data_dict=True, prop_callback=None, key="organ_uberon", val_key="category"
        ).organ_types()

        organ_hierarchy = existing_data_dict["organ"]
        if organ_types_categories.get(organ_hierarchy) is not None:
            return property_key, organ_types_categories[organ_hierarchy]["term"]

        organ_types = Ontology.ops(
            as_data_dict=True, prop_callback=None, key="organ_uberon", val_key="term"
        ).organ_types()
        if existing_data_dict["organ"] in organ_types:
            organ_name = organ_types[organ_hierarchy]
            organ_hierarchy = organ_name

            # Deprecated. For backwards compatibility. Can eventually remove this regex on the text.
            res = re.findall(
                ".+?(?=\()", organ_name
            )  # the pattern will find everything up to the first (
            if len(res) > 0:
                organ_hierarchy = res[0].strip()

    return property_key, organ_hierarchy


def get_dataset_type_hierarchy(
    property_key, normalized_type, user_token, existing_data_dict, new_data_dict
):
    """Trigger event method for setting the dataset type hierarchy.

    Parameters
    ----------
    property_key : str
        The target property key of the value to be generated
    normalized_type : str
        One of the types defined in the schema yaml: Sample
    user_token: str
        The user's globus nexus token
    existing_data_dict : dict
        A dictionary that contains all existing entity properties
    new_data_dict : dict
        A merged dictionary that contains all possible input data to be used

    Returns
    -------
    Tuple[str, str]
        str: The target property key
        dict: The dataset type hierarchy with keys of 'first_level' and 'second_level'
    """

<<<<<<< HEAD
    if (
        "DATASET_TYPE_HIERARCHY" not in current_app.config
        or existing_data_dict["dataset_type"] not in current_app.config["DATASET_TYPE_HIERARCHY"]
    ):
        return property_key, {
            "first_level": existing_data_dict["dataset_type"],
            "second_level": existing_data_dict["dataset_type"],
        }

    return property_key, {
        "first_level": current_app.config["DATASET_TYPE_HIERARCHY"][
            existing_data_dict["dataset_type"]
        ],
        "second_level": existing_data_dict["dataset_type"],
    }
=======
    if equals(existing_data_dict['entity_type'], 'Dataset'):
        if (
            "DATASET_TYPE_HIERARCHY" not in current_app.config
            or existing_data_dict["dataset_type"] not in current_app.config["DATASET_TYPE_HIERARCHY"]
        ):
            return property_key, {
                "first_level": existing_data_dict["dataset_type"],
                "second_level": existing_data_dict["dataset_type"],
            }

        return property_key, {
            "first_level": current_app.config["DATASET_TYPE_HIERARCHY"][
                existing_data_dict["dataset_type"]
            ],
            "second_level": existing_data_dict["dataset_type"],
        }
    else:
        return property_key, None
>>>>>>> fa40b2d0


def get_has_qa_published_derived_dataset(
    property_key, normalized_type, user_token, existing_data_dict, new_data_dict
):
    """Trigger event method that determines if a primary dataset a processed/derived dataset with a status of 'QA' and 'Published'.

    Parameters
    ----------
    property_key : str
        The target property key of the value to be generated
    normalized_type : str
        One of the types defined in the schema yaml: Sample
    user_token: str
        The user's globus nexus token
    existing_data_dict : dict
        A dictionary that contains all existing entity properties
    new_data_dict : dict
        A merged dictionary that contains all possible input data to be used

    Returns
    -------
    Tuple[str, str]
        str: The target property key
        str: Whether a primary dataset has at least one processed dataset with a status of 'QA', 'True' or 'False'
    """
    _, dataset_category = get_dataset_category(
        property_key, normalized_type, user_token, existing_data_dict, new_data_dict
    )
    if equals(dataset_category, "primary"):
        match_case = "AND s.status IN ['QA', 'Published']"
        descendants = schema_neo4j_queries.get_dataset_direct_descendants(
            schema_manager.get_neo4j_driver_instance(),
            existing_data_dict["uuid"],
            match_case=match_case,
        )
        for d in descendants:
            if equals(d.get('entity_type'), 'Dataset'):
                _, descendant_category = get_dataset_category(
                    property_key, normalized_type, user_token, d, d
                )
                if "processed" in descendant_category:
                    return property_key, "True"
        return property_key, "False"
    else:
        return property_key, "False"


def get_has_all_published_datasets(
    property_key, normalized_type, user_token, existing_data_dict, new_data_dict
):
    """Trigger event method that determines if the datasets of an upload are all published.

    Parameters
    ----------
    property_key : str
        The target property key of the value to be generated
    normalized_type : str
        One of the types defined in the schema yaml: Sample
    user_token: str
        The user's globus nexus token
    existing_data_dict : dict
        A dictionary that contains all existing entity properties
    new_data_dict : dict
        A merged dictionary that contains all possible input data to be used

    Returns
    -------
    Tuple[str, str]
        str: The target property key
        str: The result whether all the primary datasets which are all published
    """

    db = schema_manager.get_neo4j_driver_instance()

    published_filter = 'AND t.status = "Published"'
    datasets_primary_list = schema_neo4j_queries.get_upload_datasets(
        db, existing_data_dict["uuid"], properties=["uuid"]
    )
    datasets_primary_list_published = schema_neo4j_queries.get_upload_datasets(
        db, existing_data_dict["uuid"], properties=["uuid"], query_filter=f"{published_filter}"
    )

    return property_key, (
        str(len(datasets_primary_list) == len(datasets_primary_list_published))
        if len(datasets_primary_list) > 0
        else "False"
    )

def get_primary_dataset_uuid(property_key, normalized_type, user_token, existing_data_dict, new_data_dict):
    """Trigger event method that grabs the primary dataset UUID for derived and component datasets
        Parameters
        ----------
        property_key : str
            The target property key of the value to be generated
        normalized_type : str
            One of the types defined in the schema yaml: Sample
        user_token: str
            The user's globus nexus token
        existing_data_dict : dict
            A dictionary that contains all existing entity properties
        new_data_dict : dict
            A merged dictionary that contains all possible input data to be used

        Returns
        -------
        Tuple[str, str]
            str: The target property key
            str: "True" or "False" if the sample has any descendant datasets
        """
    if equals(existing_data_dict["entity_type"], "Dataset"):
        if existing_data_dict['creation_action'] == "Multi-Assay Split":
            return (
                property_key,
                schema_neo4j_queries.get_primary_dataset(
                    schema_manager.get_neo4j_driver_instance(), existing_data_dict["uuid"]
                )["uuid"],
            )
        return property_key, None
    else:
        return property_key, None


def get_contains_data(property_key, normalized_type, user_token, existing_data_dict, new_data_dict):
    """Trigger event method that determines if a sample has any descendant datasets.

    Parameters
    ----------
    property_key : str
        The target property key of the value to be generated
    normalized_type : str
        One of the types defined in the schema yaml: Sample
    user_token: str
        The user's globus nexus token
    existing_data_dict : dict
        A dictionary that contains all existing entity properties
    new_data_dict : dict
        A merged dictionary that contains all possible input data to be used

    Returns
    -------
    Tuple[str, str]
        str: The target property key
        str: "True" or "False" if the sample has any descendant datasets
    """
    if "uuid" not in existing_data_dict:
        msg = create_trigger_error_msg(
            "Missing 'uuid' key in 'existing_data_dict' during calling 'get_contains_data()' trigger method.",
            existing_data_dict,
            new_data_dict,
        )
        raise KeyError(msg)

    if not equals(Ontology.ops().entities().SAMPLE, existing_data_dict["entity_type"]):
        return property_key, None

    datasets = app_neo4j_queries.get_descendants_by_type(
        neo4j_driver=schema_manager.get_neo4j_driver_instance(),
        uuid=existing_data_dict["uuid"],
        descendant_type=Ontology.ops().entities().DATASET,
        property_keys=["uuid"],
    )

    return property_key, str(len(datasets) > 0)<|MERGE_RESOLUTION|>--- conflicted
+++ resolved
@@ -4167,23 +4167,6 @@
         dict: The dataset type hierarchy with keys of 'first_level' and 'second_level'
     """
 
-<<<<<<< HEAD
-    if (
-        "DATASET_TYPE_HIERARCHY" not in current_app.config
-        or existing_data_dict["dataset_type"] not in current_app.config["DATASET_TYPE_HIERARCHY"]
-    ):
-        return property_key, {
-            "first_level": existing_data_dict["dataset_type"],
-            "second_level": existing_data_dict["dataset_type"],
-        }
-
-    return property_key, {
-        "first_level": current_app.config["DATASET_TYPE_HIERARCHY"][
-            existing_data_dict["dataset_type"]
-        ],
-        "second_level": existing_data_dict["dataset_type"],
-    }
-=======
     if equals(existing_data_dict['entity_type'], 'Dataset'):
         if (
             "DATASET_TYPE_HIERARCHY" not in current_app.config
@@ -4202,7 +4185,6 @@
         }
     else:
         return property_key, None
->>>>>>> fa40b2d0
 
 
 def get_has_qa_published_derived_dataset(
