import ast
import json
import urllib.parse
from typing import List, Optional

import logging
from datetime import datetime, timezone
import requests
from atlas_consortia_commons.string import equals
from neo4j.exceptions import TransactionError
import re

# Local modules
import app_neo4j_queries
from lib import github
from lib.exceptions import create_trigger_error_msg
from lib.ontology import Ontology
from schema import schema_manager
from schema import schema_errors
from schema import schema_neo4j_queries
from schema.schema_constants import SchemaConstants

logger = logging.getLogger(__name__)

ontology_lookup_cache = {}
sparql_vocabs = {
    "purl.obolibrary.org": "uberon",
    "purl.org": "fma",
}

####################################################################################################
## Trigger methods shared among Collection, Dataset, Source, Sample - DO NOT RENAME
####################################################################################################


def set_timestamp(property_key, normalized_type, user_token, existing_data_dict, new_data_dict):
    """Trigger event method of generating current timestamp.

    Parameters
    ----------
    property_key : str
        The target property key of the value to be generated
    normalized_type : str
        One of the types defined in the schema yaml: Activity, Collection, Source, Sample, Dataset
    user_token: str
        The user's globus nexus token
    existing_data_dict : dict
        A dictionary that contains all existing entity properties
    new_data_dict : dict
        A merged dictionary that contains all possible input data to be used

    Returns
    -------
    Tuple[str, str]
        str: The target property key
        str: The neo4j TIMESTAMP() function as string
    """
    # Use the neo4j TIMESTAMP() function during entity creation
    # Will be proessed in app_neo4j_queries.build_parameterized_map()
    # and schema_neo4j_queries.build_parameterized_map()
    return property_key, 'TIMESTAMP()'


def set_entity_type(property_key, normalized_type, user_token, existing_data_dict, new_data_dict):
    """Trigger event method of setting the entity type of a given entity.

    Parameters
    ----------
    property_key : str
        The target property key of the value to be generated
    normalized_type : str
        One of the types defined in the schema yaml: Activity, Collection, Source, Sample, Dataset
    user_token: str
        The user's globus nexus token
    existing_data_dict : dict
        A dictionary that contains all existing entity properties
    new_data_dict : dict
        A merged dictionary that contains all possible input data to be used

    Returns
    -------
    Tuple[str, str]
        str: The target property key
        str: The string of normalized entity type
    """
    return property_key, normalized_type


def set_user_sub(property_key, normalized_type, user_token, existing_data_dict, new_data_dict):
    """Trigger event method of getting user sub.

    Parameters
    ----------
    property_key : str
        The target property key of the value to be generated
    normalized_type : str
        One of the types defined in the schema yaml: Activity, Collection, Source, Sample, Dataset
    user_token: str
        The user's globus nexus token
    existing_data_dict : dict
        A dictionary that contains all existing entity properties
    new_data_dict : dict
        A merged dictionary that contains all possible input data to be used

    Returns
    -------
    Tuple[str, str]
        str: The target property key
        str: The 'sub' string
    """
    if 'sub' not in new_data_dict:
        msg = create_trigger_error_msg(
            "Missing 'sub' key in 'new_data_dict' during calling 'set_user_sub()' trigger method.",
            existing_data_dict, new_data_dict
        )
        raise KeyError(msg)

    return property_key, new_data_dict['sub']


def set_user_email(property_key, normalized_type, user_token, existing_data_dict, new_data_dict):
    """Trigger event method of getting user email.

    Parameters
    ----------
    property_key : str
        The target property key of the value to be generated
    normalized_type : str
        One of the types defined in the schema yaml: Activity, Collection, Source, Sample, Dataset
    user_token: str
        The user's globus nexus token
    existing_data_dict : dict
        A dictionary that contains all existing entity properties
    new_data_dict : dict
        A merged dictionary that contains all possible input data to be used

    Returns
    -------
    Tuple[str, str]
        str: The target property key
        str: The 'email' string
    """
    if 'email' not in new_data_dict:
        msg = create_trigger_error_msg(
            "Missing 'email' key in 'new_data_dict' during calling 'set_user_email()' trigger method.",
            existing_data_dict, new_data_dict
        )
        raise KeyError(msg)

    return property_key, new_data_dict['email']


def set_user_displayname(property_key, normalized_type, user_token, existing_data_dict, new_data_dict):
    """Trigger event method of getting user name.

    Parameters
    ----------
    property_key : str
        The target property key of the value to be generated
    normalized_type : str
        One of the types defined in the schema yaml: Activity, Collection, Source, Sample, Dataset
    user_token: str
        The user's globus nexus token
    existing_data_dict : dict
        A dictionary that contains all existing entity properties
    new_data_dict : dict
        A merged dictionary that contains all possible input data to be used

    Returns
    -------
    Tuple[str, str]
        str: The target property key
        str: The 'name' string
    """
    if 'name' not in new_data_dict:
        msg = create_trigger_error_msg(
            "Missing 'name' key in 'new_data_dict' during calling 'set_user_displayname()' trigger method.",
            existing_data_dict, new_data_dict
        )
        raise KeyError(msg)

    return property_key, new_data_dict['name']


def set_uuid(property_key, normalized_type, user_token, existing_data_dict, new_data_dict):
    """Trigger event method of getting uuid, hubmap_id for a new entity to be created.

    Parameters
    ----------
    property_key : str
        The target property key of the value to be generated
    normalized_type : str
        One of the types defined in the schema yaml: Activity, Collection, Source, Sample, Dataset
    user_token: str
        The user's globus nexus token
    existing_data_dict : dict
        A dictionary that contains all existing entity properties
    new_data_dict : dict
        A merged dictionary that contains all possible input data to be used

    Returns
    -------
    Tuple[str, str]
        str: The target property key
        str: The uuid created via uuid-api
    """
    if 'uuid' not in new_data_dict:
        msg = create_trigger_error_msg(
            "Missing 'uuid' key in 'new_data_dict' during calling 'set_uuid()' trigger method.",
            existing_data_dict, new_data_dict
        )
        raise KeyError(msg)

    return property_key, new_data_dict['uuid']


def set_sennet_id(property_key, normalized_type, user_token, existing_data_dict, new_data_dict):
    """Trigger event method of getting uuid, hubmap_id for a new entity to be created.

    Parameters
    ----------
    property_key : str
        The target property key of the value to be generated
    normalized_type : str
        One of the types defined in the schema yaml: Activity, Collection, Source, Sample, Dataset
    user_token: str
        The user's globus nexus token
    existing_data_dict : dict
        A dictionary that contains all existing entity properties
    new_data_dict : dict
        A merged dictionary that contains all possible input data to be used

    Returns
    -------
    Tuple[str, str]
        str: The target property key
        str: The sennet_id/sennet_id created via uuid-api
    """
    if 'sennet_id' not in new_data_dict:
        msg = create_trigger_error_msg(
            "Missing 'sennet_id' key in 'new_data_dict' during calling 'set_sennet_id()' trigger method.",
            existing_data_dict, new_data_dict
        )
        raise KeyError(msg)

    return property_key, new_data_dict['sennet_id']


####################################################################################################
## Trigger methods shared by Sample, Source, Dataset - DO NOT RENAME
####################################################################################################


def set_data_access_level(property_key, normalized_type, user_token, existing_data_dict, new_data_dict):
    """Trigger event method of generating data access level.

    Parameters
    ----------
    property_key : str
        The target property key of the value to be generated
    normalized_type : str
        One of the entity types defined in the schema yaml: Source, Sample, Dataset
    user_token: str
        The user's globus nexus token
    existing_data_dict : dict
        A dictionary that contains all existing entity properties
    new_data_dict : dict
        A merged dictionary that contains all possible input data to be used

    Returns
    -------
    Tuple[str, str]
        str: The target property key
        str: The data access level string
    """
    if 'uuid' not in new_data_dict:
        msg = create_trigger_error_msg(
            "Missing 'uuid' key in 'new_data_dict' during calling 'set_data_access_level()' trigger method.",
            existing_data_dict, new_data_dict
        )
        raise KeyError(msg)

    if normalized_type in ['Dataset', 'Publication']:
        # 'contains_human_genetic_sequences' is required on create
        if 'contains_human_genetic_sequences' not in new_data_dict:
            msg = create_trigger_error_msg(
                "Missing 'contains_human_genetic_sequences' key in 'new_data_dict' during calling 'set_data_access_level()' trigger method.",
                existing_data_dict, new_data_dict
            )
            raise KeyError(msg)

        # Default to protected
        data_access_level = SchemaConstants.ACCESS_LEVEL_PROTECTED

        # When `contains_human_genetic_sequences` is true, even if `status` is 'Published',
        # the `data_access_level` is still 'protected'
        if new_data_dict['contains_human_genetic_sequences']:
            data_access_level = SchemaConstants.ACCESS_LEVEL_PROTECTED
        else:
            # When creating a new dataset, status should always be "New"
            # Thus we don't use Dataset.status == "Published" to determine the data_access_level as public
            data_access_level = SchemaConstants.ACCESS_LEVEL_CONSORTIUM
    else:
        # Default to consortium for Source/Sample
        data_access_level = SchemaConstants.ACCESS_LEVEL_CONSORTIUM

        # public if any dataset below it in the provenance hierarchy is published
        # (i.e. Dataset.status == "Published")
        count = schema_neo4j_queries.count_attached_published_datasets(schema_manager.get_neo4j_driver_instance(),
                                                                       normalized_type, new_data_dict['uuid'])

        if count > 0:
            data_access_level = SchemaConstants.ACCESS_LEVEL_PUBLIC

    return property_key, data_access_level


def set_group_uuid(property_key, normalized_type, user_token, existing_data_dict, new_data_dict):
    """Trigger event method of setting the group_uuid.

    Parameters
    ----------
    property_key : str
        The target property key of the value to be generated
    normalized_type : str
        One of the types defined in the schema yaml: Activity, Collection, Source, Sample, Dataset
    user_token: str
        The user's globus nexus token
    existing_data_dict : dict
        A dictionary that contains all existing entity properties
    new_data_dict : dict
        A merged dictionary that contains all possible input data to be used

    Returns
    -------
    Tuple[str, str]
        str: The target property key
        str: The group uuid
    """
    group_uuid = None

    # Look for membership in a single "data provider" group and sets to that.
    # Otherwise if not set and no single "provider group" membership throws error.
    # This field is also used to link (Neo4j relationship) to the correct Lab node on creation.
    if 'hmgroupids' not in new_data_dict:
        msg = create_trigger_error_msg(
            "Missing 'hmgroupids' key in 'new_data_dict' during calling 'set_group_uuid()' trigger method.",
            existing_data_dict, new_data_dict
        )
        raise KeyError(msg)

    user_group_uuids = new_data_dict['hmgroupids']

    # If group_uuid provided from incoming request, validate it
    if 'group_uuid' in new_data_dict:
        # A bit validation
        try:
            schema_manager.validate_entity_group_uuid(new_data_dict['group_uuid'], user_group_uuids)
        except schema_errors.NoDataProviderGroupException as e:
            # No need to log
            raise schema_errors.NoDataProviderGroupException(e)
        except schema_errors.UnmatchedDataProviderGroupException as e:
            raise schema_errors.UnmatchedDataProviderGroupException(e)

        group_uuid = new_data_dict['group_uuid']
    # When no group_uuid provided
    else:
        try:
            group_info = schema_manager.get_entity_group_info(user_group_uuids)
        except schema_errors.NoDataProviderGroupException as e:
            # No need to log
            raise schema_errors.NoDataProviderGroupException(e)
        except schema_errors.MultipleDataProviderGroupException as e:
            # No need to log
            raise schema_errors.MultipleDataProviderGroupException(e)

        group_uuid = group_info['uuid']

    return property_key, group_uuid


def set_group_name(property_key, normalized_type, user_token, existing_data_dict, new_data_dict):
    """Trigger event method of setting the group_name.

    Parameters
    ----------
    property_key : str
        The target property key of the value to be generated
    normalized_type : str
        One of the types defined in the schema yaml: Activity, Collection, Source, Sample, Dataset
    user_token: str
        The user's globus nexus token
    existing_data_dict : dict
        A dictionary that contains all existing entity properties
    new_data_dict : dict
        A merged dictionary that contains all possible input data to be used

    Returns
    -------
    Tuple[str, str]
        str: The target property key
        str: The group name
    """
    group_name = None

    # If `group_uuid` is not already set, looks for membership in a single "data provider" group and sets to that.
    # Otherwise if not set and no single "provider group" membership throws error.
    # This field is also used to link (Neo4j relationship) to the correct Lab node on creation.
    if 'hmgroupids' not in new_data_dict:
        msg = create_trigger_error_msg(
            "Missing 'hmgroupids' key in 'new_data_dict' during calling 'set_group_name()' trigger method.",
            existing_data_dict, new_data_dict
        )
        raise KeyError(msg)

    try:
        default_group_uuid = None
        if 'group_uuid' in new_data_dict:
            default_group_uuid = new_data_dict['group_uuid']
        group_info = schema_manager.get_entity_group_info(new_data_dict['hmgroupids'], default_group_uuid)
        group_name = group_info['name']
    except schema_errors.NoDataProviderGroupException as e:
        # No need to log
        raise schema_errors.NoDataProviderGroupException(e)
    except schema_errors.MultipleDataProviderGroupException as e:
        # No need to log
        raise schema_errors.MultipleDataProviderGroupException(e)

    return property_key, group_name


####################################################################################################
## Trigger methods shared by Source and Sample - DO NOT RENAME
####################################################################################################


def commit_image_files(property_key, normalized_type, user_token, existing_data_dict, new_data_dict, generated_dict):
    """Trigger event method to commit files saved that were previously uploaded with UploadFileHelper.save_file.

    The information, filename and optional description is saved in the field with name specified by `target_property_key`
    in the provided data_dict.  The image files needed to be previously uploaded
    using the temp file service (UploadFileHelper.save_file).  The temp file id provided
    from UploadFileHelper, paired with an optional description of the file must be provided
    in the field `image_files_to_add` in the data_dict for each file being committed
    in a JSON array like below ("description" is optional):

    [
      {
        "temp_file_id": "eiaja823jafd",
        "description": "Image file 1"
      },
      {
        "temp_file_id": "pd34hu4spb3lk43usdr"
      },
      {
        "temp_file_id": "32kafoiw4fbazd",
        "description": "Image file 3"
      }
    ]

    Parameters
    ----------
    property_key : str
        The target property key of the value to be generated
    normalized_type : str
        One of the types defined in the schema yaml: Activity, Collection, Source, Sample, Dataset
    user_token: str
        The user's globus nexus token
    existing_data_dict : dict
        A dictionary that contains all existing entity properties
    new_data_dict : dict
        A merged dictionary that contains all possible input data to be used
    generated_dict : dict
        A dictionary that contains all final data

    Returns
    -------
    Tuple[str, list]
        str: The target property key
        list: The file info dicts in a list
    """
    return _commit_files('image_files', property_key, normalized_type, user_token, existing_data_dict, new_data_dict, generated_dict)


def delete_image_files(property_key, normalized_type, user_token, existing_data_dict, new_data_dict, generated_dict):
    """Trigger event methods for removing files from an entity during update.

    Files are stored in a json encoded text field with property name 'target_property_key' in the entity dict
    The files to remove are specified as file uuids in the `property_key` field

    The two outer methods (delete_image_files and delete_metadata_files) pass the target property
    field name to private method, _delete_files along with the other required trigger properties

    Parameters
    ----------
    property_key : str
        The target property key
    normalized_type : str
        One of the types defined in the schema yaml: Source, Sample
    user_token: str
        The user's globus nexus token
    existing_data_dict : dict
        A dictionary that contains all existing entity properties
    new_data_dict : dict
        A merged dictionary that contains all possible input data to be used
    generated_dict : dict
        A dictionary that contains all final data

    Returns
    -------
    Tuple[str, list]
        str: The target property key
        list: The file info dicts in a list
    """
    return _delete_files('image_files', property_key, normalized_type, user_token, existing_data_dict, new_data_dict, generated_dict)


def update_file_descriptions(property_key, normalized_type, user_token, existing_data_dict, new_data_dict, generated_dict):
    """Trigger event method to ONLY update descriptions of existing files.

    Parameters
    ----------
    property_key : str
        The target property key of the value to be generated
    normalized_type : str
        One of the types defined in the schema yaml: Source, Sample
    user_token: str
        The user's globus nexus token
    existing_data_dict : dict
        A dictionary that contains all existing entity properties
    new_data_dict : dict
        A merged dictionary that contains all possible input data to be used
    generated_dict : dict
        A dictionary that contains all final data

    Returns
    -------
    Tuple[str, list]
        str: The target property key
        list: The file info dicts (with updated descriptions) in a list
    """
    if property_key not in new_data_dict:
        msg = create_trigger_error_msg(
            f"Missing '{property_key}' key in 'new_data_dict' during calling 'update_file_descriptions()' trigger method.",
            existing_data_dict, new_data_dict
        )
        raise KeyError(msg)

    # If POST or PUT where the target doesn't exist create the file info array
    # if generated_dict doesn't contain the property yet, copy it from the existing_data_dict
    # or if it doesn't exist in existing_data_dict create it
    if not property_key in generated_dict:
        if not property_key in existing_data_dict:
            msg = create_trigger_error_msg(
                f"Missing '{property_key}' key in 'existing_data_dict' during call to 'update_file_descriptions()' trigger method.",
                existing_data_dict, new_data_dict
            )
            raise KeyError(msg)
        # Otherwise this is a PUT where the target array exists already
        else:
            # Note: The property, name specified by `target_property_key`, is stored in Neo4j as a string representation of the Python list
            # It's not stored in Neo4j as a json string! And we can't store it as a json string
            # due to the way that Cypher handles single/double quotes.
            existing_files_list = schema_manager.get_as_dict(existing_data_dict[property_key])
    else:
        if not property_key in generated_dict:
            msg = create_trigger_error_msg(
                f"Missing '{property_key}' key in 'generated_dict' during call to 'update_file_descriptions()' trigger method.",
                existing_data_dict, new_data_dict
            )
            raise KeyError(msg)

        existing_files_list = generated_dict[property_key]

    file_info_by_uuid_dict = {}

    for file_info in existing_files_list:
        file_uuid = file_info['file_uuid']

        file_info_by_uuid_dict[file_uuid] = file_info

    for file_info in new_data_dict[property_key]:
        file_uuid = file_info['file_uuid']

        # Existence check in case the file uuid gets edited in the request
        if file_uuid in file_info_by_uuid_dict:
            # Keep filename and file_uuid unchanged
            # Only update the description
            file_info_by_uuid_dict[file_uuid]['description'] = file_info['description']

    generated_dict[property_key] = list(file_info_by_uuid_dict.values())
    return generated_dict


####################################################################################################
## Trigger methods specific to Collection - DO NOT RENAME
####################################################################################################


def get_collection_entities(property_key: str, normalized_type: str, user_token: str, existing_data_dict: dict, new_data_dict: dict):
    """Trigger event method of getting a list of associated datasets for a given collection.

    Parameters
    ----------
    property_key : str
        The target property key of the value to be generated
    normalized_type : str
        One of the types defined in the schema yaml: Activity, Collection, Source, Sample, Dataset
    user_token: str
        The user's globus nexus token
    existing_data_dict : dict
        A dictionary that contains all existing entity properties
    new_data_dict : dict
        A merged dictionary that contains all possible input data to be used

    Returns
    -------
    Tuple[str, list]
        str: The target property key
        list: A list of associated dataset dicts with all the normalized information
    """
    if "uuid" not in existing_data_dict:
        msg = create_trigger_error_msg(
            "Missing 'uuid' key in 'existing_data_dict' during calling 'get_collection_entities()' trigger method.",
            existing_data_dict, new_data_dict
        )
        raise KeyError(msg)

    # Additional properties of the datasets to exclude
    # We don't want to show too much nested information
    properties_to_skip = [
        "antibodies",
        "collections",
        "contacts",
        "contributors",
        "direct_ancestors",
        "ingest_metadata"
        "next_revision_uuid",
        "pipeline_message",
        "previous_revision_uuid",
        "sources",
        "status_history",
        "title",
        "upload",
    ]
    collection_entities = get_normalized_collection_entities(existing_data_dict["uuid"], user_token, properties_to_exclude=properties_to_skip)
    return property_key, collection_entities


def get_normalized_collection_entities(uuid: str, token: str, skip_completion: bool = False, properties_to_exclude: List[str] = []):
    """Query the Neo4j database to get the associated entities for a given Collection UUID and normalize the results.

    Parameters
    ----------
    uuid : str
        The UUID of the Collection entity
    token: str
        The user's globus nexus token or internal token
    skip_completion : bool
        Skip the call to get_complete_entities_list, default is False
    properties_to_exclude : List[str]
        A list of property keys to exclude from the normalized results, default is []


    Returns
    -------
    Tuple[str, list]
        str: The target property key
        list: A list of associated entity dicts with all the normalized information
    """
    db = schema_manager.get_neo4j_driver_instance()
    entities_list = schema_neo4j_queries.get_collection_entities(db, uuid)

    if skip_completion:
        complete_entities_list = entities_list
    else:
        complete_entities_list = schema_manager.get_complete_entities_list(token=token,
                                                                           entities_list=entities_list,
                                                                           properties_to_skip=properties_to_exclude)

    return schema_manager.normalize_entities_list_for_response(entities_list=complete_entities_list,
                                                               properties_to_exclude=properties_to_exclude)



def get_publication_associated_collection(property_key, normalized_type, user_token, existing_data_dict, new_data_dict):
    """Trigger event method of getting the associated collection for this publication.

    Parameters
    ----------
    property_key : str
        The target property key
    normalized_type : str
        One of the types defined in the schema yaml: Dataset
    user_token: str
        The user's globus nexus token
    existing_data_dict : dict
        A dictionary that contains all existing entity properties
    new_data_dict : dict
        A merged dictionary that contains all possible input data to be used

    Returns
    -------
    Tuple[str, dict]
        str: The target property key
        dict: A dictionary representation of the associated collection with all the normalized information
    """
    if 'uuid' not in existing_data_dict:
        msg = create_trigger_error_msg(
            "Missing 'uuid' key in 'existing_data_dict' during calling 'get_publication_associated_collection()' trigger method.",
            existing_data_dict, new_data_dict
        )
        raise KeyError(msg)

    logger.info(
        f"Executing 'get_publication_associated_collection()' trigger method on uuid: {existing_data_dict['uuid']}")

    collection_dict = schema_neo4j_queries.get_publication_associated_collection(
        schema_manager.get_neo4j_driver_instance(), existing_data_dict['uuid'])

    # Get rid of the entity node properties that are not defined in the yaml schema
    # as well as the ones defined as `exposed: false` in the yaml schema
    return property_key, schema_manager.normalize_entity_result_for_response(collection_dict)


def link_publication_to_associated_collection(property_key, normalized_type, user_token, existing_data_dict, new_data_dict):
    """Trigger event method of creating or recreating linkages between this new publication and its associated_collection.

    Parameters
    ----------
    property_key : str
        The target property key
    normalized_type : str
        One of the types defined in the schema yaml: Publication
    user_token: str
        The user's globus nexus token
    existing_data_dict : dict
        A dictionary that contains all existing entity properties
    new_data_dict : dict
        A merged dictionary that contains all possible input data to be used
    """
    if 'uuid' not in existing_data_dict:
        msg = create_trigger_error_msg(
            "Missing 'uuid' key in 'existing_data_dict' during calling 'link_publication_to_associated_collection()' trigger method.",
            existing_data_dict, new_data_dict
        )
        raise KeyError(msg)

    if 'associated_collection_uuid' not in existing_data_dict:
        msg = create_trigger_error_msg(
            "Missing 'associated_collection_uuid' key in 'existing_data_dict' during calling 'link_publication_to_associated_collection()' trigger method.",
            existing_data_dict, new_data_dict
        )
        raise KeyError(msg)

    associated_collection_uuid = existing_data_dict['associated_collection_uuid']

    # No activity node. We are creating a direct link to the associated collection

    try:
        # Create a linkage
        # between the Publication node and the Collection node in neo4j
        schema_neo4j_queries.link_publication_to_associated_collection(schema_manager.get_neo4j_driver_instance(),
                                                                       existing_data_dict['uuid'],
                                                                       associated_collection_uuid)

        # Will need to delete the collection cache if later we add `Collection.associated_publications` field - 7/16/2023 Zhou
    except TransactionError:
        # No need to log
        raise


####################################################################################################
## Trigger methods specific to Dataset - DO NOT RENAME
####################################################################################################


def set_dataset_status_new(property_key, normalized_type, user_token, existing_data_dict, new_data_dict):
    """Trigger event method of setting the default "New" status for this new Dataset.

    Parameters
    ----------
    property_key : str
        The target property key
    normalized_type : str
        One of the types defined in the schema yaml: Activity, Collection, Source, Sample, Dataset
    user_token: str
        The user's globus nexus token
    existing_data_dict : dict
        A dictionary that contains all existing entity properties
    new_data_dict : dict
        A merged dictionary that contains all possible input data to be used

    Returns
    -------
    Tuple[str, str]
        str: The target property key
        str: Initial status of "New"
    """
    # Always 'New' on dataset creation
    return property_key, 'New'


def get_entity_collections(property_key, normalized_type, user_token, existing_data_dict, new_data_dict):
    """Trigger event method of getting a list of collections for this new Dataset.

    Parameters
    ----------
    property_key : str
        The target property key
    normalized_type : str
        One of the types defined in the schema yaml: Activity, Collection, Source, Sample, Dataset
    user_token: str
        The user's globus nexus token
    existing_data_dict : dict
        A dictionary that contains all existing entity properties
    new_data_dict : dict
        A merged dictionary that contains all possible input data to be used

    Returns
    -------
    Tuple[str, list]
        str: The target property key
        list: A list of associated collections with all the normalized information
    """
    return_list = None

    if 'uuid' not in existing_data_dict:
        msg = create_trigger_error_msg(
            "Missing 'uuid' key in 'existing_data_dict' during calling 'get_entity_collections()' trigger method.",
            existing_data_dict, new_data_dict
        )
        raise KeyError(msg)

    # No property key needs to filter the result
    # Get back the list of collection dicts
    collections_list = schema_neo4j_queries.get_entity_collections(schema_manager.get_neo4j_driver_instance(),
                                                                   existing_data_dict['uuid'])
    if collections_list:
        # Exclude datasets from each resulting collection
        # We don't want to show too much nested information
        properties_to_skip = ['entities']
        complete_entities_list = schema_manager.get_complete_entities_list(user_token, collections_list,
                                                                           properties_to_skip)
        return_list = schema_manager.normalize_entities_list_for_response(complete_entities_list)

    return property_key, return_list


def get_dataset_upload(property_key, normalized_type, user_token, existing_data_dict, new_data_dict):
    """Trigger event method of getting the associated Upload for this Dataset.

    Parameters
    ----------
    property_key : str
        The target property key
    normalized_type : str
        One of the types defined in the schema yaml: Activity, Collection, Source, Sample, Dataset
    user_token: str
        The user's globus nexus token
    existing_data_dict : dict
        A dictionary that contains all existing entity properties
    new_data_dict : dict
        A merged dictionary that contains all possible input data to be used

    Returns
    -------
    Tuple[str, dict]
        str: The target property key
        dict: A dict of associated Upload detail with all the normalized information
    """
    return_dict = None

    if 'uuid' not in existing_data_dict:
        msg = create_trigger_error_msg(
            "Missing 'uuid' key in 'existing_data_dict' during calling 'get_dataset_upload()' trigger method.",
            existing_data_dict, new_data_dict
        )
        raise KeyError(msg)

    # It could be None if the dataset doesn't in any Upload
    upload_dict = schema_neo4j_queries.get_dataset_upload(schema_manager.get_neo4j_driver_instance(),
                                                          existing_data_dict['uuid'])

    if upload_dict:
        # Exclude datasets from each resulting Upload
        # We don't want to show too much nested information
        properties_to_skip = ['datasets']
        complete_upload_dict = schema_manager.get_complete_entity_result(user_token, upload_dict, properties_to_skip)
        return_dict = schema_manager.normalize_object_result_for_response('ENTITIES', complete_upload_dict)

    return property_key, return_dict


def link_collection_to_entities(property_key, normalized_type, user_token, existing_data_dict, new_data_dict):
    """Trigger event method for creating or recreating linkages between this new Collection and the Datasets it contains.

    Parameters
    ----------
    property_key : str
        The target property key
    normalized_type : str
        One of the types defined in the schema yaml: Dataset
    user_token: str
        The user's globus nexus token
    existing_data_dict : dict
        A dictionary that contains all existing entity properties
    new_data_dict : dict
        A merged dictionary that contains all possible input data to be used
    """
    if 'uuid' not in existing_data_dict:
        msg = create_trigger_error_msg(
            "Missing 'uuid' key in 'existing_data_dict' during calling 'link_collection_to_entities()' trigger method.",
            existing_data_dict, new_data_dict
        )
        raise KeyError(msg)

    if 'entity_uuids' not in existing_data_dict:
        msg = create_trigger_error_msg(
            "Missing 'entity_uuids' key in 'existing_data_dict' during calling 'link_collection_to_entities()' trigger method.",
            existing_data_dict, new_data_dict
        )
        raise KeyError(msg)

    entity_uuids = existing_data_dict['entity_uuids']

    try:
        # Create a linkage (without an Activity node) between the Collection node and each Entity it contains.
        schema_neo4j_queries.link_collection_to_entities(neo4j_driver=schema_manager.get_neo4j_driver_instance(),
                                                         collection_uuid=existing_data_dict['uuid'],
                                                         entities_uuid_list=entity_uuids)

        # Delete the cache of each associated dataset and the collection itself if any cache exists
        # Because the `Dataset.collecctions` field and `Collection.datasets` field
        uuids_list = [existing_data_dict['uuid']] + entity_uuids
        schema_manager.delete_memcached_cache(uuids_list)
    except TransactionError:
        # No need to log
        raise


def get_dataset_direct_ancestors(property_key, normalized_type, user_token, existing_data_dict, new_data_dict):
    """Trigger event method of getting direct ancestors.

    Parameters
    ----------
    property_key : str
        The target property key of the value to be generated
    normalized_type : str
        One of the types defined in the schema yaml: Activity, Collection, Source, Sample, Dataset
    user_token: str
        The user's globus nexus token
    existing_data_dict : dict
        A dictionary that contains all existing entity properties
    new_data_dict : dict
        A merged dictionary that contains all possible input data to be used

    Returns
    -------
    Tuple[str, list]
        str: The target property key
        list: A list of associated direct ancestors with all the normalized information
    """
    if 'uuid' not in existing_data_dict:
        msg = create_trigger_error_msg(
            "Missing 'uuid' key in 'existing_data_dict' during calling 'get_dataset_direct_ancestors()' trigger method.",
            existing_data_dict, new_data_dict
        )
        raise KeyError(msg)

    # No property key needs to filter the result
    # Get back the list of ancestor dicts
    driver = schema_manager.get_neo4j_driver_instance()
    direct_ancestors_list = schema_neo4j_queries.get_dataset_direct_ancestors(driver,
                                                                              existing_data_dict['uuid'])

    # We don't want to show too much nested information
    # The direct ancestor of a Dataset could be: Dataset or Sample
    # Skip running the trigger methods for 'direct_ancestors' and 'collections' if the direct ancestor is Dataset
    # Skip running the trigger methods for 'direct_ancestor' if the direct ancestor is Sample
    properties_to_skip = ['direct_ancestors', 'collections', 'direct_ancestor']
    complete_entities_list = schema_manager.get_complete_entities_list(user_token,
                                                                       direct_ancestors_list,
                                                                       properties_to_skip)

    return property_key, schema_manager.normalize_entities_list_for_response(complete_entities_list)


def get_sample_section_descendant_datasets(property_key, normalized_type, user_token, existing_data_dict, new_data_dict):
    """Trigger event method for getting the descendant datasets for a sample section.

    Parameters
    ----------
    property_key : str
        The target property key of the value to be generated
    normalized_type : str
        One of the types defined in the schema yaml: Activity, Collection, Source, Sample, Dataset
    user_token: str
        The user's globus nexus token
    existing_data_dict : dict
        A dictionary that contains all existing entity properties
    new_data_dict : dict
        A merged dictionary that contains all possible input data to be used

    Returns
    -------
    Tuple[str, list]
    str: The target property key
    list: A list of descendant datasets
    """
    if 'uuid' not in existing_data_dict:
        msg = create_trigger_error_msg(
            "Missing 'uuid' key in 'existing_data_dict' during calling 'get_sample_section_descendant_datasets()' trigger method.",
            existing_data_dict, new_data_dict
        )
        raise KeyError(msg)

    # Check if the entity is a Sample Section, skip otherwise
    if equals(Ontology.ops().entities().SAMPLE, normalized_type):
        if equals(Ontology.ops().specimen_categories().SECTION, existing_data_dict['sample_category']):
            driver = schema_manager.get_neo4j_driver_instance()
            uuid = existing_data_dict['uuid']

            # HRA EUI only requires the 'dataset_type' field
            properties = ['uuid', 'dataset_type']
            datasets = app_neo4j_queries.get_descendants_by_type(driver, uuid, Ontology.ops().entities().DATASET, properties)
            return property_key, datasets

    return property_key, None


def get_ancestor_blocks(property_key, normalized_type, user_token, existing_data_dict, new_data_dict):
    """Trigger event method for getting the ancestor blocks for a sample section or dataset.

    Parameters
    ----------
    property_key : str
        The target property key of the value to be generated
    normalized_type : str
        One of the types defined in the schema yaml: Activity, Collection, Source, Sample, Dataset
    user_token: str
        The user's globus nexus token
    existing_data_dict : dict
        A dictionary that contains all existing entity properties
    new_data_dict : dict
        A merged dictionary that contains all possible input data to be used

    Returns
    -------
    Tuple[str, list]
    str: The target property key
    list: A list of ancestor blocks
    """
    if 'uuid' not in existing_data_dict:
        msg = create_trigger_error_msg(
            "Missing 'uuid' key in 'existing_data_dict' during calling 'get_ancestor_blocks()' trigger method.",
            existing_data_dict, new_data_dict
        )
        raise KeyError(msg)

    # Check if the entity is a sample section or dataset, skip otherwise
    entity_types = Ontology.ops().entities()
    sample_categories = Ontology.ops().specimen_categories()
    if (
        (equals(entity_types.SAMPLE, normalized_type) and equals(sample_categories.SECTION, existing_data_dict['sample_category']))
        or equals(entity_types.DATASET, normalized_type)
    ):
        driver = schema_manager.get_neo4j_driver_instance()
        uuid = existing_data_dict['uuid']

        # HRA EUI only requires the 'rui_location' field
        properties = ['uuid', 'rui_location']
        blocks = app_neo4j_queries.get_ancestors_by_type(driver, uuid, Ontology.ops().specimen_categories().BLOCK, properties)
        blocks = [b for b in blocks if b.get('rui_location') is not None]
        if len(blocks) > 0:
            return property_key, blocks

    return property_key, None


def get_sample_section_ancestor_ids(property_key, normalized_type, user_token, existing_data_dict, new_data_dict):
    """Trigger event method for getting the ancestor ids for a sample section.

    Parameters
    ----------
    property_key : str
        The target property key of the value to be generated
    normalized_type : str
        One of the types defined in the schema yaml: Activity, Collection, Source, Sample, Dataset
    user_token: str
        The user's globus nexus token
    existing_data_dict : dict
        A dictionary that contains all existing entity properties
    new_data_dict : dict
        A merged dictionary that contains all possible input data to be used

    Returns
    -------
    Tuple[str, list]
    str: The target property key
    list: A list of ancestor ids
    """
    if 'uuid' not in existing_data_dict:
        msg = create_trigger_error_msg(
            "Missing 'uuid' key in 'existing_data_dict' during calling 'get_sample_section_ancestor_blocks()' trigger method.",
            existing_data_dict, new_data_dict
        )
        raise KeyError(msg)

    # Check if the entity is a Sample Section, skip otherwise
    if equals(Ontology.ops().entities().SAMPLE, normalized_type):
        if equals(Ontology.ops().specimen_categories().SECTION, existing_data_dict['sample_category']):
            driver = schema_manager.get_neo4j_driver_instance()
            uuid = existing_data_dict['uuid']
            ancestor_ids = app_neo4j_queries.get_ancestors(driver, uuid, properties=['uuid'], is_include_action=True)
            if len(ancestor_ids) > 0:
                return property_key, ancestor_ids

    return property_key, None


def get_source_samples(property_key, normalized_type, user_token, existing_data_dict, new_data_dict):
    """Trigger event method for getting the samples immediately connected to a given dataset.

    Parameters
    ----------
    property_key : str
        The target property key of the value to be generated
    normalized_type : str
        One of the types defined in the schema yaml: Activity, Collection, Source, Sample, Dataset
    user_token: str
        The user's globus nexus token
    existing_data_dict : dict
        A dictionary that contains all existing entity properties
    new_data_dict : dict
        A merged dictionary that contains all possible input data to be used

    Returns
    -------
    Tuple[str, list]
    str: The target property key
    list: A list of source samples
    """
    if 'uuid' not in existing_data_dict:
        msg = create_trigger_error_msg(
            "Missing 'uuid' key in 'existing_data_dict' during calling 'get_sample_section_ancestor_blocks()' trigger method.",
            existing_data_dict, new_data_dict
        )
        raise KeyError(msg)

    driver = schema_manager.get_neo4j_driver_instance()
    uuid = existing_data_dict['uuid']
    properties = ['uuid', 'sample_category']
    samples = app_neo4j_queries.get_source_samples(driver, uuid, properties)
    if len(samples) < 1:
        return property_key, None

    return property_key, samples


def remove_fields(d, properties_to_keep):
    return {key: value for key, value in d.items() if key in properties_to_keep}


def get_local_directory_rel_path(property_key, normalized_type, user_token, existing_data_dict, new_data_dict):
    """Trigger event method of getting the relative directory path of a given dataset.

    Parameters
    ----------
    property_key : str
        The target property key of the value to be generated
    normalized_type : str
        One of the types defined in the schema yaml: Activity, Collection, Source, Sample, Dataset
    user_token: str
        The user's globus nexus token
    existing_data_dict : dict
        A dictionary that contains all existing entity properties
    new_data_dict : dict
        A merged dictionary that contains all possible input data to be used

    Returns
    -------
    Tuple[str, str]
        str: The target property key
        str: The relative directory path
    """
    if 'uuid' not in existing_data_dict:
        msg = create_trigger_error_msg(
            "Missing 'uuid' key in 'existing_data_dict' during calling 'get_local_directory_rel_path()' trigger method.",
            existing_data_dict, new_data_dict
        )
        raise KeyError(msg)

    if 'data_access_level' not in existing_data_dict:
        msg = create_trigger_error_msg(
            "Missing 'data_access_level' key in 'existing_data_dict' during calling 'get_local_directory_rel_path()' trigger method.",
            existing_data_dict, new_data_dict
        )
        raise KeyError(msg)

    uuid = existing_data_dict['uuid']

    if (not 'group_uuid' in existing_data_dict) or (not existing_data_dict['group_uuid']):
        msg = create_trigger_error_msg(
            "Group uuid not set for dataset during calling 'get_local_directory_rel_path()' trigger method.",
            existing_data_dict, new_data_dict
        )
        raise KeyError(msg)

    # Validate the group_uuid and make sure it's one of the valid data providers
    try:
        schema_manager.validate_entity_group_uuid(existing_data_dict['group_uuid'])
    except schema_errors.NoDataProviderGroupException:
        # No need to log
        raise

    group_name = schema_manager.get_entity_group_name(existing_data_dict['group_uuid'])

    dir_path = existing_data_dict['data_access_level'] + "/" + group_name + "/" + uuid + "/"

    return property_key, dir_path


def link_to_previous_revisions(property_key, normalized_type, user_token, existing_data_dict, new_data_dict):
    """Trigger event method of building linkage from this new Dataset to the dataset of its previous revision.

    Parameters
    ----------
    property_key : str
        The target property key
    normalized_type : str
        One of the types defined in the schema yaml: Activity, Collection, Source, Sample, Dataset
    user_token: str
        The user's globus nexus token
    existing_data_dict : dict
        A dictionary that contains all existing entity properties
    new_data_dict : dict
        A merged dictionary that contains all possible input data to be used
    """
    if 'uuid' not in existing_data_dict:
        msg = create_trigger_error_msg(
            "Missing 'uuid' key in 'existing_data_dict' during calling 'link_to_previous_revision()' trigger method.",
            existing_data_dict, new_data_dict
        )
        raise KeyError(msg)

    if 'previous_revision_uuids' not in existing_data_dict:
        msg = create_trigger_error_msg(
            "Missing 'previous_revision_uuids' key in 'existing_data_dict' during calling 'link_to_previous_revision()' trigger method.",
            existing_data_dict, new_data_dict
        )
        raise KeyError(msg)

    # Create a revision reltionship from this new Dataset node and its previous revision of dataset node in neo4j
    try:
        schema_neo4j_queries.link_entity_to_previous_revision(schema_manager.get_neo4j_driver_instance(),
                                                              existing_data_dict['uuid'],
                                                              existing_data_dict['previous_revision_uuids'])
    except TransactionError:
        # No need to log
        raise


def link_to_previous_revision(property_key, normalized_type, user_token, existing_data_dict, new_data_dict):
    """Trigger event method of building linkage from this new Dataset to the dataset of its previous revision.

    Parameters
    ----------
    property_key : str
        The target property key
    normalized_type : str
        One of the types defined in the schema yaml: Activity, Collection, Source, Sample, Dataset
    user_token: str
        The user's globus nexus token
    existing_data_dict : dict
        A dictionary that contains all existing entity properties
    new_data_dict : dict
        A merged dictionary that contains all possible input data to be used
    """
    if 'uuid' not in existing_data_dict:
        msg = create_trigger_error_msg(
            "Missing 'uuid' key in 'existing_data_dict' during calling 'link_to_previous_revision()' trigger method.",
            existing_data_dict, new_data_dict
        )
        raise KeyError(msg)

    if 'previous_revision_uuid' not in existing_data_dict:
        msg = create_trigger_error_msg(
            "Missing 'previous_revision_uuid' key in 'existing_data_dict' during calling 'link_to_previous_revision()' trigger method.",
            existing_data_dict, new_data_dict
        )
        raise KeyError(msg)

    # Create a revision reltionship from this new Dataset node and its previous revision of dataset node in neo4j
    try:
        schema_neo4j_queries.link_entity_to_previous_revision(schema_manager.get_neo4j_driver_instance(),
                                                              existing_data_dict['uuid'],
                                                              existing_data_dict['previous_revision_uuid'])
    except TransactionError:
        # No need to log
        raise


def get_has_metadata(property_key, normalized_type, user_token, existing_data_dict, new_data_dict):
    """Trigger event method for determining if the entity has metadata.

    Parameters
    ----------
    property_key : str
        The target property key
    normalized_type : str
        One of the types defined in the schema yaml
    user_token: str
        The user's globus nexus token
    existing_data_dict : dict
        A dictionary that contains all existing entity properties
    new_data_dict : dict
        A merged dictionary that contains all possible input data to be used

    Returns
    -------
    Tuple[str, str]
        str: The target property key
        str: "True" or "False" if the entity has metadata
    """
    if 'uuid' not in existing_data_dict:
        msg = create_trigger_error_msg(
            "Missing 'uuid' key in 'existing_data_dict' during calling 'get_has_metadata()' trigger method.",
            existing_data_dict, new_data_dict
        )
        raise KeyError(msg)

    if equals(Ontology.ops().entities().DATASET, existing_data_dict['entity_type']):
        metadata = existing_data_dict.get('metadata')
        return property_key, str(metadata is not None)

    SpecimenCategories = Ontology.ops().specimen_categories()
    if (
        equals(Ontology.ops().entities().SOURCE, existing_data_dict['entity_type'])
        or equals('Collection', existing_data_dict['entity_type'])
        or equals('Publication', existing_data_dict['entity_type'])
        or equals(SpecimenCategories.BLOCK, existing_data_dict.get('sample_category'))
        or equals(SpecimenCategories.SECTION, existing_data_dict.get('sample_category'))
        or equals(SpecimenCategories.SUSPENSION, existing_data_dict.get('sample_category'))
    ):
        has_metadata = 'metadata' in existing_data_dict
        return property_key, str(has_metadata)

    return property_key, None


def get_source_mapped_metadata(property_key, normalized_type, user_token, existing_data_dict, new_data_dict):
    """Trigger event method of auto generating mapped metadata from 'living_donor_data' or 'organ_donor_data'.

    Parameters
    ----------
    property_key : str
        The target property key
    normalized_type : str
        One of the types defined in the schema yaml: Activity, Collection, Source, Sample, Dataset
    user_token: str
        The user's globus nexus token
    existing_data_dict : dict
        A dictionary that contains all existing entity properties
    new_data_dict : dict
        A merged dictionary that contains all possible input data to be used

    Returns
    -------
    Tuple[str, dict]
        str: The target property key
        dict: The auto generated mapped metadata
    """
    if not equals(Ontology.ops().source_types().HUMAN, existing_data_dict['source_type']):
        return property_key, None
    if 'metadata' not in existing_data_dict or existing_data_dict['metadata'] is None:
        return property_key, None

    if (
        'organ_donor_data' not in existing_data_dict['metadata']
        and 'living_donor_data' not in existing_data_dict['metadata']
    ):
        msg = create_trigger_error_msg(
            "Missing 'organ_donor_data' or 'living_donor_data' key in 'existing_data_dict[metadata]' during calling 'get_source_mapped_metadata()' trigger method.",
            existing_data_dict, new_data_dict
        )
        raise schema_errors.InvalidPropertyRequirementsException(msg)

    if not isinstance(existing_data_dict['metadata'], dict):
        metadata = json.loads(existing_data_dict['metadata'].replace("'", '"'))
    else:
        metadata = existing_data_dict['metadata']

    donor_metadata = metadata.get('organ_donor_data') or metadata.get('living_donor_data') or {}

    mapped_metadata = {}
    for kv in donor_metadata:
        term = kv['grouping_concept_preferred_term']
        key = re.sub(r'\W+', '_', term).lower()
        value = (
            float(kv['data_value'])
            if kv.get('data_type') == 'Numeric'
            else kv['preferred_term']
        )

        if key not in mapped_metadata:
            mapped_metadata_item = {
                'value': [value],
                'unit': kv.get('units', ''),
                'key_display': term,
                'value_display': source_metadata_display_value(kv),
                'group_display': source_metadata_group(key)
            }
            mapped_metadata[key] = mapped_metadata_item
        else:
            mapped_metadata[key]['value'].append(value)
            mapped_metadata[key]['value_display'] += f', {value}'

    return property_key, mapped_metadata


def get_cedar_mapped_metadata(property_key, normalized_type, user_token, existing_data_dict, new_data_dict):
    """Trigger event method of auto generating sample mapped metadata.

    Parameters
    ----------
    property_key : str
        The target property key
    normalized_type : str
        One of the types defined in the schema yaml: Sample
    user_token: str
        The user's globus nexus token
    existing_data_dict : dict
        A dictionary that contains all existing entity properties
    new_data_dict : dict
        A merged dictionary that contains all possible input data to be used

    Returns
    -------
    Tuple[str, dict]
        str: The target property key
        dict: The auto generated mapped metadata
    """
    # No human sources
    if equals(Ontology.ops().source_types().HUMAN, existing_data_dict.get('source_type')):
        return property_key, None

<<<<<<< HEAD
    # For mouse sources, samples, and datasets
    if 'metadata' not in existing_data_dict or existing_data_dict['metadata'] is None:
        return property_key, None
    if not isinstance(existing_data_dict['metadata'], dict):
        metadata = ast.literal_eval(existing_data_dict['metadata'])
=======
    # For mouse sources, all samples, and all datasets
    if 'metadata' not in existing_data_dict or existing_data_dict['metadata'] is None:
        return property_key, None
    if not isinstance(existing_data_dict['metadata'], dict):
        metadata = json.loads(existing_data_dict['metadata'])
>>>>>>> 68ea4b5d
    else:
        metadata = existing_data_dict['metadata']

    mapped_metadata = {}
    for k, v in metadata.items():
        suffix = None
        parts = [_normalize(word) for word in k.split('_')]
        if parts[-1] == 'Value' or parts[-1] == 'Unit':
            suffix = parts.pop()

        new_key = ' '.join(parts)
        if new_key not in mapped_metadata:
            mapped_metadata[new_key] = v
        else:
            curr_val = mapped_metadata[new_key]
            if len(curr_val) < 1:
                # Prevent space at the beginning if the value is empty
                mapped_metadata[new_key] = v
                continue
            if suffix == 'Value':
                mapped_metadata[new_key] = f"{v} {curr_val}"
            if suffix == 'Unit':
                mapped_metadata[new_key] = f"{curr_val} {v}"

    return property_key, mapped_metadata


_normalized_words = {
    'rnaseq': 'RNAseq',
    'phix': 'PhiX',
    'id': 'ID',
    'doi': 'DOI',
    'io': 'IO',
    'pi': 'PI',
    'dna': 'DNA',
    'rna': 'RNA',
    'sc': 'SC',
    'pcr': 'PCR',
    'umi': 'UMI'
}


def _normalize(word: str):
    """Normalize the word. Specific words should be capitalized differently.

    Parameters
    ----------
    word : str
        The word to normalize

    Returns
    -------
    str: The normalized word
    """
    if word in _normalized_words:
        return _normalized_words[word]
    return word.capitalize()


def get_dataset_title(property_key, normalized_type, user_token, existing_data_dict, new_data_dict):
    """Trigger event method of auto generating the dataset title.

    Parameters
    ----------
    property_key : str
        The target property key
    normalized_type : str
        One of the types defined in the schema yaml: Activity, Collection, Source, Sample, Dataset
    user_token: str
        The user's globus nexus token
    existing_data_dict : dict
        A dictionary that contains all existing entity properties
    new_data_dict : dict
        A merged dictionary that contains all possible input data to be used

    Returns
    -------
    Tuple[str, str]
        str: The target property key
        str: The generated dataset title
    """
    if 'uuid' not in existing_data_dict:
        msg = create_trigger_error_msg(
            "Missing 'uuid' key in 'existing_data_dict' during calling 'get_dataset_title()' trigger method.",
            existing_data_dict, new_data_dict
        )
        raise KeyError(msg)

    # Assume organ_desc is always available, otherwise will throw parsing error
    organ_desc = '<organ_desc>'

    age = None
    race = None
    sex = None

    dataset_type = existing_data_dict['dataset_type']
    # Get the sample organ name and source metadata information of this dataset
    organ_names, source_metadata, source_type = schema_neo4j_queries.get_dataset_organ_and_source_info(
        schema_manager.get_neo4j_driver_instance(), existing_data_dict['uuid'])

    # Parse the organ description
    organ_desc = ''
    organ_list = []
    if organ_names is not None and bool(organ_names):
        for organ_name in organ_names:
            if organ_name is not None:
                try:
                    # The organ_name is the two-letter code only set if specimen_type == 'organ'
                    # Convert the two-letter code to a description
                    organ_list.append(_get_organ_description(organ_name))
                except (requests.exceptions.RequestException) as e:
                    raise Exception(e)

        organ_desc = ", ".join(organ_list[:-2] + [" and ".join(organ_list[-2:])])

    generated_title = f"{dataset_type} data from the {organ_desc}"

    # Parse age, race, and sex
    source_metadata_desc = ''
    source_metadata_list = []
    if source_metadata is not None and bool(source_metadata):
        for metadata in source_metadata:
            if metadata is not None:
                # Note: The donor_metadata is stored in Neo4j as a string representation of the Python dict
                # It's not stored in Neo4j as a json string! And we can't store it as a json string
                # due to the way that Cypher handles single/double quotes.
                ancestor_metadata_dict = schema_manager.get_as_dict(metadata)

                if equals(source_type, Ontology.ops().source_types().MOUSE):
                    sex = ancestor_metadata_dict['sex'].lower()
                    is_embryo = ancestor_metadata_dict['is_embryo']
                    embryo = ' embryo' if is_embryo is True or equals(is_embryo, 'True') else ''

                    source_metadata_list.append(f"{ancestor_metadata_dict['strain']} {sex} mouse{embryo}")

                else:
                    data_list = []

                    # Either 'organ_donor_data' or 'living_donor_data' can be present, but not both
                    if 'organ_donor_data' in ancestor_metadata_dict:
                        data_list = ancestor_metadata_dict['organ_donor_data']
                    elif 'living_donor_data' in ancestor_metadata_dict:
                        data_list = ancestor_metadata_dict['living_donor_data']
                    else:
                        # When neither 'organ_donor_data' nor 'living_donor_data' exists, use default None and continue
                        pass

                    for data in data_list:
                        if 'grouping_concept_preferred_term' in data:
                            if data['grouping_concept_preferred_term'].lower() == 'age':
                                # The actual value of age stored in 'data_value' instead of 'preferred_term'
                                age = data['data_value']

                            if data['grouping_concept_preferred_term'].lower() == 'race':
                                race = data['preferred_term'].lower()

                            if data['grouping_concept_preferred_term'].lower() == 'sex':
                                sex = data['preferred_term'].lower()

                    age_race_sex_info = None

                    if (age is None) and (race is not None) and (sex is not None):
                        age_race_sex_info = f"{race} {sex} of unknown age"
                    elif (race is None) and (age is not None) and (sex is not None):
                        age_race_sex_info = f"{age}-year-old {sex} of unknown race"
                    elif (sex is None) and (age is not None) and (race is not None):
                        age_race_sex_info = f"{age}-year-old {race} source of unknown sex"
                    elif (age is None) and (race is None) and (sex is not None):
                        age_race_sex_info = f"{sex} source of unknown age and race"
                    elif (age is None) and (sex is None) and (race is not None):
                        age_race_sex_info = f"{race} source of unknown age and sex"
                    elif (race is None) and (sex is None) and (age is not None):
                        age_race_sex_info = f"{age}-year-old source of unknown race and sex"
                    elif (age is None) and (race is None) and (sex is None):
                        age_race_sex_info = "source of unknown age, race and sex"
                    else:
                        age_race_sex_info = f"{age}-year-old {race} {sex}"

                    source_metadata_list.append(f"{age_race_sex_info}")
    else:
        if equals(source_type, Ontology.ops().source_types().MOUSE) or \
                equals(source_type, Ontology.ops().source_types().MOUSE_ORGANOID):
            source_metadata_list.append(f"source of unknown strain, sex, and age")
        else:
            source_metadata_list.append(f"source of unknown age, race and sex")

    if len(source_metadata_list) == 0:
        source_metadata_list.append(f"source of unknown age, race and sex")

    source_metadata_desc = ", ".join(source_metadata_list[:-2] + [" and ".join(source_metadata_list[-2:])])
    generated_title += " of a " + source_metadata_desc

    return property_key, generated_title


def get_dataset_category(property_key, normalized_type, user_token, existing_data_dict, new_data_dict):
    """Trigger event method of auto generating the dataset category.

    Parameters
    ----------
    property_key : str
        The target property key
    normalized_type : str
        One of the types defined in the schema yaml: Activity, Collection, Source, Sample, Dataset
    user_token: str
        The user's globus nexus token
    existing_data_dict : dict
        A dictionary that contains all existing entity properties
    new_data_dict : dict
        A merged dictionary that contains all possible input data to be used

    Returns
    -------
    Tuple[str, str]
        str: The target property key
        str: The generated dataset category
    """
    creation_action = dict([get_creation_action_activity("creation_action_activity", normalized_type, user_token, existing_data_dict, new_data_dict)]).get('creation_action_activity')
    dataset_category_map = {
        "Create Dataset Activity": "primary",
        "Multi-Assay Split": "component",
        "Central Process": "codcc-processed",
        "Lab Process": "lab-processed",
    }
    if dataset_category := dataset_category_map.get(creation_action):
        return property_key, dataset_category

    return property_key, None


# For Upload, Dataset, Source and Sample objects:
# add a calculated (not stored in Neo4j) field called `display_subtype` to
# all Elasticsearch documents of the above types with the following rules:
# Upload: Just make it "Data Upload" for all uploads
# Source: "Source"
# Sample: if sample_category == 'organ' the display name linked to the corresponding description of organ code
# otherwise the display name linked to the value of the corresponding description of sample_category code
def get_display_subtype(property_key, normalized_type, user_token, existing_data_dict, new_data_dict):
    """Trigger event method of generating the display subtype for the entity.

    Parameters
    ----------
    property_key : str
        The target property key
    normalized_type : str
        One of the types defined in the schema yaml: Activity, Collection, Source, Sample, Dataset
    user_token: str
        The user's globus nexus token
    existing_data_dict : dict
        A dictionary that contains all existing entity properties
    new_data_dict : dict
        A merged dictionary that contains all possible input data to be used

    Returns
    -------
    Tuple[str, str]
        str: The target property key
        str: The display subtype
    """
    display_subtype = "{unknown}"

    if equals(Ontology.ops().entities().SOURCE, normalized_type):
        display_subtype = existing_data_dict["source_type"]

    elif equals(Ontology.ops().entities().SAMPLE, normalized_type):
        if "sample_category" in existing_data_dict:
            if equals(existing_data_dict["sample_category"], Ontology.ops().specimen_categories().ORGAN):
                if "organ" in existing_data_dict:
                    organ_types = Ontology.ops(as_data_dict=True, prop_callback=None, key="rui_code",
                                               val_key="term").organ_types()
                    organ_types["OT"] = "Other"
                    display_subtype = get_val_by_key(existing_data_dict["organ"], organ_types, "ubkg.organ_types")
                else:
                    logger.error(
                        "Missing missing organ when sample_category is set "
                        f"of Sample with uuid: {existing_data_dict['uuid']}"
                    )

            else:
                sample_categories = Ontology.ops(as_data_dict=True, prop_callback=None).specimen_categories()
                display_subtype = get_val_by_key(existing_data_dict["sample_category"], sample_categories,
                                                 "ubkg.specimen_categories")

        else:
            logger.error(f"Missing sample_category of Sample with uuid: {existing_data_dict['uuid']}")

    elif equals(Ontology.ops().entities().DATASET, normalized_type):
        if "dataset_type" in existing_data_dict:
            display_subtype = existing_data_dict["dataset_type"]
        else:
            logger.error(f"Missing dataset_type of Dataset with uuid: {existing_data_dict['uuid']}")

    elif equals(Ontology.ops().entities().UPLOAD, normalized_type):
        display_subtype = "Data Upload"

    else:
        # Do nothing
        logger.error(
            f"Invalid entity_type: {existing_data_dict['entity_type']}. "
            "Only generate display_subtype for Source/Sample/Dataset/Upload"
        )

    return property_key, display_subtype


def get_val_by_key(type_code, data, source_data_name):
    # Use triple {{{}}}
    result_val = f"{{{type_code}}}"

    if type_code in data:
        result_val = data[type_code]
    else:
        # Return the error message as result
        logger.error(f"Missing key {type_code} in {source_data_name}")

    logger.debug(f"======== get_val_by_key: {result_val}")

    return result_val


def get_last_touch(property_key, normalized_type, user_token, existing_data_dict, new_data_dict):
    """Trigger event method of when this entity was last modified or published.

    Parameters
    ----------
    property_key : str
        The target property key
    normalized_type : str
        One of the types defined in the schema yaml: Activity, Collection, Source, Sample, Dataset
    user_token: str
        The user's globus nexus token
    existing_data_dict : dict
        A dictionary that contains all existing entity properties
    new_data_dict : dict
        A merged dictionary that contains all possible input data to be used

    Returns
    -------
    Tuple[str, str]
        str: The target property key
        str: The last touch time
    """
    time_stamp = (
        existing_data_dict["published_timestamp"]
        if "published_timestamp" in existing_data_dict
        else existing_data_dict["last_modified_timestamp"]
    )
    timestamp = str(datetime.fromtimestamp(time_stamp / 1000, tz=timezone.utc))
    last_touch = timestamp.split("+")[0]

    return property_key, last_touch


def get_origin_samples(property_key, normalized_type, user_token, existing_data_dict, new_data_dict):
    """Trigger event method to grab the ancestor of this entity where entity type is Sample and the sample_category is Organ.

    Parameters
    ----------
    property_key : str
        The target property key
    normalized_type : str
        One of the types defined in the schema yaml: Activity, Collection, Source, Sample, Dataset
    user_token: str
        The user's globus nexus token
    existing_data_dict : dict
        A dictionary that contains all existing entity properties
    new_data_dict : dict
        A merged dictionary that contains all possible input data to be used

    Returns
    -------
    Tuple[str, dict]
        str: The target property key
        dict: The origin sample
    """
    # The origin_sample is the sample that `sample_category` is "organ" and the `organ` code is set at the same time

    try:
        if equals(existing_data_dict.get("sample_category"), Ontology.ops().specimen_categories().ORGAN):
            # Return the organ if this is an organ
            organ_hierarchy_key, organ_hierarchy_value = get_organ_hierarchy(property_key='organ_hierarchy',
                                normalized_type=Ontology.ops().entities().SAMPLE,
                                user_token=user_token,
                                existing_data_dict=existing_data_dict,
                                new_data_dict=new_data_dict)
            existing_data_dict[organ_hierarchy_key] = organ_hierarchy_value
            return property_key, [existing_data_dict]

        origin_samples = None
        if normalized_type in ["Sample", "Dataset", "Publication"]:
            origin_samples = schema_neo4j_queries.get_origin_samples(schema_manager.get_neo4j_driver_instance(),
                                                                   existing_data_dict['uuid'])

            for origin_sample in origin_samples:
                organ_hierarchy_key, organ_hierarchy_value = get_organ_hierarchy(property_key='organ_hierarchy',
                                                                                 normalized_type=Ontology.ops().entities().SAMPLE,
                                                                                 user_token=user_token,
                                                                                 existing_data_dict=origin_sample,
                                                                                 new_data_dict=new_data_dict)
                origin_sample[organ_hierarchy_key] = organ_hierarchy_value

        return property_key, origin_samples
    except Exception:
        logger.error(f"No origin sample found for {normalized_type} with UUID: {existing_data_dict['uuid']}")
        return property_key, None


def get_has_pipeline_or_validation_message(property_key, normalized_type, user_token, existing_data_dict, new_data_dict):
    """Trigger event method to determine if the dataset has a pipeline message or upload has validation message.

    Parameters
    ----------
    property_key : str
        The target property key
    normalized_type : str
        One of the types defined in the schema yaml: Dataset or Upload
    user_token: str
        The user's globus nexus token
    existing_data_dict : dict
        A dictionary that contains all existing entity properties
    new_data_dict : dict
        A merged dictionary that contains all possible input data to be used

    Returns
    -------
    Tuple[str, str]
        str: The target property key
        str: "True" or "False" if the dataset has a pipeline message or upload has validation message
    """
    if equals(normalized_type, Ontology.ops().entities().DATASET):
        property = 'pipeline_message'
    elif equals(normalized_type, Ontology.ops().entities().UPLOAD):
        property = 'validation_message'
    else:
        return property_key, None

    has_msg = property in existing_data_dict and len(existing_data_dict[property]) > 0
    return property_key, str(has_msg)


def get_has_rui_information(property_key, normalized_type, user_token, existing_data_dict, new_data_dict):
    if normalized_type in ["Sample", "Dataset"]:
        if normalized_type == "Sample":
            if existing_data_dict['sample_category'] == 'Block' and 'rui_location' in existing_data_dict:
                return property_key, str(True)
            if existing_data_dict['sample_category'] == 'Organ':
                return property_key, None

        has_rui_information = schema_neo4j_queries.get_has_rui_information(schema_manager.get_neo4j_driver_instance(),
                                                                           existing_data_dict['uuid'])
        return property_key, has_rui_information

    return property_key, None


def get_rui_location_anatomical_locations(property_key, normalized_type, user_token, existing_data_dict, new_data_dict):
    """Trigger event method to parse out the anatomical locations from 'rui_location'.

    Parameters
    ----------
    property_key : str
        The target property key
    normalized_type : str
        One of the types defined in the schema yaml: Activity, Collection, Source, Sample, Dataset
    user_token: str
        The user's globus nexus token
    existing_data_dict : dict
        A dictionary that contains all existing entity properties
    new_data_dict : dict
        A merged dictionary that contains all possible input data to be used

    Returns
    -------
    Tuple[str, list]
        str: The target property key
        list: The anatomical locations
    """
    rui_location_anatomical_locations = None
    if "rui_location" in existing_data_dict:
        rui_location = json.loads(existing_data_dict["rui_location"])
        if "ccf_annotations" in rui_location:
            annotation_urls = rui_location["ccf_annotations"]
            labels = [
                label
                for url in annotation_urls
                if (label := _get_ontology_label(url))
            ]
            if len(labels) > 0:
                rui_location_anatomical_locations = labels

    return property_key, rui_location_anatomical_locations


def _get_ontology_label(ann_url: str) -> Optional[str]:
    """Get the label from the appropriate ontology lookup service.

    Parameters
    ----------
        ann_url : str
            The annotation url.

    Returns
    -------
    Optional[dict] : The label and purl if found, otherwise None.
    """
    if ann_url in ontology_lookup_cache:
        return {"label": ontology_lookup_cache[ann_url], "purl": ann_url}

    host = urllib.parse.urlparse(ann_url).hostname
    vocab = sparql_vocabs.get(host)
    if not vocab:
        return None

    schema = "http://www.w3.org/2000/01/rdf-schema#label"
    table = f"https://purl.humanatlas.io/vocab/{vocab}"
    query = f"SELECT ?label FROM <{table}> WHERE {{ <{ann_url}> <{schema}> ?label }}"
    headers = {
        "Accept": "application/sparql-results+json",
        "Content-Type": "application/x-www-form-urlencoded",
    }
    res = requests.post("https://lod.humanatlas.io/sparql", data={"query": query}, headers=headers)
    if res.status_code != 200:
        return None

    bindings = res.json().get("results", {}).get("bindings", [])
    if len(bindings) != 1:
        return None

    label = bindings[0].get("label", {}).get("value")
    if not label:
        return None

    ontology_lookup_cache[ann_url] = label  # cache the result
    return {"label": label, "purl": ann_url}


def get_previous_revision_uuids(property_key, normalized_type, user_token, existing_data_dict, new_data_dict):
    """Trigger event method of getting the list of uuids of the previous revision datasets if exists.

    Parameters
    ----------
    property_key : str
        The target property key
    normalized_type : str
        One of the types defined in the schema yaml: Activity, Collection, Source, Sample, Dataset
    user_token: str
        The user's globus nexus token
    existing_data_dict : dict
        A dictionary that contains all existing entity properties
    new_data_dict : dict
        A merged dictionary that contains all possible input data to be used

    Returns
    -------
    Tuple[str, list]
        str: The target property key
        list: The uuid list of previous revision entities or [] if not found
    """
    if 'uuid' not in existing_data_dict:
        msg = create_trigger_error_msg(
            "Missing 'uuid' key in 'existing_data_dict' during calling 'get_previous_revision_uuids()' trigger method.",
            existing_data_dict, new_data_dict
        )
        raise KeyError(msg)

    previous_revision_uuid = schema_neo4j_queries.get_previous_revision_uuids(schema_manager.get_neo4j_driver_instance(),
                                                                              existing_data_dict['uuid'])

    # previous_revision_uuid can be None, but will be filtered out by
    # schema_manager.normalize_entity_result_for_response()
    return property_key, previous_revision_uuid


def get_next_revision_uuids(property_key, normalized_type, user_token, existing_data_dict, new_data_dict):
    """Trigger event method of getting the uuid of the next version dataset if exists.

    Parameters
    ----------
    property_key : str
        The target property key
    normalized_type : str
        One of the types defined in the schema yaml: Activity, Collection, Source, Sample, Dataset
    user_token: str
        The user's globus nexus token
    existing_data_dict : dict
        A dictionary that contains all existing entity properties
    new_data_dict : dict
        A merged dictionary that contains all possible input data to be used

    Returns
    -------
    Tuple[str, list]
        str: The target property key
        list: The uuid list of next revision entities or [] if not found
    """
    if 'uuid' not in existing_data_dict:
        msg = create_trigger_error_msg(
            "Missing 'uuid' key in 'existing_data_dict' during calling 'get_next_revision_uuids()' trigger method.",
            existing_data_dict, new_data_dict
        )
        raise KeyError(msg)

    next_revision_uuids = schema_neo4j_queries.get_next_revision_uuids(schema_manager.get_neo4j_driver_instance(),
                                                                       existing_data_dict['uuid'])

    # next_revision_uuid can be None, but will be filtered out by
    # schema_manager.normalize_entity_result_for_response()
    return property_key, next_revision_uuids


def get_previous_revision_uuid(property_key, normalized_type, user_token, existing_data_dict, new_data_dict):
    """Trigger event method of getting the uuid of the previous revision dataset if exists.

    Parameters
    ----------
    property_key : str
        The target property key
    normalized_type : str
        One of the types defined in the schema yaml: Activity, Collection, Source, Sample, Dataset
    user_token: str
        The user's globus nexus token
    existing_data_dict : dict
        A dictionary that contains all existing entity properties
    new_data_dict : dict
        A merged dictionary that contains all possible input data to be used

    Returns
    -------
    Tuple[str, str]
        str: The target property key
        str: The uuid string of previous revision entity or None if not found
    """
    if 'uuid' not in existing_data_dict:
        msg = create_trigger_error_msg(
            "Missing 'uuid' key in 'existing_data_dict' during calling 'get_previous_revision_uuid()' trigger method.",
            existing_data_dict, new_data_dict
        )
        raise KeyError(msg)

    previous_revision_uuid = schema_neo4j_queries.get_previous_revision_uuid(schema_manager.get_neo4j_driver_instance(),
                                                                             existing_data_dict['uuid'])

    # previous_revision_uuid can be None, but will be filtered out by
    # schema_manager.normalize_entity_result_for_response()
    return property_key, previous_revision_uuid


def get_next_revision_uuid(property_key, normalized_type, user_token, existing_data_dict, new_data_dict):
    """Trigger event method of getting the uuid of the next version dataset if exists.

    Parameters
    ----------
    property_key : str
        The target property key
    normalized_type : str
        One of the types defined in the schema yaml: Activity, Collection, Source, Sample, Dataset
    user_token: str
        The user's globus nexus token
    existing_data_dict : dict
        A dictionary that contains all existing entity properties
    new_data_dict : dict
        A merged dictionary that contains all possible input data to be used

    Returns
    -------
    Tuple[str, str]
        str: The target property key
        str: The uuid string of next version entity or None if not found
    """
    if 'uuid' not in existing_data_dict:
        msg = create_trigger_error_msg(
            "Missing 'uuid' key in 'existing_data_dict' during calling 'get_next_revision_uuid()' trigger method.",
            existing_data_dict, new_data_dict
        )
        raise KeyError(msg)

    next_revision_uuid = schema_neo4j_queries.get_next_revision_uuid(schema_manager.get_neo4j_driver_instance(),
                                                                     existing_data_dict['uuid'])

    # next_revision_uuid can be None, but will be filtered out by
    # schema_manager.normalize_entity_result_for_response()
    return property_key, next_revision_uuid


def commit_thumbnail_file(property_key, normalized_type, user_token, existing_data_dict, new_data_dict, generated_dict):
    """Trigger event method to commit thumbnail file saved that were previously uploaded via ingest-api.

    The information, filename is saved in the field with name specified by `target_property_key`
    in the provided data_dict.  The thumbnail file needed to be previously uploaded
    using the temp file service.  The temp file id provided must be provided
    in the field `thumbnail_file_to_add` in the data_dict for file being committed
    in a JSON object like below:

    {"temp_file_id": "eiaja823jafd"}

    Parameters
    ----------
    property_key : str
        The property key for which the original trigger method is defined
    normalized_type : str
        One of the types defined in the schema yaml: Source, Sample
    user_token: str
        The user's globus nexus token
    existing_data_dict : dict
        A dictionary that contains all existing entity properties
    new_data_dict : dict
        A merged dictionary that contains all possible input data to be used
    generated_dict : dict
        A dictionary that contains all final data

    Returns
    -------
    dict: The updated generated dict
    """
    # The name of the property where the file information is stored
    target_property_key = 'thumbnail_file'

    # Do nothing if no thumbnail file to add (missing or empty property)
    if (not property_key in new_data_dict) or (not new_data_dict[property_key]):
        return generated_dict

    try:
        if 'uuid' in new_data_dict:
            entity_uuid = new_data_dict['uuid']
        else:
            entity_uuid = existing_data_dict['uuid']

        # Commit the thumbnail file via ingest-api call
        ingest_api_target_url = schema_manager.get_ingest_api_url() + '/file-commit'

        # Example: {"temp_file_id":"dzevgd6xjs4d5grmcp4n"}
        thumbnail_file_dict = new_data_dict[property_key]

        tmp_file_id = thumbnail_file_dict['temp_file_id']

        json_to_post = {
            'temp_file_id': tmp_file_id,
            'entity_uuid': entity_uuid,
            'user_token': user_token
        }

        logger.info(
            f"Commit the uploaded thumbnail file of tmp file id {tmp_file_id} for entity {entity_uuid} via ingest-api call...")

        # Disable ssl certificate verification
        response = requests.post(url=ingest_api_target_url, headers=schema_manager._create_request_headers(user_token),
                                 json=json_to_post, verify=False)

        if response.status_code != 200:
            msg = f"Failed to commit the thumbnail file of tmp file id {tmp_file_id} via ingest-api for entity uuid: {entity_uuid}"
            logger.error(msg)
            raise schema_errors.FileUploadException(msg)

        # Get back the file uuid dict
        file_uuid_info = response.json()

        # Update the target_property_key (`thumbnail_file`) to be saved in Neo4j
        generated_dict[target_property_key] = {
            'filename': file_uuid_info['filename'],
            'file_uuid': file_uuid_info['file_uuid']
        }

        return generated_dict
    except schema_errors.FileUploadException:
        raise
    except Exception:
        # No need to log
        raise


def delete_thumbnail_file(property_key, normalized_type, user_token, existing_data_dict, new_data_dict, generated_dict):
    """Trigger event method for removing the thumbnail file from a dataset during update.

    File is stored in a json encoded text field with property name 'target_property_key' in the entity dict
    The file to remove is specified as file uuid in the `property_key` field

    Parameters
    ----------
    property_key : str
        The property key for which the original trigger method is defined
    normalized_type : str
        One of the types defined in the schema yaml: Source, Sample
    user_token: str
        The user's globus nexus token
    existing_data_dict : dict
        A dictionary that contains all existing entity properties
    new_data_dict : dict
        A merged dictionary that contains all possible input data to be used
    generated_dict : dict
        A dictionary that contains all final data

    Returns
    -------
    dict: The updated generated dict
    """
    # The name of the property where the file information is stored
    target_property_key = 'thumbnail_file'

    # Do nothing if no thumbnail file to delete
    # is provided in the field specified by property_key
    if (not property_key in new_data_dict) or (not new_data_dict[property_key]):
        return generated_dict

    if 'uuid' not in existing_data_dict:
        msg = create_trigger_error_msg(
            f"Missing 'uuid' key in 'existing_data_dict' during calling 'delete_thumbnail_file()' trigger method for property '{target_property_key}'.",
            existing_data_dict, new_data_dict
        )
        raise KeyError(msg)

    entity_uuid = existing_data_dict['uuid']

    # The property_key (`thumbnail_file_to_remove`) is just a file uuid string
    file_uuid = new_data_dict[property_key]

    # If POST or PUT where the target doesn't exist create the file info dict
    # if generated_dict doesn't contain the property yet, copy it from the existing_data_dict
    # if it isn't in the existing_dictionary throw and error
    # or if it doesn't exist in existing_data_dict create it
    if not target_property_key in generated_dict:
        if not target_property_key in existing_data_dict:
            msg = create_trigger_error_msg(
                f"Missing '{target_property_key}' key missing during calling 'delete_thumbnail_file()' trigger method on entity {entity_uuid}.",
                existing_data_dict, new_data_dict
            )
            raise KeyError(msg)
        # Otherwise this is a PUT where the target thumbnail file exists already
        else:
            # Note: The property, name specified by `target_property_key`,
            # is stored in Neo4j as a string representation of the Python dict
            # It's not stored in Neo4j as a json string! And we can't store it as a json string
            # due to the way that Cypher handles single/double quotes.
            file_info_dict = schema_manager.get_as_dict(existing_data_dict[target_property_key])
    else:
        file_info_dict = generated_dict[target_property_key]

    # Remove the thumbnail file via ingest-api call
    ingest_api_target_url = schema_manager.get_ingest_api_url() + '/file-remove'

    # ingest-api's /file-remove takes a list of files to remove
    # In this case, we only need to remove the single thumbnail file
    json_to_post = {
        'entity_uuid': entity_uuid,
        'file_uuids': [file_uuid],
        'files_info_list': [file_info_dict]
    }

    logger.info(f"Remove the uploaded thumbnail file {file_uuid} for entity {entity_uuid} via ingest-api call...")

    # Disable ssl certificate verification
    response = requests.post(url=ingest_api_target_url, headers=schema_manager._create_request_headers(user_token),
                             json=json_to_post, verify=False)

    # response.json() returns an empty array because
    # there's no thumbnail file left once the only one gets removed
    if response.status_code != 200:
        msg = f"Failed to remove the thumbnail file {file_uuid} via ingest-api for dataset uuid: {entity_uuid}"
        logger.error(msg)
        raise schema_errors.FileUploadException(msg)

    # Update the value of target_property_key `thumbnail_file` to empty json string
    generated_dict[target_property_key] = {}

    return generated_dict


####################################################################################################
## Trigger methods specific to Entity - DO NOT RENAME
####################################################################################################


def set_was_attributed_to(property_key, normalized_type, user_token, existing_data_dict, new_data_dict):
    """Trigger event method of building linkage between this new Entity and Agent.

    Parameters
    ----------
    property_key : str
        The target property key
    normalized_type : str
        One of the types defined in the schema yaml: Activity, Collection, Source, Sample, Dataset
    user_token: str
        The user's globus nexus token
    existing_data_dict : dict
        A dictionary that contains all existing entity properties
    new_data_dict : dict
        A merged dictionary that contains all possible input data to be used
    """
    if 'uuid' not in existing_data_dict:
        msg = create_trigger_error_msg(
            "Missing 'uuid' key in 'existing_data_dict' during calling 'set_was_attributed_to()' trigger method.",
            existing_data_dict, new_data_dict
        )
        raise KeyError(msg)

    if 'group_uuid' not in existing_data_dict:
        msg = create_trigger_error_msg(
            "Missing 'group_uuid' key in 'existing_data_dict' during calling 'set_was_attributed_to()' trigger method.",
            existing_data_dict, new_data_dict
        )
        raise KeyError(msg)

    # Build a list of direct ancestor uuids
    # Only one uuid in the list in this case
    direct_ancestor_uuids = [existing_data_dict['group_uuid']]
    # direct_ancestor_uuids =  schema_manager.get_as_dict(existing_data_dict['was_attributed_to'])

    activity_data_dict = schema_manager.generate_activity_data(normalized_type, user_token, existing_data_dict)

    try:
        # Create a linkage
        # between the Entity node and the parent Agent node in neo4j
        schema_neo4j_queries.link_entity_to_agent(schema_manager.get_neo4j_driver_instance(),
                                                  existing_data_dict['uuid'], direct_ancestor_uuids, activity_data_dict)
    except TransactionError:
        # No need to log
        raise


def set_was_generated_by(property_key, normalized_type, user_token, existing_data_dict, new_data_dict):
    """Trigger event method of building linkage between this new Entity and another Entity through an Activity.

    Parameters
    ----------
    property_key : str
        The target property key
    normalized_type : str
        One of the types defined in the schema yaml: Activity, Collection, Source, Sample, Dataset
    user_token: str
        The user's globus nexus token
    existing_data_dict : dict
        A dictionary that contains all existing entity properties
    new_data_dict : dict
        A merged dictionary that contains all possible input data to be used
    """
    if 'uuid' not in existing_data_dict:
        msg = create_trigger_error_msg(
            "Missing 'uuid' key in 'existing_data_dict' during calling 'set_was_generated_by()' trigger method.",
            existing_data_dict, new_data_dict
        )
        raise KeyError(msg)

    # Build a list of direct ancestor uuids
    # Only one uuid in the list in this case
    if normalized_type in ['Dataset', 'Publication']:
        if 'direct_ancestor_uuids' not in existing_data_dict:
            msg = create_trigger_error_msg(
                "Missing 'direct_ancestor_uuids' key in 'existing_data_dict' during calling 'set_was_generated_by()' trigger method.",
                existing_data_dict, new_data_dict
            )
            raise KeyError(msg)
        direct_ancestor_uuids = existing_data_dict['direct_ancestor_uuids']
    else:
        if 'direct_ancestor_uuid' not in existing_data_dict:
            msg = create_trigger_error_msg(
                "Missing 'direct_ancestor_uuid' key in 'existing_data_dict' during calling 'set_was_generated_by()' trigger method.",
                existing_data_dict, new_data_dict
            )
            raise KeyError(msg)
        direct_ancestor_uuids = [existing_data_dict['direct_ancestor_uuid']]

    # Generate property values for Activity node
    activity_data_dict = schema_manager.generate_activity_data(normalized_type, user_token, existing_data_dict)

    try:
        # Create a linkage  (via Activity node)
        # between the Entity node and the parent Agent node in neo4j
        schema_neo4j_queries.link_entity_to_entity_via_activity(schema_manager.get_neo4j_driver_instance(),
                                                                existing_data_dict['uuid'], direct_ancestor_uuids,
                                                                activity_data_dict)
    except TransactionError:
        # No need to log
        raise


def set_was_derived_from(property_key, normalized_type, user_token, existing_data_dict, new_data_dict):
    """Trigger event method of building linkage between this new Entity and another Entity.

    Parameters
    ----------
    property_key : str
        The target property key
    normalized_type : str
        One of the types defined in the schema yaml: Activity, Collection, Source, Sample, Dataset
    user_token: str
        The user's globus nexus token
    existing_data_dict : dict
        A dictionary that contains all existing entity properties
    new_data_dict : dict
        A merged dictionary that contains all possible input data to be used
    """
    if 'uuid' not in existing_data_dict:
        msg = create_trigger_error_msg(
            "Missing 'uuid' key in 'existing_data_dict' during calling 'set_was_derived_from()' trigger method.",
            existing_data_dict, new_data_dict
        )
        raise KeyError(msg)

    if 'was_derived_from' not in existing_data_dict:
        msg = create_trigger_error_msg(
            "Missing 'was_derived_from' key in 'existing_data_dict' during calling 'set_was_derived_from()' trigger method.",
            existing_data_dict, new_data_dict
        )
        raise KeyError(msg)

    # Build a list of direct ancestor uuids
    # Only one uuid in the list in this case
    direct_ancestor_uuids = schema_manager.get_as_dict(existing_data_dict['was_derived_from'])

    # Generate property values for Activity node
    activity_data_dict = schema_manager.generate_activity_data(normalized_type, user_token, existing_data_dict)

    try:
        # Create a linkage  (via Activity node)
        # between the Entity node and the parent Agent node in neo4j
        schema_neo4j_queries.link_entity_to_entity(schema_manager.get_neo4j_driver_instance(),
                                                   existing_data_dict['uuid'], direct_ancestor_uuids,
                                                   activity_data_dict)
    except TransactionError:
        # No need to log
        raise


def update_status(property_key, normalized_type, user_token, existing_data_dict, new_data_dict):
    """Trigger event method that calls related functions involved with updating the status value.

    Parameters
    ----------
    property_key : str
        The target property key
    normalized_type : str
        One of the types defined in the schema yaml: Dataset
    user_token: str
        The user's globus nexus token
    existing_data_dict : dict
        A dictionary that contains all existing entity properties
    new_data_dict : dict
        A merged dictionary that contains all possible input data to be used
    """
    # execute set_status_history
    set_status_history(property_key, normalized_type, user_token, existing_data_dict, new_data_dict)

    # execute sync_component_dataset_status
    sync_component_dataset_status(property_key, normalized_type, user_token, existing_data_dict, new_data_dict)


def sync_component_dataset_status(property_key, normalized_type, user_token, existing_data_dict, new_data_dict):
    """Function that changes the status of component datasets when their parent multi-assay dataset's status changes.

    Parameters
    ----------
    property_key : str
        The target property key
    normalized_type : str
        One of the types defined in the schema yaml: Dataset
    user_token: str
        The user's globus nexus token
    existing_data_dict : dict
        A dictionary that contains all existing entity properties
    new_data_dict : dict
        A merged dictionary that contains all possible input data to be used
    """

    if 'uuid' not in existing_data_dict:
        raise KeyError("Missing 'uuid' key in 'existing_data_dict' during calling 'link_dataset_to_direct_ancestors()' trigger method.")
    uuid = existing_data_dict['uuid']
    if 'status' not in existing_data_dict:
        raise KeyError("Missing 'status' key in 'existing_data_dict' during calling 'link_dataset_to_direct_ancestors()' trigger method.")
    status = existing_data_dict['status']
    children_uuids_list = schema_neo4j_queries.get_children(schema_manager.get_neo4j_driver_instance(), uuid, property_key='uuid')
    status_body = {"status": status}

    for child_uuid in children_uuids_list:
        creation_action = schema_neo4j_queries.get_entity_creation_action_activity(schema_manager.get_neo4j_driver_instance(), child_uuid)
        if creation_action == 'Multi-Assay Split':
            # Update the status of the child entities
            url = schema_manager.get_entity_api_url() + 'entities/' + child_uuid
            header = schema_manager._create_request_headers(user_token)
            header[SchemaConstants.SENNET_APP_HEADER] = SchemaConstants.INGEST_API_APP
            header[SchemaConstants.INTERNAL_TRIGGER] = SchemaConstants.COMPONENT_DATASET
            response = requests.put(url=url, headers=header, json=status_body)
            if response.status_code != 200:
                logger.error(f"Failed to update status of child entity {child_uuid} when parent dataset status changed: {response.text}")


####################################################################################################
## Trigger methods specific to Collection - DO NOT RENAME
####################################################################################################


def set_in_collection(property_key, normalized_type, user_token, existing_data_dict, new_data_dict):
    """Trigger event method of building linkage between this new Collection and the entities it contains.

    Parameters
    ----------
    property_key : str
        The target property key
    normalized_type : str
        One of the types defined in the schema yaml: Activity, Collection, Source, Sample, Dataset
    user_token: str
        The user's globus nexus token
    existing_data_dict : dict
        A dictionary that contains all existing entity properties
    new_data_dict : dict
        A merged dictionary that contains all possible input data to be used
    """
    if 'uuid' not in existing_data_dict:
        msg = create_trigger_error_msg(
            "Missing 'uuid' key in 'existing_data_dict' during calling 'set_in_collection()' trigger method.",
            existing_data_dict, new_data_dict
        )
        raise KeyError(msg)

    if 'entities' not in existing_data_dict:
        msg = create_trigger_error_msg(
            "Missing 'entities' key in 'existing_data_dict' during calling 'set_in_collection()' trigger method.",
            existing_data_dict, new_data_dict
        )
        raise KeyError(msg)

    direct_ancestor_uuids = schema_manager.get_as_dict(existing_data_dict['entities'])

    try:
        # Create a linkage
        # between the Entity node and the parent Agent node in neo4j
        schema_neo4j_queries.link_collection_to_entity(schema_manager.get_neo4j_driver_instance(),
                                                       existing_data_dict['uuid'], direct_ancestor_uuids)
    except TransactionError:
        # No need to log
        raise


####################################################################################################
## Trigger methods specific to Sample - DO NOT RENAME
####################################################################################################


def commit_metadata_files(property_key, normalized_type, user_token, existing_data_dict, new_data_dict, generated_dict):
    """Trigger event method to commit files saved that were previously uploaded with UploadFileHelper.save_file.

    The information, filename and optional description is saved in the field with name specified by `target_property_key`
    in the provided data_dict.  The image files needed to be previously uploaded
    using the temp file service (UploadFileHelper.save_file).  The temp file id provided
    from UploadFileHelper, paired with an optional description of the file must be provided
    in the field `image_files_to_add` in the data_dict for each file being committed
    in a JSON array like below ("description" is optional):

    [
      {
        "temp_file_id": "eiaja823jafd",
        "description": "Metadata file 1"
      },
      {
        "temp_file_id": "pd34hu4spb3lk43usdr"
      },
      {
        "temp_file_id": "32kafoiw4fbazd",
        "description": "Metadata file 3"
      }
    ]


    Parameters
    ----------
    property_key : str
        The target property key of the value to be generated
    normalized_type : str
        One of the types defined in the schema yaml: Sample
    user_token: str
        The user's globus nexus token
    existing_data_dict : dict
        A dictionary that contains all existing entity properties
    new_data_dict : dict
        A merged dictionary that contains all possible input data to be used
    generated_dict : dict
        A dictionary that contains all final data

    Returns
    -------
    Tuple[str, list]
        str: The target property key
        list: The file info dicts in a list
    """
    return _commit_files('metadata_files', property_key, normalized_type, user_token, existing_data_dict, new_data_dict,
                         generated_dict)


def delete_metadata_files(property_key, normalized_type, user_token, existing_data_dict, new_data_dict, generated_dict):
    """Trigger event methods for removing files from an entity during update.

    Files are stored in a json encoded text field with property name 'target_property_key' in the entity dict
    The files to remove are specified as file uuids in the `property_key` field

    The two outer methods (delete_image_files and delete_metadata_files) pass the target property
    field name to private method, _delete_files along with the other required trigger properties

    Parameters
    ----------
    property_key : str
        The target property key
    normalized_type : str
        One of the types defined in the schema yaml: Sample
    user_token: str
        The user's globus nexus token
    existing_data_dict : dict
        A dictionary that contains all existing entity properties
    new_data_dict : dict
        A merged dictionary that contains all possible input data to be used
    generated_dict : dict
        A dictionary that contains all final data

    -----------
    target_property_key: str
        The name of the property where the file information is stored

    Returns
    -------
    Tuple[str, list]
        str: The target property key
        list: The file info dicts in a list
    """
    return _delete_files('metadata_files', property_key, normalized_type, user_token, existing_data_dict, new_data_dict,
                         generated_dict)


def get_sample_direct_ancestor(property_key, normalized_type, user_token, existing_data_dict, new_data_dict):
    """Trigger event method of getting the parent of a Sample.

    Parameters
    ----------
    property_key : str
        The target property key of the value to be generated
    normalized_type : str
        One of the types defined in the schema yaml: Activity, Collection, Source, Sample, Dataset
    user_token: str
        The user's globus nexus token
    existing_data_dict : dict
        A dictionary that contains all existing entity properties
    new_data_dict : dict
        A merged dictionary that contains all possible input data to be used

    Returns
    -------
    Tuple[str, dict]
        str: The target property key
        dict: The direct ancestor entity (either another Sample or a Source) with all the normalized information
    """
    if 'uuid' not in existing_data_dict:
        msg = create_trigger_error_msg(
            "Missing 'uuid' key in 'existing_data_dict' during calling 'get_sample_direct_ancestor()' trigger method.",
            existing_data_dict, new_data_dict
        )
        raise KeyError(msg)

    direct_ancestor_dict = schema_neo4j_queries.get_sample_direct_ancestor(schema_manager.get_neo4j_driver_instance(),
                                                                           existing_data_dict['uuid'])

    if 'entity_type' not in direct_ancestor_dict:
        msg = create_trigger_error_msg(
            "Missing 'entity_type' key in 'direct_ancestor_dict' during calling 'get_sample_direct_ancestor()' trigger method.",
            existing_data_dict, new_data_dict
        )
        raise KeyError(msg)

    # Generate trigger data for sample's direct_ancestor and skip the direct_ancestor's direct_ancestor
    properties_to_skip = ['direct_ancestor']
    complete_dict = schema_manager.get_complete_entity_result(user_token, direct_ancestor_dict, properties_to_skip)

    # Get rid of the entity node properties that are not defined in the yaml schema
    # as well as the ones defined as `exposed: false` in the yaml schema
    return property_key, schema_manager.normalize_object_result_for_response('ENTITIES', complete_dict)


####################################################################################################
## Trigger methods specific to Publication - DO NOT RENAME
####################################################################################################


def set_publication_date(property_key, normalized_type, user_token, existing_data_dict, new_data_dict):
    """Trigger event method of truncating the time part of publication_date if provided by users.

    Parameters
    ----------
    property_key : str
        The target property key of the value to be generated
    normalized_type : str
        One of the types defined in the schema yaml: Publication
    user_token: str
        The user's globus nexus token
    existing_data_dict : dict
        A dictionary that contains all existing entity properties
    new_data_dict : dict
        A merged dictionary that contains all possible input data to be used

    Returns
    -------
    Tuple[str, str]
        str: The target property key
        str: The date part YYYY-MM-DD of ISO 8601
    """
    # We only store the date part 'YYYY-MM-DD', base on the ISO 8601 format, it's fine if the user entered the time part
    date_obj = datetime.fromisoformat(new_data_dict[property_key])

    return property_key, date_obj.date().isoformat()


####################################################################################################
## Trigger methods specific to Upload - DO NOT RENAME
####################################################################################################


def set_upload_status_new(property_key, normalized_type, user_token, existing_data_dict, new_data_dict):
    """Trigger event method of setting the Upload initial status - "New".

    Parameters
    ----------
    property_key : str
        The target property key of the value to be generated
    normalized_type : str
        One of the types defined in the schema yaml: Activity, Collection, Source, Sample, Dataset
    user_token: str
        The user's globus nexus token
    existing_data_dict : dict
        A dictionary that contains all existing entity properties
    new_data_dict : dict
        A merged dictionary that contains all possible input data to be used

    Returns
    -------
    Tuple[str, str]
        str: The target property key
        str: The "New" status
    """
    return property_key, 'New'


def link_upload_to_lab(property_key, normalized_type, user_token, existing_data_dict, new_data_dict):
    """Trigger event method of building linkage between this new Upload and Lab.

    Parameters
    ----------
    property_key : str
        The target property key
    normalized_type : str
        One of the types defined in the schema yaml: Upload
    user_token: str
        The user's globus nexus token
    existing_data_dict : dict
        A dictionary that contains all existing entity properties
    new_data_dict : dict
        A merged dictionary that contains all possible input data to be used
    """
    if 'uuid' not in existing_data_dict:
        msg = create_trigger_error_msg(
            "Missing 'uuid' key in 'existing_data_dict' during calling 'link_upload_to_lab()' trigger method.",
            existing_data_dict, new_data_dict
        )
        raise KeyError(msg)

    if 'group_uuid' not in existing_data_dict:
        msg = create_trigger_error_msg(
            "Missing 'group_uuid' key in 'existing_data_dict' during calling 'link_upload_to_lab()' trigger method.",
            existing_data_dict, new_data_dict
        )
        raise KeyError(msg)

    # Build a list of direct ancestor uuids
    # Only one uuid in the list in this case
    direct_ancestor_uuids = [existing_data_dict['group_uuid']]

    # Generate property values for Activity node
    activity_data_dict = schema_manager.generate_activity_data(normalized_type, user_token, existing_data_dict)

    try:
        # Create a linkage (via Activity node)
        # between the Submission node and the parent Lab node in neo4j
        schema_neo4j_queries.link_entity_to_entity_via_activity(schema_manager.get_neo4j_driver_instance(),
                                                                existing_data_dict['uuid'], direct_ancestor_uuids,
                                                                activity_data_dict)

        # No need to delete any cache here since this is one-time upload creation
    except TransactionError:
        # No need to log
        raise


def link_datasets_to_upload(property_key, normalized_type, user_token, existing_data_dict, new_data_dict):
    """Trigger event method of building linkages between this Submission and the given datasets.

    Parameters
    ----------
    property_key : str
        The target property key
    normalized_type : str
        One of the types defined in the schema yaml: Upload
    user_token: str
        The user's globus nexus token
    existing_data_dict : dict
        A dictionary that contains all existing entity properties
    new_data_dict : dict
        A merged dictionary that contains all possible input data to be used
    """
    if 'uuid' not in existing_data_dict:
        msg = create_trigger_error_msg(
            "Missing 'uuid' key in 'existing_data_dict' during calling 'link_datasets_to_upload()' trigger method.",
            existing_data_dict, new_data_dict
        )
        raise KeyError(msg)

    if 'dataset_uuids_to_link' not in existing_data_dict:
        msg = create_trigger_error_msg(
            "Missing 'dataset_uuids_to_link' key in 'existing_data_dict' during calling 'link_datasets_to_upload()' trigger method.",
            existing_data_dict, new_data_dict
        )
        raise KeyError(msg)

    upload_uuid = existing_data_dict['uuid']
    dataset_uuids = existing_data_dict['dataset_uuids_to_link']

    try:
        # Create a direct linkage (Dataset) - [:IN_UPLOAD] -> (Submission) for each dataset
        schema_neo4j_queries.link_datasets_to_upload(schema_manager.get_neo4j_driver_instance(), upload_uuid,
                                                     dataset_uuids)

        # Delete the cache of each associated dataset and the target upload if any cache exists
        # Because the `Dataset.upload` and `Upload.datasets` fields, and
        uuids_list = [upload_uuid] + dataset_uuids
        schema_manager.delete_memcached_cache(uuids_list)
    except TransactionError:
        # No need to log
        raise


def unlink_datasets_from_upload(property_key, normalized_type, user_token, existing_data_dict, new_data_dict):
    """Trigger event method of deleting linkages between this target Submission and the given datasets.

    Parameters
    ----------
    property_key : str
        The target property key
    normalized_type : str
        One of the types defined in the schema yaml: Upload
    user_token: str
        The user's globus nexus token
    existing_data_dict : dict
        A dictionary that contains all existing entity properties
    new_data_dict : dict
        A merged dictionary that contains all possible input data to be used
    """
    if 'uuid' not in existing_data_dict:
        msg = create_trigger_error_msg(
            "Missing 'uuid' key in 'existing_data_dict' during calling 'unlink_datasets_from_upload()' trigger method.",
            existing_data_dict, new_data_dict
        )
        raise KeyError(msg)

    if 'dataset_uuids_to_unlink' not in existing_data_dict:
        msg = create_trigger_error_msg(
            "Missing 'dataset_uuids_to_unlink' key in 'existing_data_dict' during calling 'unlink_datasets_from_upload()' trigger method.",
            existing_data_dict, new_data_dict
        )
        raise KeyError(msg)

    upload_uuid = existing_data_dict['uuid']
    dataset_uuids = existing_data_dict['dataset_uuids_to_unlink']

    try:
        # Delete the linkage (Dataset) - [:IN_UPLOAD] -> (Upload) for each dataset
        schema_neo4j_queries.unlink_datasets_from_upload(schema_manager.get_neo4j_driver_instance(), upload_uuid,
                                                         dataset_uuids)

        # Delete the cache of each associated dataset and the upload itself if any cache exists
        # Because the associated datasets have this `Dataset.upload` field and Upload has `Upload.datasets` field
        uuids_list = dataset_uuids + [upload_uuid]
        schema_manager.delete_memcached_cache(uuids_list)
    except TransactionError:
        # No need to log
        raise


def get_upload_datasets(property_key: str, normalized_type: str, user_token: str, existing_data_dict: dict, new_data_dict: dict):
    """Trigger event method of getting a list of associated datasets for a given Upload.

    Parameters
    ----------
    property_key : str
        The target property key of the value to be generated
    normalized_type : str
        One of the types defined in the schema yaml: Upload
    user_token: str
        The user's globus nexus token
    existing_data_dict : dict
        A dictionary that contains all existing entity properties
    new_data_dict : dict
        A merged dictionary that contains all possible input data to be used

    Returns
    -------
    Tuple[str, list]
        str: The target property key
        list: A list of associated dataset dicts with all the normalized information
    """
    if "uuid" not in existing_data_dict:
        msg = create_trigger_error_msg(
            "Missing 'uuid' key in 'existing_data_dict' during calling 'get_upload_datasets()' trigger method.",
            existing_data_dict
        )
        raise KeyError(msg)

    logger.info(f"Executing 'get_upload_datasets()' trigger method on uuid: {existing_data_dict['uuid']}")

    upload_datasets = get_normalized_upload_datasets(existing_data_dict["uuid"], user_token)
    return property_key, upload_datasets


def get_normalized_upload_datasets(uuid: str, token, properties_to_exclude: List[str] = []):
    """Query the Neo4j database to get the associated datasets for a given Upload UUID and normalize the results.

    Parameters
    ----------
    uuid : str
        The UUID of the Upload entity
    token: str
        Either the user's globus nexus token or the internal token
    properties_to_exclude : List[str]
        A list of property keys to exclude from the normalized results

    Returns
    -------
    list: A list of associated dataset dicts with all the normalized information
    """
    db = schema_manager.get_neo4j_driver_instance()
    datasets_list = schema_neo4j_queries.get_upload_datasets(db, uuid)


    complete_list = schema_manager.get_complete_entities_list(token, datasets_list, properties_to_exclude)

    # Get rid of the entity node properties that are not defined in the yaml schema
    # as well as the ones defined as `exposed: false` in the yaml schema
    return schema_manager.normalize_entities_list_for_response(complete_list,
                                                               properties_to_exclude=properties_to_exclude)


####################################################################################################
## Trigger methods specific to Activity - DO NOT RENAME
####################################################################################################


def set_activity_creation_action(property_key, normalized_type, user_token, existing_data_dict, new_data_dict):
    """Trigger event method of getting creation_action for Activity.

    Lab->Activity->Source (Not needed for now)
    Lab->Activity->Submission
    Source->Activity->Sample
    Sample->Activity->Sample
    Sample->Activity->Dataset
    Dataset->Activity->Dataset

    Parameters
    ----------
    property_key : str
        The target property key of the value to be generated
    normalized_type : str
        One of the types defined in the schema yaml: Activity, Collection, Source, Sample, Dataset
    user_token: str
        The user's globus nexus token
    existing_data_dict : dict
        A dictionary that contains all existing entity properties
    new_data_dict : dict
        A merged dictionary that contains all possible input data to be used

    Returns
    -------
    Tuple[str, str]
        str: The target property key
        str: The creation_action string
    """
    if new_data_dict and new_data_dict.get('creation_action'):
        return property_key, new_data_dict['creation_action'].title()

    if 'normalized_entity_type' not in new_data_dict:
        msg = create_trigger_error_msg(
            "Missing 'normalized_entity_type' key in 'new_data_dict' during calling 'set_activity_creation_action()' trigger method.",
            existing_data_dict, new_data_dict
        )
        raise KeyError(msg)

    return property_key, f"Create {new_data_dict['normalized_entity_type']} Activity"


def set_activity_protocol_url(property_key, normalized_type, user_token, existing_data_dict, new_data_dict):
    """Trigger event method of passing the protocol_url from the entity to the activity.

    Parameters
    ----------
    property_key : str
        The target property key of the value to be generated
    normalized_type : str
        One of the types defined in the schema yaml: Activity, Collection, Source, Sample, Dataset
    user_token: str
        The user's globus nexus token
    existing_data_dict : dict
        A dictionary that contains all existing entity properties
    new_data_dict : dict
        A merged dictionary that contains all possible input data to be used

    Returns
    -------
    Tuple[str, str]
        str: The target property key
        str: The protocol_url string
    """
    if normalized_type in ['Activity'] and 'protocol_url' not in new_data_dict:
        return property_key, None
    if 'entity_type' in new_data_dict and new_data_dict['entity_type'] in ['Dataset', 'Upload', 'Publication']:
        return property_key, None
    else:
        if 'protocol_url' not in new_data_dict:
            msg = create_trigger_error_msg(
                "Missing 'protocol_url' key in 'new_data_dict' during calling 'set_activity_protocol_url()' trigger method.",
                existing_data_dict, new_data_dict
            )
            raise KeyError(msg)

        return property_key, new_data_dict['protocol_url']


def get_creation_action_activity(property_key, normalized_type, user_token, existing_data_dict, new_data_dict):
    if 'uuid' not in existing_data_dict:
        msg = create_trigger_error_msg(
            "Missing 'uuid' key in 'existing_data_dict' during calling 'get_creation_action_activity()' trigger method.",
            existing_data_dict, new_data_dict
        )
        raise KeyError(msg)

    uuid: str = existing_data_dict['uuid']
    logger.info(f"Executing 'get_creation_action_activity()' trigger method on uuid: {uuid}")

    neo4j_driver_instance = schema_manager.get_neo4j_driver_instance()
    creation_action_activity =\
        schema_neo4j_queries.get_entity_creation_action_activity(neo4j_driver_instance, uuid)

    return property_key, creation_action_activity


def set_processing_information(property_key, normalized_type, user_token, existing_data_dict, new_data_dict):
    """Trigger event method of passing the processing_information from the entity to the activity.

    Parameters
    ----------
    property_key : str
        The target property key of the value to be generated
    normalized_type : str
        One of the types defined in the schema yaml: Activity, Collection, Source, Sample, Dataset
    user_token: str
        The user's globus nexus token
    existing_data_dict : dict
        A dictionary that contains all existing entity properties
    new_data_dict : dict
        A merged dictionary that contains all possible input data to be used

    Returns
    -------
    Tuple[str, str]
        str: The target property key
        str: The processing_information list
    """
    # Need to hard set `processing_information` as this gets called
    # when `metadata` is passed in the payload
    if ('entity_type' in new_data_dict
            and not equals(new_data_dict['entity_type'], 'Dataset')):
        return 'processing_information', None

    metadata = None
    for key in ['metadata', 'ingest_metadata']:
        if key in new_data_dict:
            metadata = schema_manager.get_as_dict(new_data_dict[key])
            break
    if metadata is None or 'dag_provenance_list' not in metadata:
        return 'processing_information', None

    dag_provs = metadata['dag_provenance_list']

    if len(dag_provs) < 1:
        # dag_provenance_list is empty
        return 'processing_information', None

    if any([d.get('hash') is None or d.get('origin') is None for d in dag_provs]):
        # dag_provenance_list contains invalid entries
        # entries must have both hash and origin
        return 'processing_information', None

    proc_info = {
        'description': '',
        'pipelines': []
    }
    for idx, dag_prov in enumerate(dag_provs):
        parts = github.parse_repo_name(dag_prov['origin'])
        if parts is None:
            continue
        owner, repo = parts

        if idx == 0 and repo != SchemaConstants.INGEST_PIPELINE_APP:
            # first entry must be the SenNet ingest pipeline
            return 'processing_information', None

        if idx > 0 and repo == SchemaConstants.INGEST_PIPELINE_APP:
            # Ignore duplicate ingest pipeline entries
            continue

        # Set description to first non ingest pipeline repo
        if (proc_info.get('description') == ""
                and repo != SchemaConstants.INGEST_PIPELINE_APP):
            proc_info['description'] = github.get_repo_description(owner, repo)

        hash = dag_prov['hash']
        tag = github.get_tag(owner, repo, hash)
        if tag:
            url = github.create_tag_url(owner, repo, tag)
        else:
            url = github.create_commit_url(owner, repo, hash)
            if url is None:
                continue
        info = {'github': url}

        if 'name' in dag_prov:
            cwl_url = github.create_commonwl_url(owner, repo, hash, dag_prov['name'])
            info['commonwl'] = cwl_url

        proc_info['pipelines'].append({repo: info})

    # Prevents invalid json if description is None
    if proc_info['description'] is None:
        proc_info['description'] = ''

    return 'processing_information', proc_info


####################################################################################################
## Internal functions
####################################################################################################


def _commit_files(target_property_key, property_key, normalized_type, user_token, existing_data_dict, new_data_dict,
                  generated_dict):
    """Trigger event method to commit files saved that were previously uploaded with UploadFileHelper.save_file.

    The information, filename and optional description is saved in the field with name specified by `target_property_key`
    in the provided data_dict.  The image files needed to be previously uploaded
    using the temp file service (UploadFileHelper.save_file).  The temp file id provided
    from UploadFileHelper, paired with an optional description of the file must be provided
    in the field `image_files_to_add` in the data_dict for each file being committed
    in a JSON array like below ("description" is optional):

    [
      {
        "temp_file_id": "eiaja823jafd",
        "description": "File 1"
      },
      {
        "temp_file_id": "pd34hu4spb3lk43usdr"
      },
      {
        "temp_file_id": "32kafoiw4fbazd",
        "description": "File 3"
      }
    ]


    Parameters
    ----------
    target_property_key : str
        The name of the property where the file information is stored
    property_key : str
        The property key for which the original trigger method is defined
    normalized_type : str
        One of the types defined in the schema yaml: Source, Sample
    user_token: str
        The user's globus nexus token
    existing_data_dict : dict
        A dictionary that contains all existing entity properties
    new_data_dict : dict
        A merged dictionary that contains all possible input data to be used
    generated_dict : dict
        A dictionary that contains all final data

    Returns
    -------
    dict: The updated generated dict
    """
    # Do nothing if no files to add are provided (missing or empty property)
    # For image files the property name is "image_files_to_add"
    # For metadata files the property name is "metadata_files_to_add"
    # But other may be used in the future
    if (not property_key in new_data_dict) or (not new_data_dict[property_key]):
        return generated_dict

    # If POST or PUT where the target doesn't exist create the file info array
    # if generated_dict doesn't contain the property yet, copy it from the existing_data_dict
    # or if it doesn't exist in existing_data_dict create it
    if not target_property_key in generated_dict:
        if not target_property_key in existing_data_dict:
            files_info_list = []
        # Otherwise this is a PUT where the target array exists already
        else:
            # Note: The property, name specified by `target_property_key`, is stored in Neo4j as a string representation of the Python list
            # It's not stored in Neo4j as a json string! And we can't store it as a json string
            # due to the way that Cypher handles single/double quotes.
            files_info_list = schema_manager.get_as_dict(existing_data_dict[target_property_key])
    else:
        files_info_list = generated_dict[target_property_key]

    try:
        if 'uuid' in new_data_dict:
            entity_uuid = new_data_dict['uuid']
        else:
            entity_uuid = existing_data_dict['uuid']

        # Commit the files via ingest-api call
        ingest_api_target_url = schema_manager.get_ingest_api_url() + '/file-commit'

        for file_info in new_data_dict[property_key]:
            temp_file_id = file_info['temp_file_id']

            json_to_post = {
                'temp_file_id': temp_file_id,
                'entity_uuid': entity_uuid,
                'user_token': user_token
            }

            logger.info(
                f"Commit the uploaded file of temp_file_id {temp_file_id} for entity {entity_uuid} via ingest-api call...")

            # Disable ssl certificate verification
            response = requests.post(url=ingest_api_target_url,
                                     headers=schema_manager._create_request_headers(user_token), json=json_to_post,
                                     verify=False)

            if response.status_code != 200:
                msg = create_trigger_error_msg(
                    f"Failed to commit the file of temp_file_id {temp_file_id} via ingest-api for entity uuid: {entity_uuid}",
                    existing_data_dict, new_data_dict
                )
                logger.error(msg)
                raise schema_errors.FileUploadException(msg)

            # Get back the file uuid dict
            file_uuid_info = response.json()

            file_info_to_add = {
                'filename': file_uuid_info['filename'],
                'file_uuid': file_uuid_info['file_uuid']
            }

            # The `description` is optional
            if 'description' in file_info:
                file_info_to_add['description'] = file_info['description']

            # Add to list
            files_info_list.append(file_info_to_add)

            # Update the target_property_key value
            generated_dict[target_property_key] = files_info_list

        return generated_dict
    except schema_errors.FileUploadException:
        raise
    except Exception:
        # No need to log
        raise


def _delete_files(target_property_key, property_key, normalized_type, user_token, existing_data_dict, new_data_dict,
                  generated_dict):
    """Trigger event method for removing files from an entity during update.

    Files are stored in a json encoded text field with property name 'target_property_key' in the entity dict
    The files to remove are specified as file uuids in the `property_key` field

    The two outer methods (delete_image_files and delete_metadata_files) pass the target property
    field name to private method, _delete_files along with the other required trigger properties

    Parameters
    ----------
    target_property_key : str
        The name of the property where the file information is stored
    property_key : str
        The property key for which the original trigger method is defined
    normalized_type : str
        One of the types defined in the schema yaml: Source, Sample
    user_token: str
        The user's globus nexus token
    existing_data_dict : dict
        A dictionary that contains all existing entity properties
    new_data_dict : dict
        A merged dictionary that contains all possible input data to be used
    generated_dict : dict
        A dictionary that contains all final data

    Returns
    -------
    dict: The updated generated dict
    """
    # do nothing if no files to delete are provided in the field specified by property_key
    if (not property_key in new_data_dict) or (not new_data_dict[property_key]):
        return generated_dict

    if 'uuid' not in existing_data_dict:
        msg = create_trigger_error_msg(
            f"Missing 'uuid' key in 'existing_data_dict' during calling '_delete_files()' trigger method for property '{target_property_key}'.",
            existing_data_dict, new_data_dict
        )
        raise KeyError(msg)

    entity_uuid = existing_data_dict['uuid']

    # If POST or PUT where the target doesn't exist create the file info array
    # if generated_dict doesn't contain the property yet, copy it from the existing_data_dict
    # if it isn't in the existing_dictionary throw and error
    # or if it doesn't exist in existing_data_dict create it
    if not target_property_key in generated_dict:
        if not target_property_key in existing_data_dict:
            msg = create_trigger_error_msg(
                f"Missing '{target_property_key}' key in 'existing_data_dict' during calling '_delete_files()' trigger method on entity {entity_uuid}.",
                existing_data_dict, new_data_dict
            )
            raise KeyError(msg)
        # Otherwise this is a PUT where the target array exists already
        else:
            # Note: The property, name specified by `target_property_key`, is stored in Neo4j as a string representation of the Python list
            # It's not stored in Neo4j as a json string! And we can't store it as a json string
            # due to the way that Cypher handles single/double quotes.
            files_info_list = schema_manager.get_as_dict(existing_data_dict[target_property_key])
    else:
        files_info_list = generated_dict[target_property_key]

    file_uuids = []
    for file_uuid in new_data_dict[property_key]:
        file_uuids.append(file_uuid)

    # Remove the files via ingest-api call
    ingest_api_target_url = schema_manager.get_ingest_api_url() + '/file-remove'

    json_to_post = {
        'entity_uuid': entity_uuid,
        'file_uuids': file_uuids,
        'files_info_list': files_info_list
    }

    logger.info(f"Remove the uploaded files for entity {entity_uuid} via ingest-api call...")

    # Disable ssl certificate verification
    response = requests.post(url=ingest_api_target_url, headers=schema_manager._create_request_headers(user_token),
                             json=json_to_post, verify=False)

    if response.status_code != 200:
        msg = create_trigger_error_msg(
            f"Failed to remove the files via ingest-api for entity uuid: {entity_uuid}",
            existing_data_dict, new_data_dict
        )
        logger.error(msg)
        raise schema_errors.FileUploadException(msg)

    files_info_list = response.json()

    # Update the target_property_key value to be saved in Neo4j
    generated_dict[target_property_key] = files_info_list

    return generated_dict


def _get_organ_description(organ_code):
    """Get the organ description based on the given organ code.

    Parameters
    ----------
    organ_code : str
        The two-letter organ code

    Returns
    -------
    str: The organ code description
    """
    ORGAN_TYPES = Ontology.ops(as_arr=False, as_data_dict=True, data_as_val=True).organ_types()

    for key in ORGAN_TYPES:
        if ORGAN_TYPES[key]['rui_code'] == organ_code:
            return ORGAN_TYPES[key]['term'].lower()


def source_metadata_group(key: str) -> str:
    """Get the source mapped metadata group for the given key.

    Parameters
    ----------
    key : str
        The metadata key

    Returns
    -------
    str: The group display name
    """
    groups_map = {
        'abo_blood_group_system': 'Demographics',
        'age': 'Demographics',
        'amylase': 'Lab Values',
        'body_mass_index': 'Vitals',
        'cause_of_death': 'Donation Information',
        'ethnicity': 'Demographics',
        'hba1c': 'Lab Values',
        'height': 'Vitals',
        'lipase': 'Lab Values',
        'mechanism_of_injury': 'Donation Information',
        'medical_history': 'History',
        'race': 'Demographics',
        'rh_blood_group': 'Demographics',
        'sex': 'Demographics',
        'social_history': 'History',
        'weight': 'Vitals'
    }
    return groups_map.get(key, 'Other Information')


def source_metadata_display_value(metadata_item: dict) -> str:
    """Get the display value for the given source metadata item.

    Parameters
    ----------
    metadata_item : dict
        The source metadata item

    Returns
    -------
    str: The display value
    """
    if metadata_item.get('data_type') != 'Numeric':
        return metadata_item['preferred_term']

    value = float(metadata_item.get('data_value'))
    units = metadata_item.get('units', '')
    if units.startswith('year'):
        value = int(value)
        return f'{value} years' if value != 1 else f'{value} year'
    if units == '%':
        return f'{value}%'

    units_map = {
        'cm': (0.393701, 'in',),
        'kg': (2.20462, 'lb',),
    }
    display_value = f'{value} {units}'
    if units in units_map:
        display_value += f' ({round(value * units_map[units][0], 1)} {units_map[units][1]})'

    return display_value


####################################################################################################
## Trigger methods shared by Dataset, Upload, and Publication - DO NOT RENAME
####################################################################################################


def set_status_history(property_key, normalized_type, user_token, existing_data_dict, new_data_dict):
    """Trigger event method for setting the status history for a given dataset or upload

    Parameters
    ----------
    property_key : str
        The target property key of the value to be generated
    normalized_type : str
        One of the types defined in the schema yaml: Dataset, Upload
    user_token: str
        The user's globus nexus token
    existing_data_dict : dict
        A dictionary that contains all existing entity properties
    new_data_dict : dict
        A merged dictionary that contains all possible input data to be used
    """
    new_status_history = []
    status_entry = {}

    if 'status_history' in existing_data_dict:
        status_history_string = existing_data_dict['status_history'].replace("'", "\"")
        new_status_history += json.loads(status_history_string)

    if 'status' not in existing_data_dict:
        msg = create_trigger_error_msg(
            "Missing 'status' key in 'existing_data_dict' during calling 'set_status_history()' trigger method.",
            existing_data_dict, new_data_dict
        )
        raise KeyError(msg)
    if 'last_modified_timestamp' not in existing_data_dict:
        msg = create_trigger_error_msg(
            "Missing 'last_modified_timestamp' key in 'existing_data_dict' during calling 'set_status_history()' trigger method.",
            existing_data_dict, new_data_dict
        )
        raise KeyError(msg)
    if 'last_modified_user_email' not in existing_data_dict:
        msg = create_trigger_error_msg(
            "Missing 'last_modified_user_email' key in 'existing_data_dict' during calling 'set_status_history()' trigger method.",
            existing_data_dict, new_data_dict
        )
        raise KeyError(msg)

    status = existing_data_dict['status']
    last_modified_user_email = existing_data_dict['last_modified_user_email']
    last_modified_timestamp = existing_data_dict['last_modified_timestamp']
    uuid = existing_data_dict['uuid']

    status_entry['status'] = status
    status_entry['changed_by_email'] = last_modified_user_email
    status_entry['change_timestamp'] = last_modified_timestamp
    new_status_history.append(status_entry)
    entity_data_dict = {"status_history": new_status_history}

    schema_neo4j_queries.update_entity(schema_manager.get_neo4j_driver_instance(), normalized_type, entity_data_dict, uuid)


def set_publication_dataset_type(property_key, normalized_type, user_token, existing_data_dict, new_data_dict):
    """Trigger event method setting the dataset_type immutable property for a Publication.

    Parameters
    ----------
    property_key : str
        The target property key of the value to be generated
    normalized_type : str
        One of the types defined in the schema yaml: Publication
    user_token: str
        The user's globus nexus token
    existing_data_dict : dict
        A dictionary that contains all existing entity properties
    new_data_dict : dict
        A merged dictionary that contains all possible input data to be used

    Returns
    -------
    Tuple[str, str]
        str: The target property key
        str: Immutable dataset_type of "Publication"
    """
    # Count upon the dataset_type generated: true property in provenance_schema.yaml to assure the
    # request does not contain a value which will be overwritten.
    return property_key, 'Publication'


def set_dataset_sources(property_key, normalized_type, user_token, existing_data_dict, new_data_dict):
    """Trigger event method setting the sources list for a dataset.

    Parameters
    ----------
    property_key : str
        The target property key of the value to be generated
    normalized_type : str
        One of the types defined in the schema yaml: Dataset|Publication
    user_token: str
        The user's globus nexus token
    existing_data_dict : dict
        A dictionary that contains all existing entity properties
    new_data_dict : dict
        A merged dictionary that contains all possible input data to be used

    Returns
    -------
    Tuple[str, list]
        str: The target property key
        list: The list of sources associated with a dataset
    """
    sources = schema_neo4j_queries.get_sources_associated_entity(schema_manager.get_neo4j_driver_instance(),
                                                                 existing_data_dict['uuid'])
    return property_key, sources


def set_sample_source(property_key, normalized_type, user_token, existing_data_dict, new_data_dict):
    """Trigger event method setting the source dict for a sample.

    Parameters
    ----------
    property_key : str
        The target property key of the value to be generated
    normalized_type : str
        One of the types defined in the schema yaml: Sample
    user_token: str
        The user's globus nexus token
    existing_data_dict : dict
        A dictionary that contains all existing entity properties
    new_data_dict : dict
        A merged dictionary that contains all possible input data to be used

    Returns
    -------
    Tuple[str, dict]
        str: The target property key
        dict: The source associated with a sample
    """
    sources = schema_neo4j_queries.get_sources_associated_entity(schema_manager.get_neo4j_driver_instance(),
                                                                 existing_data_dict['uuid'])
    return property_key, sources[0]


def get_organ_hierarchy(property_key, normalized_type, user_token, existing_data_dict, new_data_dict):
    """Trigger event method setting the name of the top level of the hierarchy this organ belongs to based on its laterality.

    Parameters
    ----------
    property_key : str
        The target property key of the value to be generated
    normalized_type : str
        One of the types defined in the schema yaml: Sample
    user_token: str
        The user's globus nexus token
    existing_data_dict : dict
        A dictionary that contains all existing entity properties
    new_data_dict : dict
        A merged dictionary that contains all possible input data to be used

    Returns
    -------
    Tuple[str, str]
        str: The target property key
        str: The organ hierarchy
    """
    organ_hierarchy = None
    if equals(existing_data_dict['sample_category'], 'organ'):
        organ_types_categories = Ontology.ops(as_data_dict=True, key='rui_code', val_key='category').organ_types()
        organ_hierarchy = existing_data_dict['organ']
        if existing_data_dict['organ'] in organ_types_categories and organ_types_categories[existing_data_dict['organ']] is not None:
            return property_key, organ_types_categories[existing_data_dict['organ']]['term']

        organ_types = Ontology.ops(as_data_dict=True, key='rui_code', val_key='term').organ_types()
        if existing_data_dict['organ'] in organ_types:
            organ_name = organ_types[existing_data_dict['organ']]
            organ_hierarchy = organ_name

            # Deprecated. For backwards compatibility. Can eventually remove this regex on the text.
            res = re.findall('.+?(?=\()', organ_name)  # the pattern will find everything up to the first (
            if len(res) > 0:
                organ_hierarchy = res[0].strip()

    return property_key, organ_hierarchy


def get_dataset_type_hierarchy(property_key, normalized_type, user_token, existing_data_dict, new_data_dict):
    """Trigger event method for setting the dataset type hierarchy.

    Parameters
    ----------
    property_key : str
        The target property key of the value to be generated
    normalized_type : str
        One of the types defined in the schema yaml: Sample
    user_token: str
        The user's globus nexus token
    existing_data_dict : dict
        A dictionary that contains all existing entity properties
    new_data_dict : dict
        A merged dictionary that contains all possible input data to be used

    Returns
    -------
    Tuple[str, str]
        str: The target property key
        dict: The dataset type hierarchy with keys of 'first_level' and 'second_level'
    """
    if "uuid" not in existing_data_dict:
        msg = create_trigger_error_msg(
            "Missing 'uuid' key in 'existing_data_dict' during calling 'get_dataset_type_hierarchy()' trigger method.",
            existing_data_dict, new_data_dict
        )
        raise KeyError(msg)

    uuid = existing_data_dict["uuid"]
    ingest_api_target_url = f"{schema_manager.get_ingest_api_url()}/assaytype/{uuid}"

    headers = {
        "Authorization": f"Bearer {user_token}",
    }
    res = requests.get(ingest_api_target_url, headers=headers)
    if res.status_code != 200:
        return property_key, None

    if "description" not in res.json() or "assaytype" not in res.json():
        return property_key, None

    desc = res.json()["description"]
    assay_type = res.json()["assaytype"]

    def prop_callback(d):
        return d["assaytype"]

    def val_callback(d):
        return d["dataset_type"]["fig2"]["modality"]

    assay_classes = Ontology.ops(prop_callback=prop_callback, val_callback=val_callback, as_data_dict=True).assay_classes()
    if assay_type not in assay_classes:
        return property_key, None

    return property_key, {
        "first_level": assay_classes[assay_type],
        "second_level": desc
    }


def get_has_qa_derived_dataset(property_key, normalized_type, user_token, existing_data_dict, new_data_dict):
    """Trigger event method that determines if a primary dataset a processed/derived dataset with a status of 'QA'.

    Parameters
    ----------
    property_key : str
        The target property key of the value to be generated
    normalized_type : str
        One of the types defined in the schema yaml: Sample
    user_token: str
        The user's globus nexus token
    existing_data_dict : dict
        A dictionary that contains all existing entity properties
    new_data_dict : dict
        A merged dictionary that contains all possible input data to be used

    Returns
    -------
    Tuple[str, str]
        str: The target property key
        str: Whether a primary dataset has at least one processed dataset with a status of 'QA', 'True' or 'False'
    """
    dataset_category = get_dataset_category(property_key, normalized_type, user_token, existing_data_dict, new_data_dict)
    if equals(dataset_category[1], 'primary'):
        match_case = "AND s.status = 'QA'"
        results = schema_neo4j_queries.get_dataset_direct_descendants(schema_manager.get_neo4j_driver_instance(),
                                                                      existing_data_dict['uuid'],
                                                                      property_key=None,
                                                                      match_case=match_case)
        for r in results:
            descendant_category = get_dataset_category(property_key, normalized_type, user_token, r, r)
            if 'processed' in descendant_category[1]:
                return property_key, "True"
        return property_key, "False"
    else:
        return property_key, "False"


def get_has_all_published_datasets(property_key, normalized_type, user_token, existing_data_dict, new_data_dict):
    """Trigger event method that determines if the datasets of an upload are all published.

    Parameters
    ----------
    property_key : str
        The target property key of the value to be generated
    normalized_type : str
        One of the types defined in the schema yaml: Sample
    user_token: str
        The user's globus nexus token
    existing_data_dict : dict
        A dictionary that contains all existing entity properties
    new_data_dict : dict
        A merged dictionary that contains all possible input data to be used

    Returns
    -------
    Tuple[str, str]
        str: The target property key
        str: The result whether all the primary datasets which are all published
    """


    db = schema_manager.get_neo4j_driver_instance()

    published_filter = 'AND t.status = "Published"'
    datasets_primary_list = schema_neo4j_queries.get_upload_datasets(db, existing_data_dict['uuid'], properties=['uuid'])
    datasets_primary_list_published = schema_neo4j_queries.get_upload_datasets(db, existing_data_dict['uuid'], properties=['uuid'],
                                                                       query_filter=f'{published_filter}')

    return property_key, str(len(datasets_primary_list) == len(datasets_primary_list_published)) if len(datasets_primary_list) > 0 else "False"


def get_contains_data(property_key, normalized_type, user_token, existing_data_dict, new_data_dict):
    """Trigger event method that determines if a sample has any descendant datasets.

    Parameters
    ----------
    property_key : str
        The target property key of the value to be generated
    normalized_type : str
        One of the types defined in the schema yaml: Sample
    user_token: str
        The user's globus nexus token
    existing_data_dict : dict
        A dictionary that contains all existing entity properties
    new_data_dict : dict
        A merged dictionary that contains all possible input data to be used

    Returns
    -------
    Tuple[str, str]
        str: The target property key
        str: "True" or "False" if the sample has any descendant datasets
    """
    if 'uuid' not in existing_data_dict:
        msg = create_trigger_error_msg(
            "Missing 'uuid' key in 'existing_data_dict' during calling 'get_contains_data()' trigger method.",
            existing_data_dict, new_data_dict
        )
        raise KeyError(msg)

    if not equals(Ontology.ops().entities().SAMPLE, existing_data_dict['entity_type']):
        return property_key, None

    datasets = app_neo4j_queries.get_descendants_by_type(neo4j_driver=schema_manager.get_neo4j_driver_instance(),
                                                         uuid=existing_data_dict['uuid'],
                                                         descendant_type=Ontology.ops().entities().DATASET,
                                                         property_keys=['uuid'])

    return property_key, str(len(datasets) > 0)<|MERGE_RESOLUTION|>--- conflicted
+++ resolved
@@ -1445,19 +1445,11 @@
     if equals(Ontology.ops().source_types().HUMAN, existing_data_dict.get('source_type')):
         return property_key, None
 
-<<<<<<< HEAD
-    # For mouse sources, samples, and datasets
-    if 'metadata' not in existing_data_dict or existing_data_dict['metadata'] is None:
-        return property_key, None
-    if not isinstance(existing_data_dict['metadata'], dict):
-        metadata = ast.literal_eval(existing_data_dict['metadata'])
-=======
     # For mouse sources, all samples, and all datasets
     if 'metadata' not in existing_data_dict or existing_data_dict['metadata'] is None:
         return property_key, None
     if not isinstance(existing_data_dict['metadata'], dict):
         metadata = json.loads(existing_data_dict['metadata'])
->>>>>>> 68ea4b5d
     else:
         metadata = existing_data_dict['metadata']
 
