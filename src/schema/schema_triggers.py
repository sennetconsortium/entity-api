import json
import urllib.parse
from typing import List, Optional

import logging
from datetime import datetime, timezone
import requests
from atlas_consortia_commons.string import equals
from neo4j.exceptions import TransactionError
import re

# Local modules
import app_neo4j_queries
from lib import github
from lib.exceptions import create_trigger_error_msg
from lib.ontology import Ontology
from schema import schema_manager
from schema import schema_errors
from schema import schema_neo4j_queries
from schema.schema_constants import SchemaConstants

logger = logging.getLogger(__name__)

ontology_lookup_cache = {}
sparql_vocabs = {
    "purl.obolibrary.org": "uberon",
    "purl.org": "fma",
}

####################################################################################################
## Trigger methods shared among Collection, Dataset, Source, Sample - DO NOT RENAME
####################################################################################################


def set_timestamp(property_key, normalized_type, user_token, existing_data_dict, new_data_dict):
    """Trigger event method of generating current timestamp.

    Parameters
    ----------
    property_key : str
        The target property key of the value to be generated
    normalized_type : str
        One of the types defined in the schema yaml: Activity, Collection, Source, Sample, Dataset
    user_token: str
        The user's globus nexus token
    existing_data_dict : dict
        A dictionary that contains all existing entity properties
    new_data_dict : dict
        A merged dictionary that contains all possible input data to be used

    Returns
    -------
    Tuple[str, str]
        str: The target property key
        str: The neo4j TIMESTAMP() function as string
    """
    # Use the neo4j TIMESTAMP() function during entity creation
    # Will be proessed in app_neo4j_queries.build_parameterized_map()
    # and schema_neo4j_queries.build_parameterized_map()
    return property_key, 'TIMESTAMP()'


def set_entity_type(property_key, normalized_type, user_token, existing_data_dict, new_data_dict):
    """Trigger event method of setting the entity type of a given entity.

    Parameters
    ----------
    property_key : str
        The target property key of the value to be generated
    normalized_type : str
        One of the types defined in the schema yaml: Activity, Collection, Source, Sample, Dataset
    user_token: str
        The user's globus nexus token
    existing_data_dict : dict
        A dictionary that contains all existing entity properties
    new_data_dict : dict
        A merged dictionary that contains all possible input data to be used

    Returns
    -------
    Tuple[str, str]
        str: The target property key
        str: The string of normalized entity type
    """
    return property_key, normalized_type


def set_user_sub(property_key, normalized_type, user_token, existing_data_dict, new_data_dict):
    """Trigger event method of getting user sub.

    Parameters
    ----------
    property_key : str
        The target property key of the value to be generated
    normalized_type : str
        One of the types defined in the schema yaml: Activity, Collection, Source, Sample, Dataset
    user_token: str
        The user's globus nexus token
    existing_data_dict : dict
        A dictionary that contains all existing entity properties
    new_data_dict : dict
        A merged dictionary that contains all possible input data to be used

    Returns
    -------
    Tuple[str, str]
        str: The target property key
        str: The 'sub' string
    """
    if 'sub' not in new_data_dict:
        msg = create_trigger_error_msg(
            "Missing 'sub' key in 'new_data_dict' during calling 'set_user_sub()' trigger method.",
            existing_data_dict, new_data_dict
        )
        raise KeyError(msg)

    return property_key, new_data_dict['sub']


def set_user_email(property_key, normalized_type, user_token, existing_data_dict, new_data_dict):
    """Trigger event method of getting user email.

    Parameters
    ----------
    property_key : str
        The target property key of the value to be generated
    normalized_type : str
        One of the types defined in the schema yaml: Activity, Collection, Source, Sample, Dataset
    user_token: str
        The user's globus nexus token
    existing_data_dict : dict
        A dictionary that contains all existing entity properties
    new_data_dict : dict
        A merged dictionary that contains all possible input data to be used

    Returns
    -------
    Tuple[str, str]
        str: The target property key
        str: The 'email' string
    """
    if 'email' not in new_data_dict:
        msg = create_trigger_error_msg(
            "Missing 'email' key in 'new_data_dict' during calling 'set_user_email()' trigger method.",
            existing_data_dict, new_data_dict
        )
        raise KeyError(msg)

    return property_key, new_data_dict['email']


def set_user_displayname(property_key, normalized_type, user_token, existing_data_dict, new_data_dict):
    """Trigger event method of getting user name.

    Parameters
    ----------
    property_key : str
        The target property key of the value to be generated
    normalized_type : str
        One of the types defined in the schema yaml: Activity, Collection, Source, Sample, Dataset
    user_token: str
        The user's globus nexus token
    existing_data_dict : dict
        A dictionary that contains all existing entity properties
    new_data_dict : dict
        A merged dictionary that contains all possible input data to be used

    Returns
    -------
    Tuple[str, str]
        str: The target property key
        str: The 'name' string
    """
    if 'name' not in new_data_dict:
        msg = create_trigger_error_msg(
            "Missing 'name' key in 'new_data_dict' during calling 'set_user_displayname()' trigger method.",
            existing_data_dict, new_data_dict
        )
        raise KeyError(msg)

    return property_key, new_data_dict['name']


def set_uuid(property_key, normalized_type, user_token, existing_data_dict, new_data_dict):
    """Trigger event method of getting uuid, hubmap_id for a new entity to be created.

    Parameters
    ----------
    property_key : str
        The target property key of the value to be generated
    normalized_type : str
        One of the types defined in the schema yaml: Activity, Collection, Source, Sample, Dataset
    user_token: str
        The user's globus nexus token
    existing_data_dict : dict
        A dictionary that contains all existing entity properties
    new_data_dict : dict
        A merged dictionary that contains all possible input data to be used

    Returns
    -------
    Tuple[str, str]
        str: The target property key
        str: The uuid created via uuid-api
    """
    if 'uuid' not in new_data_dict:
        msg = create_trigger_error_msg(
            "Missing 'uuid' key in 'new_data_dict' during calling 'set_uuid()' trigger method.",
            existing_data_dict, new_data_dict
        )
        raise KeyError(msg)

    return property_key, new_data_dict['uuid']


def set_sennet_id(property_key, normalized_type, user_token, existing_data_dict, new_data_dict):
    """Trigger event method of getting uuid, hubmap_id for a new entity to be created.

    Parameters
    ----------
    property_key : str
        The target property key of the value to be generated
    normalized_type : str
        One of the types defined in the schema yaml: Activity, Collection, Source, Sample, Dataset
    user_token: str
        The user's globus nexus token
    existing_data_dict : dict
        A dictionary that contains all existing entity properties
    new_data_dict : dict
        A merged dictionary that contains all possible input data to be used

    Returns
    -------
    Tuple[str, str]
        str: The target property key
        str: The sennet_id/sennet_id created via uuid-api
    """
    if 'sennet_id' not in new_data_dict:
        msg = create_trigger_error_msg(
            "Missing 'sennet_id' key in 'new_data_dict' during calling 'set_sennet_id()' trigger method.",
            existing_data_dict, new_data_dict
        )
        raise KeyError(msg)

    return property_key, new_data_dict['sennet_id']


####################################################################################################
## Trigger methods shared by Sample, Source, Dataset - DO NOT RENAME
####################################################################################################


def set_data_access_level(property_key, normalized_type, user_token, existing_data_dict, new_data_dict):
    """Trigger event method of generating data access level.

    Parameters
    ----------
    property_key : str
        The target property key of the value to be generated
    normalized_type : str
        One of the entity types defined in the schema yaml: Source, Sample, Dataset
    user_token: str
        The user's globus nexus token
    existing_data_dict : dict
        A dictionary that contains all existing entity properties
    new_data_dict : dict
        A merged dictionary that contains all possible input data to be used

    Returns
    -------
    Tuple[str, str]
        str: The target property key
        str: The data access level string
    """
    if 'uuid' not in new_data_dict:
        msg = create_trigger_error_msg(
            "Missing 'uuid' key in 'new_data_dict' during calling 'set_data_access_level()' trigger method.",
            existing_data_dict, new_data_dict
        )
        raise KeyError(msg)

    if normalized_type in ['Dataset', 'Publication']:
        # 'contains_human_genetic_sequences' is required on create
        if 'contains_human_genetic_sequences' not in new_data_dict:
            msg = create_trigger_error_msg(
                "Missing 'contains_human_genetic_sequences' key in 'new_data_dict' during calling 'set_data_access_level()' trigger method.",
                existing_data_dict, new_data_dict
            )
            raise KeyError(msg)

        # Default to protected
        data_access_level = SchemaConstants.ACCESS_LEVEL_PROTECTED

        # When `contains_human_genetic_sequences` is true, even if `status` is 'Published',
        # the `data_access_level` is still 'protected'
        if new_data_dict['contains_human_genetic_sequences']:
            data_access_level = SchemaConstants.ACCESS_LEVEL_PROTECTED
        else:
            # When creating a new dataset, status should always be "New"
            # Thus we don't use Dataset.status == "Published" to determine the data_access_level as public
            data_access_level = SchemaConstants.ACCESS_LEVEL_CONSORTIUM
    else:
        # Default to consortium for Source/Sample
        data_access_level = SchemaConstants.ACCESS_LEVEL_CONSORTIUM

        # public if any dataset below it in the provenance hierarchy is published
        # (i.e. Dataset.status == "Published")
        count = schema_neo4j_queries.count_attached_published_datasets(schema_manager.get_neo4j_driver_instance(),
                                                                       normalized_type, new_data_dict['uuid'])

        if count > 0:
            data_access_level = SchemaConstants.ACCESS_LEVEL_PUBLIC

    return property_key, data_access_level


def set_group_uuid(property_key, normalized_type, user_token, existing_data_dict, new_data_dict):
    """Trigger event method of setting the group_uuid.

    Parameters
    ----------
    property_key : str
        The target property key of the value to be generated
    normalized_type : str
        One of the types defined in the schema yaml: Activity, Collection, Source, Sample, Dataset
    user_token: str
        The user's globus nexus token
    existing_data_dict : dict
        A dictionary that contains all existing entity properties
    new_data_dict : dict
        A merged dictionary that contains all possible input data to be used

    Returns
    -------
    Tuple[str, str]
        str: The target property key
        str: The group uuid
    """
    group_uuid = None

    # Look for membership in a single "data provider" group and sets to that.
    # Otherwise if not set and no single "provider group" membership throws error.
    # This field is also used to link (Neo4j relationship) to the correct Lab node on creation.
    if 'hmgroupids' not in new_data_dict:
        msg = create_trigger_error_msg(
            "Missing 'hmgroupids' key in 'new_data_dict' during calling 'set_group_uuid()' trigger method.",
            existing_data_dict, new_data_dict
        )
        raise KeyError(msg)

    user_group_uuids = new_data_dict['hmgroupids']

    # If group_uuid provided from incoming request, validate it
    if 'group_uuid' in new_data_dict:
        # A bit validation
        try:
            schema_manager.validate_entity_group_uuid(new_data_dict['group_uuid'], user_group_uuids)
        except schema_errors.NoDataProviderGroupException as e:
            # No need to log
            raise schema_errors.NoDataProviderGroupException(e)
        except schema_errors.UnmatchedDataProviderGroupException as e:
            raise schema_errors.UnmatchedDataProviderGroupException(e)

        group_uuid = new_data_dict['group_uuid']
    # When no group_uuid provided
    else:
        try:
            group_info = schema_manager.get_entity_group_info(user_group_uuids)
        except schema_errors.NoDataProviderGroupException as e:
            # No need to log
            raise schema_errors.NoDataProviderGroupException(e)
        except schema_errors.MultipleDataProviderGroupException as e:
            # No need to log
            raise schema_errors.MultipleDataProviderGroupException(e)

        group_uuid = group_info['uuid']

    return property_key, group_uuid


def set_group_name(property_key, normalized_type, user_token, existing_data_dict, new_data_dict):
    """Trigger event method of setting the group_name.

    Parameters
    ----------
    property_key : str
        The target property key of the value to be generated
    normalized_type : str
        One of the types defined in the schema yaml: Activity, Collection, Source, Sample, Dataset
    user_token: str
        The user's globus nexus token
    existing_data_dict : dict
        A dictionary that contains all existing entity properties
    new_data_dict : dict
        A merged dictionary that contains all possible input data to be used

    Returns
    -------
    Tuple[str, str]
        str: The target property key
        str: The group name
    """
    group_name = None

    # If `group_uuid` is not already set, looks for membership in a single "data provider" group and sets to that.
    # Otherwise if not set and no single "provider group" membership throws error.
    # This field is also used to link (Neo4j relationship) to the correct Lab node on creation.
    if 'hmgroupids' not in new_data_dict:
        msg = create_trigger_error_msg(
            "Missing 'hmgroupids' key in 'new_data_dict' during calling 'set_group_name()' trigger method.",
            existing_data_dict, new_data_dict
        )
        raise KeyError(msg)

    try:
        default_group_uuid = None
        if 'group_uuid' in new_data_dict:
            default_group_uuid = new_data_dict['group_uuid']
        group_info = schema_manager.get_entity_group_info(new_data_dict['hmgroupids'], default_group_uuid)
        group_name = group_info['name']
    except schema_errors.NoDataProviderGroupException as e:
        # No need to log
        raise schema_errors.NoDataProviderGroupException(e)
    except schema_errors.MultipleDataProviderGroupException as e:
        # No need to log
        raise schema_errors.MultipleDataProviderGroupException(e)

    return property_key, group_name


####################################################################################################
## Trigger methods shared by Source and Sample - DO NOT RENAME
####################################################################################################


def commit_image_files(property_key, normalized_type, user_token, existing_data_dict, new_data_dict, generated_dict):
    """Trigger event method to commit files saved that were previously uploaded with UploadFileHelper.save_file.

    The information, filename and optional description is saved in the field with name specified by `target_property_key`
    in the provided data_dict.  The image files needed to be previously uploaded
    using the temp file service (UploadFileHelper.save_file).  The temp file id provided
    from UploadFileHelper, paired with an optional description of the file must be provided
    in the field `image_files_to_add` in the data_dict for each file being committed
    in a JSON array like below ("description" is optional):

    [
      {
        "temp_file_id": "eiaja823jafd",
        "description": "Image file 1"
      },
      {
        "temp_file_id": "pd34hu4spb3lk43usdr"
      },
      {
        "temp_file_id": "32kafoiw4fbazd",
        "description": "Image file 3"
      }
    ]

    Parameters
    ----------
    property_key : str
        The target property key of the value to be generated
    normalized_type : str
        One of the types defined in the schema yaml: Activity, Collection, Source, Sample, Dataset
    user_token: str
        The user's globus nexus token
    existing_data_dict : dict
        A dictionary that contains all existing entity properties
    new_data_dict : dict
        A merged dictionary that contains all possible input data to be used
    generated_dict : dict
        A dictionary that contains all final data

    Returns
    -------
    Tuple[str, list]
        str: The target property key
        list: The file info dicts in a list
    """
    return _commit_files('image_files', property_key, normalized_type, user_token, existing_data_dict, new_data_dict, generated_dict)


def delete_image_files(property_key, normalized_type, user_token, existing_data_dict, new_data_dict, generated_dict):
    """Trigger event methods for removing files from an entity during update.

    Files are stored in a json encoded text field with property name 'target_property_key' in the entity dict
    The files to remove are specified as file uuids in the `property_key` field

    The two outer methods (delete_image_files and delete_metadata_files) pass the target property
    field name to private method, _delete_files along with the other required trigger properties

    Parameters
    ----------
    property_key : str
        The target property key
    normalized_type : str
        One of the types defined in the schema yaml: Source, Sample
    user_token: str
        The user's globus nexus token
    existing_data_dict : dict
        A dictionary that contains all existing entity properties
    new_data_dict : dict
        A merged dictionary that contains all possible input data to be used
    generated_dict : dict
        A dictionary that contains all final data

    Returns
    -------
    Tuple[str, list]
        str: The target property key
        list: The file info dicts in a list
    """
    return _delete_files('image_files', property_key, normalized_type, user_token, existing_data_dict, new_data_dict, generated_dict)


def update_file_descriptions(property_key, normalized_type, user_token, existing_data_dict, new_data_dict, generated_dict):
    """Trigger event method to ONLY update descriptions of existing files.

    Parameters
    ----------
    property_key : str
        The target property key of the value to be generated
    normalized_type : str
        One of the types defined in the schema yaml: Source, Sample
    user_token: str
        The user's globus nexus token
    existing_data_dict : dict
        A dictionary that contains all existing entity properties
    new_data_dict : dict
        A merged dictionary that contains all possible input data to be used
    generated_dict : dict
        A dictionary that contains all final data

    Returns
    -------
    Tuple[str, list]
        str: The target property key
        list: The file info dicts (with updated descriptions) in a list
    """
    if property_key not in new_data_dict:
        msg = create_trigger_error_msg(
            f"Missing '{property_key}' key in 'new_data_dict' during calling 'update_file_descriptions()' trigger method.",
            existing_data_dict, new_data_dict
        )
        raise KeyError(msg)

    # If POST or PUT where the target doesn't exist create the file info array
    # if generated_dict doesn't contain the property yet, copy it from the existing_data_dict
    # or if it doesn't exist in existing_data_dict create it
    if not property_key in generated_dict:
        if not property_key in existing_data_dict:
            msg = create_trigger_error_msg(
                f"Missing '{property_key}' key in 'existing_data_dict' during call to 'update_file_descriptions()' trigger method.",
                existing_data_dict, new_data_dict
            )
            raise KeyError(msg)
        # Otherwise this is a PUT where the target array exists already
        else:
            # Note: The property, name specified by `target_property_key`, is stored in Neo4j as a string representation of the Python list
            # It's not stored in Neo4j as a json string! And we can't store it as a json string
            # due to the way that Cypher handles single/double quotes.
            existing_files_list = schema_manager.get_as_dict(existing_data_dict[property_key])
    else:
        if not property_key in generated_dict:
            msg = create_trigger_error_msg(
                f"Missing '{property_key}' key in 'generated_dict' during call to 'update_file_descriptions()' trigger method.",
                existing_data_dict, new_data_dict
            )
            raise KeyError(msg)

        existing_files_list = generated_dict[property_key]

    file_info_by_uuid_dict = {}

    for file_info in existing_files_list:
        file_uuid = file_info['file_uuid']

        file_info_by_uuid_dict[file_uuid] = file_info

    for file_info in new_data_dict[property_key]:
        file_uuid = file_info['file_uuid']

        # Existence check in case the file uuid gets edited in the request
        if file_uuid in file_info_by_uuid_dict:
            # Keep filename and file_uuid unchanged
            # Only update the description
            file_info_by_uuid_dict[file_uuid]['description'] = file_info['description']

    generated_dict[property_key] = list(file_info_by_uuid_dict.values())
    return generated_dict


####################################################################################################
## Trigger methods specific to Collection - DO NOT RENAME
####################################################################################################


def get_collection_entities(property_key: str, normalized_type: str, user_token: str, existing_data_dict: dict, new_data_dict: dict):
    """Trigger event method of getting a list of associated datasets for a given collection.

    Parameters
    ----------
    property_key : str
        The target property key of the value to be generated
    normalized_type : str
        One of the types defined in the schema yaml: Activity, Collection, Source, Sample, Dataset
    user_token: str
        The user's globus nexus token
    existing_data_dict : dict
        A dictionary that contains all existing entity properties
    new_data_dict : dict
        A merged dictionary that contains all possible input data to be used

    Returns
    -------
    Tuple[str, list]
        str: The target property key
        list: A list of associated dataset dicts with all the normalized information
    """
    if "uuid" not in existing_data_dict:
        msg = create_trigger_error_msg(
            "Missing 'uuid' key in 'existing_data_dict' during calling 'get_collection_entities()' trigger method.",
            existing_data_dict, new_data_dict
        )
        raise KeyError(msg)

    # Additional properties of the datasets to exclude
    # We don't want to show too much nested information
    properties_to_skip = [
        "antibodies",
        "collections",
        "contacts",
        "contributors",
        "direct_ancestors",
        "ingest_metadata"
        "next_revision_uuid",
        "pipeline_message",
        "previous_revision_uuid",
        "sources",
        "status_history",
        "title",
        "upload",
    ]
    collection_entities = get_normalized_collection_entities(existing_data_dict["uuid"], user_token, properties_to_exclude=properties_to_skip)
    return property_key, collection_entities


def get_normalized_collection_entities(uuid: str, token: str, skip_completion: bool = False, properties_to_exclude: List[str] = []):
    """Query the Neo4j database to get the associated entities for a given Collection UUID and normalize the results.

    Parameters
    ----------
    uuid : str
        The UUID of the Collection entity
    token: str
        The user's globus nexus token or internal token
    skip_completion : bool
        Skip the call to get_complete_entities_list, default is False
    properties_to_exclude : List[str]
        A list of property keys to exclude from the normalized results, default is []


    Returns
    -------
    Tuple[str, list]
        str: The target property key
        list: A list of associated entity dicts with all the normalized information
    """
    db = schema_manager.get_neo4j_driver_instance()
    entities_list = schema_neo4j_queries.get_collection_entities(db, uuid)

    if skip_completion:
        complete_entities_list = entities_list
    else:
        complete_entities_list = schema_manager.get_complete_entities_list(token=token,
                                                                           entities_list=entities_list,
                                                                           properties_to_filter=properties_to_exclude)

    return schema_manager.normalize_entities_list_for_response(entities_list=complete_entities_list,
                                                               property_groups=schema_manager.group_verify_properties_list(properties=properties_to_exclude), is_include_action=False)



def get_publication_associated_collection(property_key, normalized_type, user_token, existing_data_dict, new_data_dict):
    """Trigger event method of getting the associated collection for this publication.

    Parameters
    ----------
    property_key : str
        The target property key
    normalized_type : str
        One of the types defined in the schema yaml: Dataset
    user_token: str
        The user's globus nexus token
    existing_data_dict : dict
        A dictionary that contains all existing entity properties
    new_data_dict : dict
        A merged dictionary that contains all possible input data to be used

    Returns
    -------
    Tuple[str, dict]
        str: The target property key
        dict: A dictionary representation of the associated collection with all the normalized information
    """
    if 'uuid' not in existing_data_dict:
        msg = create_trigger_error_msg(
            "Missing 'uuid' key in 'existing_data_dict' during calling 'get_publication_associated_collection()' trigger method.",
            existing_data_dict, new_data_dict
        )
        raise KeyError(msg)

    logger.info(
        f"Executing 'get_publication_associated_collection()' trigger method on uuid: {existing_data_dict['uuid']}")

    collection_dict = schema_neo4j_queries.get_publication_associated_collection(
        schema_manager.get_neo4j_driver_instance(), existing_data_dict['uuid'])

    # Get rid of the entity node properties that are not defined in the yaml schema
    # as well as the ones defined as `exposed: false` in the yaml schema
    return property_key, schema_manager.normalize_object_result_for_response(entity_dict=collection_dict)


def link_publication_to_associated_collection(property_key, normalized_type, user_token, existing_data_dict, new_data_dict):
    """Trigger event method of creating or recreating linkages between this new publication and its associated_collection.

    Parameters
    ----------
    property_key : str
        The target property key
    normalized_type : str
        One of the types defined in the schema yaml: Publication
    user_token: str
        The user's globus nexus token
    existing_data_dict : dict
        A dictionary that contains all existing entity properties
    new_data_dict : dict
        A merged dictionary that contains all possible input data to be used
    """
    if 'uuid' not in existing_data_dict:
        msg = create_trigger_error_msg(
            "Missing 'uuid' key in 'existing_data_dict' during calling 'link_publication_to_associated_collection()' trigger method.",
            existing_data_dict, new_data_dict
        )
        raise KeyError(msg)

    if 'associated_collection_uuid' not in existing_data_dict:
        msg = create_trigger_error_msg(
            "Missing 'associated_collection_uuid' key in 'existing_data_dict' during calling 'link_publication_to_associated_collection()' trigger method.",
            existing_data_dict, new_data_dict
        )
        raise KeyError(msg)

    associated_collection_uuid = existing_data_dict['associated_collection_uuid']

    # No activity node. We are creating a direct link to the associated collection

    try:
        # Create a linkage
        # between the Publication node and the Collection node in neo4j
        schema_neo4j_queries.link_publication_to_associated_collection(schema_manager.get_neo4j_driver_instance(),
                                                                       existing_data_dict['uuid'],
                                                                       associated_collection_uuid)

        # Will need to delete the collection cache if later we add `Collection.associated_publications` field - 7/16/2023 Zhou
    except TransactionError:
        # No need to log
        raise


####################################################################################################
## Trigger methods specific to Dataset - DO NOT RENAME
####################################################################################################


def set_dataset_status_new(property_key, normalized_type, user_token, existing_data_dict, new_data_dict):
    """Trigger event method of setting the default "New" status for this new Dataset.

    Parameters
    ----------
    property_key : str
        The target property key
    normalized_type : str
        One of the types defined in the schema yaml: Activity, Collection, Source, Sample, Dataset
    user_token: str
        The user's globus nexus token
    existing_data_dict : dict
        A dictionary that contains all existing entity properties
    new_data_dict : dict
        A merged dictionary that contains all possible input data to be used

    Returns
    -------
    Tuple[str, str]
        str: The target property key
        str: Initial status of "New"
    """
    # Always 'New' on dataset creation
    return property_key, 'New'


def get_entity_collections(property_key, normalized_type, user_token, existing_data_dict, new_data_dict):
    """Trigger event method of getting a list of collections for this new Dataset.

    Parameters
    ----------
    property_key : str
        The target property key
    normalized_type : str
        One of the types defined in the schema yaml: Activity, Collection, Source, Sample, Dataset
    user_token: str
        The user's globus nexus token
    existing_data_dict : dict
        A dictionary that contains all existing entity properties
    new_data_dict : dict
        A merged dictionary that contains all possible input data to be used

    Returns
    -------
    Tuple[str, list]
        str: The target property key
        list: A list of associated collections with all the normalized information
    """
    return_list = None

    if 'uuid' not in existing_data_dict:
        msg = create_trigger_error_msg(
            "Missing 'uuid' key in 'existing_data_dict' during calling 'get_entity_collections()' trigger method.",
            existing_data_dict, new_data_dict
        )
        raise KeyError(msg)

    # No property key needs to filter the result
    # Get back the list of collection dicts
    collections_list = schema_neo4j_queries.get_entity_collections(schema_manager.get_neo4j_driver_instance(),
                                                                   existing_data_dict['uuid'])
    if collections_list:
        # Exclude datasets from each resulting collection
        # We don't want to show too much nested information
        properties_to_skip = ['entities']
        complete_entities_list = schema_manager.get_complete_entities_list(user_token, collections_list,
                                                                           properties_to_skip)
        return_list = schema_manager.normalize_entities_list_for_response(complete_entities_list)

    return property_key, return_list


def get_dataset_upload(property_key, normalized_type, user_token, existing_data_dict, new_data_dict):
    """Trigger event method of getting the associated Upload for this Dataset.

    Parameters
    ----------
    property_key : str
        The target property key
    normalized_type : str
        One of the types defined in the schema yaml: Activity, Collection, Source, Sample, Dataset
    user_token: str
        The user's globus nexus token
    existing_data_dict : dict
        A dictionary that contains all existing entity properties
    new_data_dict : dict
        A merged dictionary that contains all possible input data to be used

    Returns
    -------
    Tuple[str, dict]
        str: The target property key
        dict: A dict of associated Upload detail with all the normalized information
    """
    return_dict = None

    if 'uuid' not in existing_data_dict:
        msg = create_trigger_error_msg(
            "Missing 'uuid' key in 'existing_data_dict' during calling 'get_dataset_upload()' trigger method.",
            existing_data_dict, new_data_dict
        )
        raise KeyError(msg)

    # It could be None if the dataset doesn't in any Upload
    upload_dict = schema_neo4j_queries.get_dataset_upload(schema_manager.get_neo4j_driver_instance(),
                                                          existing_data_dict['uuid'])

    if upload_dict:
        # Exclude datasets from each resulting Upload
        # We don't want to show too much nested information
        properties_to_skip = ['datasets']
        complete_upload_dict = schema_manager.get_complete_entity_result(user_token, upload_dict, properties_to_skip)
        return_dict = schema_manager.normalize_object_result_for_response('ENTITIES', complete_upload_dict)

    return property_key, return_dict


def link_collection_to_entities(property_key, normalized_type, user_token, existing_data_dict, new_data_dict):
    """Trigger event method for creating or recreating linkages between this new Collection and the Datasets it contains.

    Parameters
    ----------
    property_key : str
        The target property key
    normalized_type : str
        One of the types defined in the schema yaml: Dataset
    user_token: str
        The user's globus nexus token
    existing_data_dict : dict
        A dictionary that contains all existing entity properties
    new_data_dict : dict
        A merged dictionary that contains all possible input data to be used
    """
    if 'uuid' not in existing_data_dict:
        msg = create_trigger_error_msg(
            "Missing 'uuid' key in 'existing_data_dict' during calling 'link_collection_to_entities()' trigger method.",
            existing_data_dict, new_data_dict
        )
        raise KeyError(msg)

    if 'entity_uuids' not in existing_data_dict:
        msg = create_trigger_error_msg(
            "Missing 'entity_uuids' key in 'existing_data_dict' during calling 'link_collection_to_entities()' trigger method.",
            existing_data_dict, new_data_dict
        )
        raise KeyError(msg)

    entity_uuids = existing_data_dict['entity_uuids']

    try:
        # Create a linkage (without an Activity node) between the Collection node and each Entity it contains.
        schema_neo4j_queries.link_collection_to_entities(neo4j_driver=schema_manager.get_neo4j_driver_instance(),
                                                         collection_uuid=existing_data_dict['uuid'],
                                                         entities_uuid_list=entity_uuids)

        # Delete the cache of each associated dataset and the collection itself if any cache exists
        # Because the `Dataset.collecctions` field and `Collection.datasets` field
        uuids_list = [existing_data_dict['uuid']] + entity_uuids
        schema_manager.delete_memcached_cache(uuids_list)
    except TransactionError:
        # No need to log
        raise


def get_dataset_direct_ancestors(property_key, normalized_type, user_token, existing_data_dict, new_data_dict):
    """Trigger event method of getting direct ancestors.

    Parameters
    ----------
    property_key : str
        The target property key of the value to be generated
    normalized_type : str
        One of the types defined in the schema yaml: Activity, Collection, Source, Sample, Dataset
    user_token: str
        The user's globus nexus token
    existing_data_dict : dict
        A dictionary that contains all existing entity properties
    new_data_dict : dict
        A merged dictionary that contains all possible input data to be used

    Returns
    -------
    Tuple[str, list]
        str: The target property key
        list: A list of associated direct ancestors with all the normalized information
    """
    if 'uuid' not in existing_data_dict:
        msg = create_trigger_error_msg(
            "Missing 'uuid' key in 'existing_data_dict' during calling 'get_dataset_direct_ancestors()' trigger method.",
            existing_data_dict, new_data_dict
        )
        raise KeyError(msg)

    # No property key needs to filter the result
    # Get back the list of ancestor dicts
    driver = schema_manager.get_neo4j_driver_instance()
    direct_ancestors_list = schema_neo4j_queries.get_dataset_direct_ancestors(driver,
                                                                              existing_data_dict['uuid'])

    # We don't want to show too much nested information
    # The direct ancestor of a Dataset could be: Dataset or Sample
    # Skip running the trigger methods for 'direct_ancestors' and 'collections' if the direct ancestor is Dataset
    # Skip running the trigger methods for 'direct_ancestor' if the direct ancestor is Sample
    properties_to_skip = ['direct_ancestors', 'collections', 'direct_ancestor']
    complete_entities_list = schema_manager.get_complete_entities_list(user_token,
                                                                       direct_ancestors_list,
                                                                       properties_to_skip)

    return property_key, schema_manager.normalize_entities_list_for_response(complete_entities_list)


def get_sample_section_descendant_datasets(property_key, normalized_type, user_token, existing_data_dict, new_data_dict):
    """Trigger event method for getting the descendant datasets for a sample section.

    Parameters
    ----------
    property_key : str
        The target property key of the value to be generated
    normalized_type : str
        One of the types defined in the schema yaml: Activity, Collection, Source, Sample, Dataset
    user_token: str
        The user's globus nexus token
    existing_data_dict : dict
        A dictionary that contains all existing entity properties
    new_data_dict : dict
        A merged dictionary that contains all possible input data to be used

    Returns
    -------
    Tuple[str, list]
    str: The target property key
    list: A list of descendant datasets
    """
    if 'uuid' not in existing_data_dict:
        msg = create_trigger_error_msg(
            "Missing 'uuid' key in 'existing_data_dict' during calling 'get_sample_section_descendant_datasets()' trigger method.",
            existing_data_dict, new_data_dict
        )
        raise KeyError(msg)

    # Check if the entity is a Sample Section, skip otherwise
    if equals(Ontology.ops().entities().SAMPLE, normalized_type):
        if equals(Ontology.ops().specimen_categories().SECTION, existing_data_dict['sample_category']):
            driver = schema_manager.get_neo4j_driver_instance()
            uuid = existing_data_dict['uuid']

            # HRA EUI only requires the 'dataset_type' field
            properties = ['uuid', 'dataset_type']
            datasets = app_neo4j_queries.get_descendants_by_type(driver, uuid, Ontology.ops().entities().DATASET, properties)
            return property_key, datasets

    return property_key, None


def get_ancestor_blocks(property_key, normalized_type, user_token, existing_data_dict, new_data_dict):
    """Trigger event method for getting the ancestor blocks for a sample section or dataset.

    Parameters
    ----------
    property_key : str
        The target property key of the value to be generated
    normalized_type : str
        One of the types defined in the schema yaml: Activity, Collection, Source, Sample, Dataset
    user_token: str
        The user's globus nexus token
    existing_data_dict : dict
        A dictionary that contains all existing entity properties
    new_data_dict : dict
        A merged dictionary that contains all possible input data to be used

    Returns
    -------
    Tuple[str, list]
    str: The target property key
    list: A list of ancestor blocks
    """
    if 'uuid' not in existing_data_dict:
        msg = create_trigger_error_msg(
            "Missing 'uuid' key in 'existing_data_dict' during calling 'get_ancestor_blocks()' trigger method.",
            existing_data_dict, new_data_dict
        )
        raise KeyError(msg)

    # Check if the entity is a sample section or dataset, skip otherwise
    entity_types = Ontology.ops().entities()
    sample_categories = Ontology.ops().specimen_categories()
    if (
        (equals(entity_types.SAMPLE, normalized_type) and equals(sample_categories.SECTION, existing_data_dict['sample_category']))
        or equals(entity_types.DATASET, normalized_type)
    ):
        driver = schema_manager.get_neo4j_driver_instance()
        uuid = existing_data_dict['uuid']

        # HRA EUI only requires the 'rui_location' field
        properties = ['uuid', 'rui_location']
        blocks = app_neo4j_queries.get_ancestors_by_type(driver, uuid, Ontology.ops().specimen_categories().BLOCK, properties)
        blocks = [b for b in blocks if b.get('rui_location') is not None]
        if len(blocks) > 0:
            return property_key, blocks

    return property_key, None


def get_sample_section_ancestor_ids(property_key, normalized_type, user_token, existing_data_dict, new_data_dict):
    """Trigger event method for getting the ancestor ids for a sample section.

    Parameters
    ----------
    property_key : str
        The target property key of the value to be generated
    normalized_type : str
        One of the types defined in the schema yaml: Activity, Collection, Source, Sample, Dataset
    user_token: str
        The user's globus nexus token
    existing_data_dict : dict
        A dictionary that contains all existing entity properties
    new_data_dict : dict
        A merged dictionary that contains all possible input data to be used

    Returns
    -------
    Tuple[str, list]
    str: The target property key
    list: A list of ancestor ids
    """
    if 'uuid' not in existing_data_dict:
        msg = create_trigger_error_msg(
            "Missing 'uuid' key in 'existing_data_dict' during calling 'get_sample_section_ancestor_blocks()' trigger method.",
            existing_data_dict, new_data_dict
        )
        raise KeyError(msg)

    # Check if the entity is a Sample Section, skip otherwise
    if equals(Ontology.ops().entities().SAMPLE, normalized_type):
        if equals(Ontology.ops().specimen_categories().SECTION, existing_data_dict['sample_category']):
            driver = schema_manager.get_neo4j_driver_instance()
            uuid = existing_data_dict['uuid']
            ancestor_ids = app_neo4j_queries.get_ancestors(driver, uuid, properties=['uuid'], is_include_action=True)
            if len(ancestor_ids) > 0:
                return property_key, ancestor_ids

    return property_key, None


def get_source_samples(property_key, normalized_type, user_token, existing_data_dict, new_data_dict):
    """Trigger event method for getting the samples immediately connected to a given dataset.

    Parameters
    ----------
    property_key : str
        The target property key of the value to be generated
    normalized_type : str
        One of the types defined in the schema yaml: Activity, Collection, Source, Sample, Dataset
    user_token: str
        The user's globus nexus token
    existing_data_dict : dict
        A dictionary that contains all existing entity properties
    new_data_dict : dict
        A merged dictionary that contains all possible input data to be used

    Returns
    -------
    Tuple[str, list]
    str: The target property key
    list: A list of source samples
    """
    if 'uuid' not in existing_data_dict:
        msg = create_trigger_error_msg(
            "Missing 'uuid' key in 'existing_data_dict' during calling 'get_sample_section_ancestor_blocks()' trigger method.",
            existing_data_dict, new_data_dict
        )
        raise KeyError(msg)

    driver = schema_manager.get_neo4j_driver_instance()
    uuid = existing_data_dict['uuid']
    properties = ['uuid', 'sample_category']
    samples = app_neo4j_queries.get_source_samples(driver, uuid, properties)
    if len(samples) < 1:
        return property_key, None

    return property_key, samples


def remove_fields(d, properties_to_keep):
    return {key: value for key, value in d.items() if key in properties_to_keep}


def get_local_directory_rel_path(property_key, normalized_type, user_token, existing_data_dict, new_data_dict):
    """Trigger event method of getting the relative directory path of a given dataset.

    Parameters
    ----------
    property_key : str
        The target property key of the value to be generated
    normalized_type : str
        One of the types defined in the schema yaml: Activity, Collection, Source, Sample, Dataset
    user_token: str
        The user's globus nexus token
    existing_data_dict : dict
        A dictionary that contains all existing entity properties
    new_data_dict : dict
        A merged dictionary that contains all possible input data to be used

    Returns
    -------
    Tuple[str, str]
        str: The target property key
        str: The relative directory path
    """
    if 'uuid' not in existing_data_dict:
        msg = create_trigger_error_msg(
            "Missing 'uuid' key in 'existing_data_dict' during calling 'get_local_directory_rel_path()' trigger method.",
            existing_data_dict, new_data_dict
        )
        raise KeyError(msg)

    if 'data_access_level' not in existing_data_dict:
        msg = create_trigger_error_msg(
            "Missing 'data_access_level' key in 'existing_data_dict' during calling 'get_local_directory_rel_path()' trigger method.",
            existing_data_dict, new_data_dict
        )
        raise KeyError(msg)

    uuid = existing_data_dict['uuid']

    if (not 'group_uuid' in existing_data_dict) or (not existing_data_dict['group_uuid']):
        msg = create_trigger_error_msg(
            "Group uuid not set for dataset during calling 'get_local_directory_rel_path()' trigger method.",
            existing_data_dict, new_data_dict
        )
        raise KeyError(msg)

    # Validate the group_uuid and make sure it's one of the valid data providers
    try:
        schema_manager.validate_entity_group_uuid(existing_data_dict['group_uuid'])
    except schema_errors.NoDataProviderGroupException:
        # No need to log
        raise

    group_name = schema_manager.get_entity_group_name(existing_data_dict['group_uuid'])

    dir_path = existing_data_dict['data_access_level'] + "/" + group_name + "/" + uuid + "/"

    return property_key, dir_path


def link_to_previous_revisions(property_key, normalized_type, user_token, existing_data_dict, new_data_dict):
    """Trigger event method of building linkage from this new Dataset to the dataset of its previous revision.

    Parameters
    ----------
    property_key : str
        The target property key
    normalized_type : str
        One of the types defined in the schema yaml: Activity, Collection, Source, Sample, Dataset
    user_token: str
        The user's globus nexus token
    existing_data_dict : dict
        A dictionary that contains all existing entity properties
    new_data_dict : dict
        A merged dictionary that contains all possible input data to be used
    """
    if 'uuid' not in existing_data_dict:
        msg = create_trigger_error_msg(
            "Missing 'uuid' key in 'existing_data_dict' during calling 'link_to_previous_revision()' trigger method.",
            existing_data_dict, new_data_dict
        )
        raise KeyError(msg)

    if 'previous_revision_uuids' not in existing_data_dict:
        msg = create_trigger_error_msg(
            "Missing 'previous_revision_uuids' key in 'existing_data_dict' during calling 'link_to_previous_revision()' trigger method.",
            existing_data_dict, new_data_dict
        )
        raise KeyError(msg)

    # Create a revision reltionship from this new Dataset node and its previous revision of dataset node in neo4j
    try:
        schema_neo4j_queries.link_entity_to_previous_revision(schema_manager.get_neo4j_driver_instance(),
                                                              existing_data_dict['uuid'],
                                                              existing_data_dict['previous_revision_uuids'])
    except TransactionError:
        # No need to log
        raise


def link_to_previous_revision(property_key, normalized_type, user_token, existing_data_dict, new_data_dict):
    """Trigger event method of building linkage from this new Dataset to the dataset of its previous revision.

    Parameters
    ----------
    property_key : str
        The target property key
    normalized_type : str
        One of the types defined in the schema yaml: Activity, Collection, Source, Sample, Dataset
    user_token: str
        The user's globus nexus token
    existing_data_dict : dict
        A dictionary that contains all existing entity properties
    new_data_dict : dict
        A merged dictionary that contains all possible input data to be used
    """
    if 'uuid' not in existing_data_dict:
        msg = create_trigger_error_msg(
            "Missing 'uuid' key in 'existing_data_dict' during calling 'link_to_previous_revision()' trigger method.",
            existing_data_dict, new_data_dict
        )
        raise KeyError(msg)

    if 'previous_revision_uuid' not in existing_data_dict:
        msg = create_trigger_error_msg(
            "Missing 'previous_revision_uuid' key in 'existing_data_dict' during calling 'link_to_previous_revision()' trigger method.",
            existing_data_dict, new_data_dict
        )
        raise KeyError(msg)

    # Create a revision reltionship from this new Dataset node and its previous revision of dataset node in neo4j
    try:
        schema_neo4j_queries.link_entity_to_previous_revision(schema_manager.get_neo4j_driver_instance(),
                                                              existing_data_dict['uuid'],
                                                              existing_data_dict['previous_revision_uuid'])
    except TransactionError:
        # No need to log
        raise


def get_has_metadata(property_key, normalized_type, user_token, existing_data_dict, new_data_dict):
    """Trigger event method for determining if the entity has metadata.

    Parameters
    ----------
    property_key : str
        The target property key
    normalized_type : str
        One of the types defined in the schema yaml
    user_token: str
        The user's globus nexus token
    existing_data_dict : dict
        A dictionary that contains all existing entity properties
    new_data_dict : dict
        A merged dictionary that contains all possible input data to be used

    Returns
    -------
    Tuple[str, str]
        str: The target property key
        str: "True" or "False" if the entity has metadata
    """
    if 'uuid' not in existing_data_dict:
        msg = create_trigger_error_msg(
            "Missing 'uuid' key in 'existing_data_dict' during calling 'get_has_metadata()' trigger method.",
            existing_data_dict, new_data_dict
        )
        raise KeyError(msg)

    if equals(Ontology.ops().entities().DATASET, existing_data_dict['entity_type']):
        metadata = existing_data_dict.get('metadata')
        return property_key, str(metadata is not None)

    SpecimenCategories = Ontology.ops().specimen_categories()
    if (
        equals(Ontology.ops().entities().SOURCE, existing_data_dict['entity_type'])
        or equals('Collection', existing_data_dict['entity_type'])
        or equals('Publication', existing_data_dict['entity_type'])
        or equals(SpecimenCategories.BLOCK, existing_data_dict.get('sample_category'))
        or equals(SpecimenCategories.SECTION, existing_data_dict.get('sample_category'))
        or equals(SpecimenCategories.SUSPENSION, existing_data_dict.get('sample_category'))
    ):
        has_metadata = 'metadata' in existing_data_dict
        return property_key, str(has_metadata)

    return property_key, None


def get_source_mapped_metadata(property_key, normalized_type, user_token, existing_data_dict, new_data_dict):
    """Trigger event method of auto generating mapped metadata from 'living_donor_data' or 'organ_donor_data'.

    Parameters
    ----------
    property_key : str
        The target property key
    normalized_type : str
        One of the types defined in the schema yaml: Activity, Collection, Source, Sample, Dataset
    user_token: str
        The user's globus nexus token
    existing_data_dict : dict
        A dictionary that contains all existing entity properties
    new_data_dict : dict
        A merged dictionary that contains all possible input data to be used

    Returns
    -------
    Tuple[str, dict]
        str: The target property key
        dict: The auto generated mapped metadata
    """
    if not equals(Ontology.ops().source_types().HUMAN, existing_data_dict['source_type']):
        return property_key, None
    if 'metadata' not in existing_data_dict or existing_data_dict['metadata'] is None:
        return property_key, None

    if (
        'organ_donor_data' not in existing_data_dict['metadata']
        and 'living_donor_data' not in existing_data_dict['metadata']
    ):
        msg = create_trigger_error_msg(
            "Missing 'organ_donor_data' or 'living_donor_data' key in 'existing_data_dict[metadata]' during calling 'get_source_mapped_metadata()' trigger method.",
            existing_data_dict, new_data_dict
        )
        raise schema_errors.InvalidPropertyRequirementsException(msg)

    if not isinstance(existing_data_dict['metadata'], dict):
        metadata = json.loads(existing_data_dict['metadata'].replace("'", '"'))
    else:
        metadata = existing_data_dict['metadata']

    donor_metadata = metadata.get('organ_donor_data') or metadata.get('living_donor_data') or {}

    mapped_metadata = {}
    for kv in donor_metadata:
        term = kv['grouping_concept_preferred_term']
        key = re.sub(r'\W+', '_', term).lower()
        value = (
            float(kv['data_value'])
            if kv.get('data_type') == 'Numeric'
            else kv['preferred_term']
        )

        if key not in mapped_metadata:
            mapped_metadata_item = {
                'value': [value],
                'unit': kv.get('units', ''),
                'key_display': term,
                'value_display': source_metadata_display_value(kv),
                'group_display': source_metadata_group(key)
            }
            mapped_metadata[key] = mapped_metadata_item
        else:
            mapped_metadata[key]['value'].append(value)
            mapped_metadata[key]['value_display'] += f', {value}'

    return property_key, mapped_metadata


def get_cedar_mapped_metadata(property_key, normalized_type, user_token, existing_data_dict, new_data_dict):
    """Trigger event method of auto generating sample mapped metadata.

    Parameters
    ----------
    property_key : str
        The target property key
    normalized_type : str
        One of the types defined in the schema yaml: Sample
    user_token: str
        The user's globus nexus token
    existing_data_dict : dict
        A dictionary that contains all existing entity properties
    new_data_dict : dict
        A merged dictionary that contains all possible input data to be used

    Returns
    -------
    Tuple[str, dict]
        str: The target property key
        dict: The auto generated mapped metadata
    """
    # No human sources
    if equals(Ontology.ops().source_types().HUMAN, existing_data_dict.get('source_type')):
        return property_key, None

    # For mouse sources, all samples, and all datasets
    if 'metadata' not in existing_data_dict or existing_data_dict['metadata'] is None:
        return property_key, None
    if not isinstance(existing_data_dict['metadata'], dict):
        metadata = json.loads(existing_data_dict['metadata'])
    else:
        metadata = existing_data_dict['metadata']

    mapped_metadata = {}
    try:
        for k, v in metadata.items():
            suffix = None
            parts = [_normalize(word) for word in k.split('_')]
            if parts[-1] == 'Value' or parts[-1] == 'Unit':
                suffix = parts.pop()

            new_key = ' '.join(parts)
            if new_key not in mapped_metadata:
                mapped_metadata[new_key] = v
            else:
                curr_val = str(mapped_metadata[new_key])
                if len(curr_val) < 1:
                    # Prevent space at the beginning if the value is empty
                    mapped_metadata[new_key] = v
                    continue
                if suffix == 'Value':
                    mapped_metadata[new_key] = f"{v} {curr_val}"
                if suffix == 'Unit':
                    mapped_metadata[new_key] = f"{curr_val} {v}"
    except Exception as e:
        msg = f"Failed to call the trigger method: get_cedar_mapped_metadata {existing_data_dict['uuid']}"
        logger.exception(f"{msg} {str(e)}")
<<<<<<< HEAD
=======
        mapped_metadata['Error'] = 'This metadata may be incomplete. If you continue to see this error message, please contact the SenNet Help Desk help@sennetconsortium.org.'
>>>>>>> 4dcfda73
        return property_key, mapped_metadata

    return property_key, mapped_metadata


_normalized_words = {
    'rnaseq': 'RNAseq',
    'phix': 'PhiX',
    'id': 'ID',
    'doi': 'DOI',
    'io': 'IO',
    'pi': 'PI',
    'dna': 'DNA',
    'rna': 'RNA',
    'sc': 'SC',
    'pcr': 'PCR',
    'umi': 'UMI'
}


def _normalize(word: str):
    """Normalize the word. Specific words should be capitalized differently.

    Parameters
    ----------
    word : str
        The word to normalize

    Returns
    -------
    str: The normalized word
    """
    if word in _normalized_words:
        return _normalized_words[word]
    return word.capitalize()


def get_dataset_title(property_key, normalized_type, user_token, existing_data_dict, new_data_dict):
    """Trigger event method of auto generating the dataset title.

    Parameters
    ----------
    property_key : str
        The target property key
    normalized_type : str
        One of the types defined in the schema yaml: Activity, Collection, Source, Sample, Dataset
    user_token: str
        The user's globus nexus token
    existing_data_dict : dict
        A dictionary that contains all existing entity properties
    new_data_dict : dict
        A merged dictionary that contains all possible input data to be used

    Returns
    -------
    Tuple[str, str]
        str: The target property key
        str: The generated dataset title
    """
    if 'uuid' not in existing_data_dict:
        msg = create_trigger_error_msg(
            "Missing 'uuid' key in 'existing_data_dict' during calling 'get_dataset_title()' trigger method.",
            existing_data_dict, new_data_dict
        )
        raise KeyError(msg)

    # Assume organ_desc is always available, otherwise will throw parsing error
    organ_desc = '<organ_desc>'

    age = None
    race = None
    sex = None

    dataset_type = existing_data_dict['dataset_type']
    # Get the sample organ name and source metadata information of this dataset
    organ_type, source_metadata, source_type = schema_neo4j_queries.get_dataset_organ_and_source_info(
        schema_manager.get_neo4j_driver_instance(), existing_data_dict['uuid'])

    # Parse the organ description
    organ_desc = ''
    organ_list = []
    if organ_type is not None and bool(organ_type):
        for organ_name in organ_type:
            if organ_name is not None:
                try:
                    # The organ_name is the two-letter code only set if specimen_type == 'organ'
                    # Convert the two-letter code to a description
                    organ_list.append(_get_organ_description(organ_name))
                except (requests.exceptions.RequestException) as e:
                    raise Exception(e)

        organ_desc = ", ".join(organ_list[:-2] + [" and ".join(organ_list[-2:])])

    generated_title = f"{dataset_type} data from the {organ_desc}"

    # Parse age, race, and sex
    source_metadata_desc = ''
    source_metadata_list = []
    if source_metadata is not None and bool(source_metadata):
        for metadata in source_metadata:
            if metadata is not None:
                # Note: The donor_metadata is stored in Neo4j as a string representation of the Python dict
                # It's not stored in Neo4j as a json string! And we can't store it as a json string
                # due to the way that Cypher handles single/double quotes.
                ancestor_metadata_dict = schema_manager.get_as_dict(metadata)

                if equals(source_type, Ontology.ops().source_types().MOUSE):
                    sex = ancestor_metadata_dict['sex'].lower()
                    is_embryo = ancestor_metadata_dict['is_embryo']
                    embryo = ' embryo' if is_embryo is True or equals(is_embryo, 'True') else ''

                    source_metadata_list.append(f"{ancestor_metadata_dict['strain']} {sex} mouse{embryo}")

                else:
                    data_list = []

                    # Either 'organ_donor_data' or 'living_donor_data' can be present, but not both
                    if 'organ_donor_data' in ancestor_metadata_dict:
                        data_list = ancestor_metadata_dict['organ_donor_data']
                    elif 'living_donor_data' in ancestor_metadata_dict:
                        data_list = ancestor_metadata_dict['living_donor_data']
                    else:
                        # When neither 'organ_donor_data' nor 'living_donor_data' exists, use default None and continue
                        pass

                    for data in data_list:
                        if 'grouping_concept_preferred_term' in data:
                            if data['grouping_concept_preferred_term'].lower() == 'age':
                                # The actual value of age stored in 'data_value' instead of 'preferred_term'
                                age = data['data_value']

                            if data['grouping_concept_preferred_term'].lower() == 'race':
                                race = data['preferred_term'].lower()

                            if data['grouping_concept_preferred_term'].lower() == 'sex':
                                sex = data['preferred_term'].lower()

                    age_race_sex_info = None

                    if (age is None) and (race is not None) and (sex is not None):
                        age_race_sex_info = f"{race} {sex} of unknown age"
                    elif (race is None) and (age is not None) and (sex is not None):
                        age_race_sex_info = f"{age}-year-old {sex} of unknown race"
                    elif (sex is None) and (age is not None) and (race is not None):
                        age_race_sex_info = f"{age}-year-old {race} source of unknown sex"
                    elif (age is None) and (race is None) and (sex is not None):
                        age_race_sex_info = f"{sex} source of unknown age and race"
                    elif (age is None) and (sex is None) and (race is not None):
                        age_race_sex_info = f"{race} source of unknown age and sex"
                    elif (race is None) and (sex is None) and (age is not None):
                        age_race_sex_info = f"{age}-year-old source of unknown race and sex"
                    elif (age is None) and (race is None) and (sex is None):
                        age_race_sex_info = "source of unknown age, race and sex"
                    else:
                        age_race_sex_info = f"{age}-year-old {race} {sex}"

                    source_metadata_list.append(f"{age_race_sex_info}")
    else:
        if equals(source_type, Ontology.ops().source_types().MOUSE) or \
                equals(source_type, Ontology.ops().source_types().MOUSE_ORGANOID):
            source_metadata_list.append(f"source of unknown strain, sex, and age")
        else:
            source_metadata_list.append(f"source of unknown age, race and sex")

    if len(source_metadata_list) == 0:
        source_metadata_list.append(f"source of unknown age, race and sex")

    source_metadata_desc = ", ".join(source_metadata_list[:-2] + [" and ".join(source_metadata_list[-2:])])
    generated_title += " of a " + source_metadata_desc

    return property_key, generated_title


def get_dataset_category(property_key, normalized_type, user_token, existing_data_dict, new_data_dict):
    """Trigger event method of auto generating the dataset category.

    Parameters
    ----------
    property_key : str
        The target property key
    normalized_type : str
        One of the types defined in the schema yaml: Activity, Collection, Source, Sample, Dataset
    user_token: str
        The user's globus nexus token
    existing_data_dict : dict
        A dictionary that contains all existing entity properties
    new_data_dict : dict
        A merged dictionary that contains all possible input data to be used

    Returns
    -------
    Tuple[str, str]
        str: The target property key
        str: The generated dataset category
    """
    creation_action = dict([get_creation_action_activity("creation_action_activity", normalized_type, user_token, existing_data_dict, new_data_dict)]).get('creation_action_activity')
    dataset_category_map = {
        "Create Dataset Activity": "primary",
        "Multi-Assay Split": "component",
        "Central Process": "codcc-processed",
        "Lab Process": "lab-processed",
    }
    if dataset_category := dataset_category_map.get(creation_action):
        return property_key, dataset_category

    return property_key, None


# For Upload, Dataset, Source and Sample objects:
# add a calculated (not stored in Neo4j) field called `display_subtype` to
# all Elasticsearch documents of the above types with the following rules:
# Upload: Just make it "Data Upload" for all uploads
# Source: "Source"
# Sample: if sample_category == 'organ' the display name linked to the corresponding description of organ code
# otherwise the display name linked to the value of the corresponding description of sample_category code
def get_display_subtype(property_key, normalized_type, user_token, existing_data_dict, new_data_dict):
    """Trigger event method of generating the display subtype for the entity.

    Parameters
    ----------
    property_key : str
        The target property key
    normalized_type : str
        One of the types defined in the schema yaml: Activity, Collection, Source, Sample, Dataset
    user_token: str
        The user's globus nexus token
    existing_data_dict : dict
        A dictionary that contains all existing entity properties
    new_data_dict : dict
        A merged dictionary that contains all possible input data to be used

    Returns
    -------
    Tuple[str, str]
        str: The target property key
        str: The display subtype
    """
    display_subtype = "{unknown}"

    if equals(Ontology.ops().entities().SOURCE, normalized_type):
        display_subtype = existing_data_dict["source_type"]

    elif equals(Ontology.ops().entities().SAMPLE, normalized_type):
        if "sample_category" in existing_data_dict:
            if equals(existing_data_dict["sample_category"], Ontology.ops().specimen_categories().ORGAN):
                if "organ" in existing_data_dict:
                    organ_types = Ontology.ops(as_data_dict=True, prop_callback=None, key="rui_code",
                                               val_key="term").organ_types()
                    organ_types["OT"] = "Other"
                    display_subtype = get_val_by_key(existing_data_dict["organ"], organ_types, "ubkg.organ_types")
                else:
                    logger.error(
                        "Missing missing organ when sample_category is set "
                        f"of Sample with uuid: {existing_data_dict['uuid']}"
                    )

            else:
                sample_categories = Ontology.ops(as_data_dict=True, prop_callback=None).specimen_categories()
                display_subtype = get_val_by_key(existing_data_dict["sample_category"], sample_categories,
                                                 "ubkg.specimen_categories")

        else:
            logger.error(f"Missing sample_category of Sample with uuid: {existing_data_dict['uuid']}")

    elif equals(Ontology.ops().entities().DATASET, normalized_type):
        if "dataset_type" in existing_data_dict:
            display_subtype = existing_data_dict["dataset_type"]
        else:
            logger.error(f"Missing dataset_type of Dataset with uuid: {existing_data_dict['uuid']}")

    elif equals(Ontology.ops().entities().UPLOAD, normalized_type):
        display_subtype = "Data Upload"

    else:
        # Do nothing
        logger.error(
            f"Invalid entity_type: {existing_data_dict['entity_type']}. "
            "Only generate display_subtype for Source/Sample/Dataset/Upload"
        )

    return property_key, display_subtype


def get_val_by_key(type_code, data, source_data_name):
    # Use triple {{{}}}
    result_val = f"{{{type_code}}}"

    if type_code in data:
        result_val = data[type_code]
    else:
        # Return the error message as result
        logger.error(f"Missing key {type_code} in {source_data_name}")

    logger.debug(f"======== get_val_by_key: {result_val}")

    return result_val


def get_last_touch(property_key, normalized_type, user_token, existing_data_dict, new_data_dict):
    """Trigger event method of when this entity was last modified or published.

    Parameters
    ----------
    property_key : str
        The target property key
    normalized_type : str
        One of the types defined in the schema yaml: Activity, Collection, Source, Sample, Dataset
    user_token: str
        The user's globus nexus token
    existing_data_dict : dict
        A dictionary that contains all existing entity properties
    new_data_dict : dict
        A merged dictionary that contains all possible input data to be used

    Returns
    -------
    Tuple[str, str]
        str: The target property key
        str: The last touch time
    """
    time_stamp = (
        existing_data_dict["published_timestamp"]
        if "published_timestamp" in existing_data_dict
        else existing_data_dict["last_modified_timestamp"]
    )
    timestamp = str(datetime.fromtimestamp(time_stamp / 1000, tz=timezone.utc))
    last_touch = timestamp.split("+")[0]

    return property_key, last_touch


def get_origin_samples(property_key, normalized_type, user_token, existing_data_dict, new_data_dict):
    """Trigger event method to grab the ancestor of this entity where entity type is Sample and the sample_category is Organ.

    Parameters
    ----------
    property_key : str
        The target property key
    normalized_type : str
        One of the types defined in the schema yaml: Activity, Collection, Source, Sample, Dataset
    user_token: str
        The user's globus nexus token
    existing_data_dict : dict
        A dictionary that contains all existing entity properties
    new_data_dict : dict
        A merged dictionary that contains all possible input data to be used

    Returns
    -------
    Tuple[str, dict]
        str: The target property key
        dict: The origin sample
    """
    # The origin_sample is the sample that `sample_category` is "organ" and the `organ` code is set at the same time

    try:
        def _get_organ_hierarchy(entity_dict):
            organ_hierarchy_key, organ_hierarchy_value = get_organ_hierarchy(property_key='organ_hierarchy',
                                                                             normalized_type=Ontology.ops().entities().SAMPLE,
                                                                             user_token=user_token,
                                                                             existing_data_dict=entity_dict,
                                                                             new_data_dict=new_data_dict)
            entity_dict[organ_hierarchy_key] = organ_hierarchy_value

        if equals(existing_data_dict.get("sample_category"), Ontology.ops().specimen_categories().ORGAN):
            # Return the organ if this is an organ
            _get_organ_hierarchy(existing_data_dict)
            return property_key, [existing_data_dict]

        origin_samples = None
        if normalized_type in ["Sample", "Dataset", "Publication"]:
            origin_samples = schema_neo4j_queries.get_origin_samples(schema_manager.get_neo4j_driver_instance(),
                                                                   [existing_data_dict['uuid']], is_bulk=False)

            for origin_sample in origin_samples:
                _get_organ_hierarchy(origin_sample)

        return property_key, origin_samples
    except Exception:
        logger.error(f"No origin sample found for {normalized_type} with UUID: {existing_data_dict['uuid']}")
        return property_key, None


def get_has_pipeline_or_validation_message(property_key, normalized_type, user_token, existing_data_dict, new_data_dict):
    """Trigger event method to determine if the dataset has a pipeline message or upload has validation message.

    Parameters
    ----------
    property_key : str
        The target property key
    normalized_type : str
        One of the types defined in the schema yaml: Dataset or Upload
    user_token: str
        The user's globus nexus token
    existing_data_dict : dict
        A dictionary that contains all existing entity properties
    new_data_dict : dict
        A merged dictionary that contains all possible input data to be used

    Returns
    -------
    Tuple[str, str]
        str: The target property key
        str: "True" or "False" if the dataset has a pipeline message or upload has validation message
    """
    if equals(normalized_type, Ontology.ops().entities().DATASET):
        property = 'pipeline_message'
    elif equals(normalized_type, Ontology.ops().entities().UPLOAD):
        property = 'validation_message'
    else:
        return property_key, None

    has_msg = property in existing_data_dict and len(existing_data_dict[property]) > 0
    return property_key, str(has_msg)


def get_has_rui_information(property_key, normalized_type, user_token, existing_data_dict, new_data_dict):
    if normalized_type in ["Sample", "Dataset"]:
        if normalized_type == "Sample":
            if existing_data_dict['sample_category'] == 'Block':
                if 'rui_location' in existing_data_dict:
                    return property_key, str(True)
                if 'rui_exemption' in existing_data_dict and existing_data_dict['rui_exemption']:
                    return property_key, "Exempt"
            if existing_data_dict['sample_category'] == 'Organ':
                return property_key, None

        has_rui_information = schema_neo4j_queries.get_has_rui_information(schema_manager.get_neo4j_driver_instance(),
                                                                           existing_data_dict['uuid'])
        return property_key, has_rui_information

    return property_key, None


def get_rui_location_anatomical_locations(property_key, normalized_type, user_token, existing_data_dict, new_data_dict):
    """Trigger event method to parse out the anatomical locations from 'rui_location'.

    Parameters
    ----------
    property_key : str
        The target property key
    normalized_type : str
        One of the types defined in the schema yaml: Activity, Collection, Source, Sample, Dataset
    user_token: str
        The user's globus nexus token
    existing_data_dict : dict
        A dictionary that contains all existing entity properties
    new_data_dict : dict
        A merged dictionary that contains all possible input data to be used

    Returns
    -------
    Tuple[str, list]
        str: The target property key
        list: The anatomical locations
    """
    rui_location_anatomical_locations = None
    if "rui_location" in existing_data_dict:
        rui_location = json.loads(existing_data_dict["rui_location"])
        if "ccf_annotations" in rui_location:
            annotation_urls = rui_location["ccf_annotations"]
            labels = [
                label
                for url in annotation_urls
                if (label := _get_ontology_label(url))
            ]
            if len(labels) > 0:
                rui_location_anatomical_locations = labels

    return property_key, rui_location_anatomical_locations


def _get_ontology_label(ann_url: str) -> Optional[str]:
    """Get the label from the appropriate ontology lookup service.

    Parameters
    ----------
        ann_url : str
            The annotation url.

    Returns
    -------
    Optional[dict] : The label and purl if found, otherwise None.
    """
    if ann_url in ontology_lookup_cache:
        return {"label": ontology_lookup_cache[ann_url], "purl": ann_url}

    host = urllib.parse.urlparse(ann_url).hostname
    vocab = sparql_vocabs.get(host)
    if not vocab:
        return None

    schema = "http://www.w3.org/2000/01/rdf-schema#label"
    table = f"https://purl.humanatlas.io/vocab/{vocab}"
    query = f"SELECT ?label FROM <{table}> WHERE {{ <{ann_url}> <{schema}> ?label }}"
    headers = {
        "Accept": "application/sparql-results+json",
        "Content-Type": "application/x-www-form-urlencoded",
    }
    res = requests.post("https://lod.humanatlas.io/sparql", data={"query": query}, headers=headers)
    if res.status_code != 200:
        return None

    bindings = res.json().get("results", {}).get("bindings", [])
    if len(bindings) != 1:
        return None

    label = bindings[0].get("label", {}).get("value")
    if not label:
        return None

    ontology_lookup_cache[ann_url] = label  # cache the result
    return {"label": label, "purl": ann_url}


def get_previous_revision_uuids(property_key, normalized_type, user_token, existing_data_dict, new_data_dict):
    """Trigger event method of getting the list of uuids of the previous revision datasets if exists.

    Parameters
    ----------
    property_key : str
        The target property key
    normalized_type : str
        One of the types defined in the schema yaml: Activity, Collection, Source, Sample, Dataset
    user_token: str
        The user's globus nexus token
    existing_data_dict : dict
        A dictionary that contains all existing entity properties
    new_data_dict : dict
        A merged dictionary that contains all possible input data to be used

    Returns
    -------
    Tuple[str, list]
        str: The target property key
        list: The uuid list of previous revision entities or [] if not found
    """
    if 'uuid' not in existing_data_dict:
        msg = create_trigger_error_msg(
            "Missing 'uuid' key in 'existing_data_dict' during calling 'get_previous_revision_uuids()' trigger method.",
            existing_data_dict, new_data_dict
        )
        raise KeyError(msg)

    previous_revision_uuid = schema_neo4j_queries.get_previous_revision_uuids(schema_manager.get_neo4j_driver_instance(),
                                                                              existing_data_dict['uuid'])

    # previous_revision_uuid can be None, but will be filtered out by
    # schema_manager.normalize_entity_result_for_response()
    return property_key, previous_revision_uuid


def get_next_revision_uuids(property_key, normalized_type, user_token, existing_data_dict, new_data_dict):
    """Trigger event method of getting the uuid of the next version dataset if exists.

    Parameters
    ----------
    property_key : str
        The target property key
    normalized_type : str
        One of the types defined in the schema yaml: Activity, Collection, Source, Sample, Dataset
    user_token: str
        The user's globus nexus token
    existing_data_dict : dict
        A dictionary that contains all existing entity properties
    new_data_dict : dict
        A merged dictionary that contains all possible input data to be used

    Returns
    -------
    Tuple[str, list]
        str: The target property key
        list: The uuid list of next revision entities or [] if not found
    """
    if 'uuid' not in existing_data_dict:
        msg = create_trigger_error_msg(
            "Missing 'uuid' key in 'existing_data_dict' during calling 'get_next_revision_uuids()' trigger method.",
            existing_data_dict, new_data_dict
        )
        raise KeyError(msg)

    next_revision_uuids = schema_neo4j_queries.get_next_revision_uuids(schema_manager.get_neo4j_driver_instance(),
                                                                       existing_data_dict['uuid'])

    # next_revision_uuid can be None, but will be filtered out by
    # schema_manager.normalize_entity_result_for_response()
    return property_key, next_revision_uuids


def get_previous_revision_uuid(property_key, normalized_type, user_token, existing_data_dict, new_data_dict):
    """Trigger event method of getting the uuid of the previous revision dataset if exists.

    Parameters
    ----------
    property_key : str
        The target property key
    normalized_type : str
        One of the types defined in the schema yaml: Activity, Collection, Source, Sample, Dataset
    user_token: str
        The user's globus nexus token
    existing_data_dict : dict
        A dictionary that contains all existing entity properties
    new_data_dict : dict
        A merged dictionary that contains all possible input data to be used

    Returns
    -------
    Tuple[str, str]
        str: The target property key
        str: The uuid string of previous revision entity or None if not found
    """
    if 'uuid' not in existing_data_dict:
        msg = create_trigger_error_msg(
            "Missing 'uuid' key in 'existing_data_dict' during calling 'get_previous_revision_uuid()' trigger method.",
            existing_data_dict, new_data_dict
        )
        raise KeyError(msg)

    previous_revision_uuid = schema_neo4j_queries.get_previous_revision_uuid(schema_manager.get_neo4j_driver_instance(),
                                                                             existing_data_dict['uuid'])

    # previous_revision_uuid can be None, but will be filtered out by
    # schema_manager.normalize_entity_result_for_response()
    return property_key, previous_revision_uuid


def get_next_revision_uuid(property_key, normalized_type, user_token, existing_data_dict, new_data_dict):
    """Trigger event method of getting the uuid of the next version dataset if exists.

    Parameters
    ----------
    property_key : str
        The target property key
    normalized_type : str
        One of the types defined in the schema yaml: Activity, Collection, Source, Sample, Dataset
    user_token: str
        The user's globus nexus token
    existing_data_dict : dict
        A dictionary that contains all existing entity properties
    new_data_dict : dict
        A merged dictionary that contains all possible input data to be used

    Returns
    -------
    Tuple[str, str]
        str: The target property key
        str: The uuid string of next version entity or None if not found
    """
    if 'uuid' not in existing_data_dict:
        msg = create_trigger_error_msg(
            "Missing 'uuid' key in 'existing_data_dict' during calling 'get_next_revision_uuid()' trigger method.",
            existing_data_dict, new_data_dict
        )
        raise KeyError(msg)

    next_revision_uuid = schema_neo4j_queries.get_next_revision_uuid(schema_manager.get_neo4j_driver_instance(),
                                                                     existing_data_dict['uuid'])

    # next_revision_uuid can be None, but will be filtered out by
    # schema_manager.normalize_entity_result_for_response()
    return property_key, next_revision_uuid


def commit_thumbnail_file(property_key, normalized_type, user_token, existing_data_dict, new_data_dict, generated_dict):
    """Trigger event method to commit thumbnail file saved that were previously uploaded via ingest-api.

    The information, filename is saved in the field with name specified by `target_property_key`
    in the provided data_dict.  The thumbnail file needed to be previously uploaded
    using the temp file service.  The temp file id provided must be provided
    in the field `thumbnail_file_to_add` in the data_dict for file being committed
    in a JSON object like below:

    {"temp_file_id": "eiaja823jafd"}

    Parameters
    ----------
    property_key : str
        The property key for which the original trigger method is defined
    normalized_type : str
        One of the types defined in the schema yaml: Source, Sample
    user_token: str
        The user's globus nexus token
    existing_data_dict : dict
        A dictionary that contains all existing entity properties
    new_data_dict : dict
        A merged dictionary that contains all possible input data to be used
    generated_dict : dict
        A dictionary that contains all final data

    Returns
    -------
    dict: The updated generated dict
    """
    # The name of the property where the file information is stored
    target_property_key = 'thumbnail_file'

    # Do nothing if no thumbnail file to add (missing or empty property)
    if (not property_key in new_data_dict) or (not new_data_dict[property_key]):
        return generated_dict

    try:
        if 'uuid' in new_data_dict:
            entity_uuid = new_data_dict['uuid']
        else:
            entity_uuid = existing_data_dict['uuid']

        # Commit the thumbnail file via ingest-api call
        ingest_api_target_url = schema_manager.get_ingest_api_url() + '/file-commit'

        # Example: {"temp_file_id":"dzevgd6xjs4d5grmcp4n"}
        thumbnail_file_dict = new_data_dict[property_key]

        tmp_file_id = thumbnail_file_dict['temp_file_id']

        json_to_post = {
            'temp_file_id': tmp_file_id,
            'entity_uuid': entity_uuid,
            'user_token': user_token
        }

        logger.info(
            f"Commit the uploaded thumbnail file of tmp file id {tmp_file_id} for entity {entity_uuid} via ingest-api call...")

        # Disable ssl certificate verification
        response = requests.post(url=ingest_api_target_url, headers=schema_manager._create_request_headers(user_token),
                                 json=json_to_post, verify=False)

        if response.status_code != 200:
            msg = f"Failed to commit the thumbnail file of tmp file id {tmp_file_id} via ingest-api for entity uuid: {entity_uuid}"
            logger.error(msg)
            raise schema_errors.FileUploadException(msg)

        # Get back the file uuid dict
        file_uuid_info = response.json()

        # Update the target_property_key (`thumbnail_file`) to be saved in Neo4j
        generated_dict[target_property_key] = {
            'filename': file_uuid_info['filename'],
            'file_uuid': file_uuid_info['file_uuid']
        }

        return generated_dict
    except schema_errors.FileUploadException:
        raise
    except Exception:
        # No need to log
        raise


def delete_thumbnail_file(property_key, normalized_type, user_token, existing_data_dict, new_data_dict, generated_dict):
    """Trigger event method for removing the thumbnail file from a dataset during update.

    File is stored in a json encoded text field with property name 'target_property_key' in the entity dict
    The file to remove is specified as file uuid in the `property_key` field

    Parameters
    ----------
    property_key : str
        The property key for which the original trigger method is defined
    normalized_type : str
        One of the types defined in the schema yaml: Source, Sample
    user_token: str
        The user's globus nexus token
    existing_data_dict : dict
        A dictionary that contains all existing entity properties
    new_data_dict : dict
        A merged dictionary that contains all possible input data to be used
    generated_dict : dict
        A dictionary that contains all final data

    Returns
    -------
    dict: The updated generated dict
    """
    # The name of the property where the file information is stored
    target_property_key = 'thumbnail_file'

    # Do nothing if no thumbnail file to delete
    # is provided in the field specified by property_key
    if (not property_key in new_data_dict) or (not new_data_dict[property_key]):
        return generated_dict

    if 'uuid' not in existing_data_dict:
        msg = create_trigger_error_msg(
            f"Missing 'uuid' key in 'existing_data_dict' during calling 'delete_thumbnail_file()' trigger method for property '{target_property_key}'.",
            existing_data_dict, new_data_dict
        )
        raise KeyError(msg)

    entity_uuid = existing_data_dict['uuid']

    # The property_key (`thumbnail_file_to_remove`) is just a file uuid string
    file_uuid = new_data_dict[property_key]

    # If POST or PUT where the target doesn't exist create the file info dict
    # if generated_dict doesn't contain the property yet, copy it from the existing_data_dict
    # if it isn't in the existing_dictionary throw and error
    # or if it doesn't exist in existing_data_dict create it
    if not target_property_key in generated_dict:
        if not target_property_key in existing_data_dict:
            msg = create_trigger_error_msg(
                f"Missing '{target_property_key}' key missing during calling 'delete_thumbnail_file()' trigger method on entity {entity_uuid}.",
                existing_data_dict, new_data_dict
            )
            raise KeyError(msg)
        # Otherwise this is a PUT where the target thumbnail file exists already
        else:
            # Note: The property, name specified by `target_property_key`,
            # is stored in Neo4j as a string representation of the Python dict
            # It's not stored in Neo4j as a json string! And we can't store it as a json string
            # due to the way that Cypher handles single/double quotes.
            file_info_dict = schema_manager.get_as_dict(existing_data_dict[target_property_key])
    else:
        file_info_dict = generated_dict[target_property_key]

    # Remove the thumbnail file via ingest-api call
    ingest_api_target_url = schema_manager.get_ingest_api_url() + '/file-remove'

    # ingest-api's /file-remove takes a list of files to remove
    # In this case, we only need to remove the single thumbnail file
    json_to_post = {
        'entity_uuid': entity_uuid,
        'file_uuids': [file_uuid],
        'files_info_list': [file_info_dict]
    }

    logger.info(f"Remove the uploaded thumbnail file {file_uuid} for entity {entity_uuid} via ingest-api call...")

    # Disable ssl certificate verification
    response = requests.post(url=ingest_api_target_url, headers=schema_manager._create_request_headers(user_token),
                             json=json_to_post, verify=False)

    # response.json() returns an empty array because
    # there's no thumbnail file left once the only one gets removed
    if response.status_code != 200:
        msg = f"Failed to remove the thumbnail file {file_uuid} via ingest-api for dataset uuid: {entity_uuid}"
        logger.error(msg)
        raise schema_errors.FileUploadException(msg)

    # Update the value of target_property_key `thumbnail_file` to empty json string
    generated_dict[target_property_key] = {}

    return generated_dict


####################################################################################################
## Trigger methods specific to Entity - DO NOT RENAME
####################################################################################################


def set_was_attributed_to(property_key, normalized_type, user_token, existing_data_dict, new_data_dict):
    """Trigger event method of building linkage between this new Entity and Agent.

    Parameters
    ----------
    property_key : str
        The target property key
    normalized_type : str
        One of the types defined in the schema yaml: Activity, Collection, Source, Sample, Dataset
    user_token: str
        The user's globus nexus token
    existing_data_dict : dict
        A dictionary that contains all existing entity properties
    new_data_dict : dict
        A merged dictionary that contains all possible input data to be used
    """
    if 'uuid' not in existing_data_dict:
        msg = create_trigger_error_msg(
            "Missing 'uuid' key in 'existing_data_dict' during calling 'set_was_attributed_to()' trigger method.",
            existing_data_dict, new_data_dict
        )
        raise KeyError(msg)

    if 'group_uuid' not in existing_data_dict:
        msg = create_trigger_error_msg(
            "Missing 'group_uuid' key in 'existing_data_dict' during calling 'set_was_attributed_to()' trigger method.",
            existing_data_dict, new_data_dict
        )
        raise KeyError(msg)

    # Build a list of direct ancestor uuids
    # Only one uuid in the list in this case
    direct_ancestor_uuids = [existing_data_dict['group_uuid']]
    # direct_ancestor_uuids =  schema_manager.get_as_dict(existing_data_dict['was_attributed_to'])

    activity_data_dict = schema_manager.generate_activity_data(normalized_type, user_token, existing_data_dict)

    try:
        # Create a linkage
        # between the Entity node and the parent Agent node in neo4j
        schema_neo4j_queries.link_entity_to_agent(schema_manager.get_neo4j_driver_instance(),
                                                  existing_data_dict['uuid'], direct_ancestor_uuids, activity_data_dict)
    except TransactionError:
        # No need to log
        raise


def set_was_generated_by(property_key, normalized_type, user_token, existing_data_dict, new_data_dict):
    """Trigger event method of building linkage between this new Entity and another Entity through an Activity.

    Parameters
    ----------
    property_key : str
        The target property key
    normalized_type : str
        One of the types defined in the schema yaml: Activity, Collection, Source, Sample, Dataset
    user_token: str
        The user's globus nexus token
    existing_data_dict : dict
        A dictionary that contains all existing entity properties
    new_data_dict : dict
        A merged dictionary that contains all possible input data to be used
    """
    if 'uuid' not in existing_data_dict:
        msg = create_trigger_error_msg(
            "Missing 'uuid' key in 'existing_data_dict' during calling 'set_was_generated_by()' trigger method.",
            existing_data_dict, new_data_dict
        )
        raise KeyError(msg)

    # Build a list of direct ancestor uuids
    # Only one uuid in the list in this case
    if normalized_type in ['Dataset', 'Publication']:
        if 'direct_ancestor_uuids' not in existing_data_dict:
            msg = create_trigger_error_msg(
                "Missing 'direct_ancestor_uuids' key in 'existing_data_dict' during calling 'set_was_generated_by()' trigger method.",
                existing_data_dict, new_data_dict
            )
            raise KeyError(msg)
        direct_ancestor_uuids = existing_data_dict['direct_ancestor_uuids']
    else:
        if 'direct_ancestor_uuid' not in existing_data_dict:
            msg = create_trigger_error_msg(
                "Missing 'direct_ancestor_uuid' key in 'existing_data_dict' during calling 'set_was_generated_by()' trigger method.",
                existing_data_dict, new_data_dict
            )
            raise KeyError(msg)
        direct_ancestor_uuids = [existing_data_dict['direct_ancestor_uuid']]

    # Generate property values for Activity node
    activity_data_dict = schema_manager.generate_activity_data(normalized_type, user_token, existing_data_dict)

    try:
        # Create a linkage  (via Activity node)
        # between the Entity node and the parent Agent node in neo4j
        schema_neo4j_queries.link_entity_to_entity_via_activity(schema_manager.get_neo4j_driver_instance(),
                                                                existing_data_dict['uuid'], direct_ancestor_uuids,
                                                                activity_data_dict)
    except TransactionError:
        # No need to log
        raise


def set_was_derived_from(property_key, normalized_type, user_token, existing_data_dict, new_data_dict):
    """Trigger event method of building linkage between this new Entity and another Entity.

    Parameters
    ----------
    property_key : str
        The target property key
    normalized_type : str
        One of the types defined in the schema yaml: Activity, Collection, Source, Sample, Dataset
    user_token: str
        The user's globus nexus token
    existing_data_dict : dict
        A dictionary that contains all existing entity properties
    new_data_dict : dict
        A merged dictionary that contains all possible input data to be used
    """
    if 'uuid' not in existing_data_dict:
        msg = create_trigger_error_msg(
            "Missing 'uuid' key in 'existing_data_dict' during calling 'set_was_derived_from()' trigger method.",
            existing_data_dict, new_data_dict
        )
        raise KeyError(msg)

    if 'was_derived_from' not in existing_data_dict:
        msg = create_trigger_error_msg(
            "Missing 'was_derived_from' key in 'existing_data_dict' during calling 'set_was_derived_from()' trigger method.",
            existing_data_dict, new_data_dict
        )
        raise KeyError(msg)

    # Build a list of direct ancestor uuids
    # Only one uuid in the list in this case
    direct_ancestor_uuids = schema_manager.get_as_dict(existing_data_dict['was_derived_from'])

    # Generate property values for Activity node
    activity_data_dict = schema_manager.generate_activity_data(normalized_type, user_token, existing_data_dict)

    try:
        # Create a linkage  (via Activity node)
        # between the Entity node and the parent Agent node in neo4j
        schema_neo4j_queries.link_entity_to_entity(schema_manager.get_neo4j_driver_instance(),
                                                   existing_data_dict['uuid'], direct_ancestor_uuids,
                                                   activity_data_dict)
    except TransactionError:
        # No need to log
        raise


def update_status(property_key, normalized_type, user_token, existing_data_dict, new_data_dict):
    """Trigger event method that calls related functions involved with updating the status value.

    Parameters
    ----------
    property_key : str
        The target property key
    normalized_type : str
        One of the types defined in the schema yaml: Dataset
    user_token: str
        The user's globus nexus token
    existing_data_dict : dict
        A dictionary that contains all existing entity properties
    new_data_dict : dict
        A merged dictionary that contains all possible input data to be used
    """
    # execute set_status_history
    set_status_history(property_key, normalized_type, user_token, existing_data_dict, new_data_dict)

    # execute sync_component_dataset_status
    sync_component_dataset_status(property_key, normalized_type, user_token, existing_data_dict, new_data_dict)


def sync_component_dataset_status(property_key, normalized_type, user_token, existing_data_dict, new_data_dict):
    """Function that changes the status of component datasets when their parent multi-assay dataset's status changes.

    Parameters
    ----------
    property_key : str
        The target property key
    normalized_type : str
        One of the types defined in the schema yaml: Dataset
    user_token: str
        The user's globus nexus token
    existing_data_dict : dict
        A dictionary that contains all existing entity properties
    new_data_dict : dict
        A merged dictionary that contains all possible input data to be used
    """

    if 'uuid' not in existing_data_dict:
        raise KeyError("Missing 'uuid' key in 'existing_data_dict' during calling 'link_dataset_to_direct_ancestors()' trigger method.")
    uuid = existing_data_dict['uuid']
    if 'status' not in existing_data_dict:
        raise KeyError("Missing 'status' key in 'existing_data_dict' during calling 'link_dataset_to_direct_ancestors()' trigger method.")
    status = existing_data_dict['status']
    children_uuids_list = schema_neo4j_queries.get_children(schema_manager.get_neo4j_driver_instance(), uuid, properties=['uuid'])
    status_body = {"status": status}

    for child_uuid in children_uuids_list:
        creation_action = schema_neo4j_queries.get_entity_creation_action_activity(schema_manager.get_neo4j_driver_instance(), child_uuid)
        if creation_action == 'Multi-Assay Split':
            # Update the status of the child entities
            url = schema_manager.get_entity_api_url() + 'entities/' + child_uuid
            header = schema_manager._create_request_headers(user_token)
            header[SchemaConstants.SENNET_APP_HEADER] = SchemaConstants.INGEST_API_APP
            header[SchemaConstants.INTERNAL_TRIGGER] = SchemaConstants.COMPONENT_DATASET
            response = requests.put(url=url, headers=header, json=status_body)
            if response.status_code != 200:
                logger.error(f"Failed to update status of child entity {child_uuid} when parent dataset status changed: {response.text}")


####################################################################################################
## Trigger methods specific to Collection - DO NOT RENAME
####################################################################################################


def set_in_collection(property_key, normalized_type, user_token, existing_data_dict, new_data_dict):
    """Trigger event method of building linkage between this new Collection and the entities it contains.

    Parameters
    ----------
    property_key : str
        The target property key
    normalized_type : str
        One of the types defined in the schema yaml: Activity, Collection, Source, Sample, Dataset
    user_token: str
        The user's globus nexus token
    existing_data_dict : dict
        A dictionary that contains all existing entity properties
    new_data_dict : dict
        A merged dictionary that contains all possible input data to be used
    """
    if 'uuid' not in existing_data_dict:
        msg = create_trigger_error_msg(
            "Missing 'uuid' key in 'existing_data_dict' during calling 'set_in_collection()' trigger method.",
            existing_data_dict, new_data_dict
        )
        raise KeyError(msg)

    if 'entities' not in existing_data_dict:
        msg = create_trigger_error_msg(
            "Missing 'entities' key in 'existing_data_dict' during calling 'set_in_collection()' trigger method.",
            existing_data_dict, new_data_dict
        )
        raise KeyError(msg)

    direct_ancestor_uuids = schema_manager.get_as_dict(existing_data_dict['entities'])

    try:
        # Create a linkage
        # between the Entity node and the parent Agent node in neo4j
        schema_neo4j_queries.link_collection_to_entity(schema_manager.get_neo4j_driver_instance(),
                                                       existing_data_dict['uuid'], direct_ancestor_uuids)
    except TransactionError:
        # No need to log
        raise


####################################################################################################
## Trigger methods specific to Sample - DO NOT RENAME
####################################################################################################


def commit_metadata_files(property_key, normalized_type, user_token, existing_data_dict, new_data_dict, generated_dict):
    """Trigger event method to commit files saved that were previously uploaded with UploadFileHelper.save_file.

    The information, filename and optional description is saved in the field with name specified by `target_property_key`
    in the provided data_dict.  The image files needed to be previously uploaded
    using the temp file service (UploadFileHelper.save_file).  The temp file id provided
    from UploadFileHelper, paired with an optional description of the file must be provided
    in the field `image_files_to_add` in the data_dict for each file being committed
    in a JSON array like below ("description" is optional):

    [
      {
        "temp_file_id": "eiaja823jafd",
        "description": "Metadata file 1"
      },
      {
        "temp_file_id": "pd34hu4spb3lk43usdr"
      },
      {
        "temp_file_id": "32kafoiw4fbazd",
        "description": "Metadata file 3"
      }
    ]


    Parameters
    ----------
    property_key : str
        The target property key of the value to be generated
    normalized_type : str
        One of the types defined in the schema yaml: Sample
    user_token: str
        The user's globus nexus token
    existing_data_dict : dict
        A dictionary that contains all existing entity properties
    new_data_dict : dict
        A merged dictionary that contains all possible input data to be used
    generated_dict : dict
        A dictionary that contains all final data

    Returns
    -------
    Tuple[str, list]
        str: The target property key
        list: The file info dicts in a list
    """
    return _commit_files('metadata_files', property_key, normalized_type, user_token, existing_data_dict, new_data_dict,
                         generated_dict)


def delete_metadata_files(property_key, normalized_type, user_token, existing_data_dict, new_data_dict, generated_dict):
    """Trigger event methods for removing files from an entity during update.

    Files are stored in a json encoded text field with property name 'target_property_key' in the entity dict
    The files to remove are specified as file uuids in the `property_key` field

    The two outer methods (delete_image_files and delete_metadata_files) pass the target property
    field name to private method, _delete_files along with the other required trigger properties

    Parameters
    ----------
    property_key : str
        The target property key
    normalized_type : str
        One of the types defined in the schema yaml: Sample
    user_token: str
        The user's globus nexus token
    existing_data_dict : dict
        A dictionary that contains all existing entity properties
    new_data_dict : dict
        A merged dictionary that contains all possible input data to be used
    generated_dict : dict
        A dictionary that contains all final data

    -----------
    target_property_key: str
        The name of the property where the file information is stored

    Returns
    -------
    Tuple[str, list]
        str: The target property key
        list: The file info dicts in a list
    """
    return _delete_files('metadata_files', property_key, normalized_type, user_token, existing_data_dict, new_data_dict,
                         generated_dict)


def get_sample_direct_ancestor(property_key, normalized_type, user_token, existing_data_dict, new_data_dict):
    """Trigger event method of getting the parent of a Sample.

    Parameters
    ----------
    property_key : str
        The target property key of the value to be generated
    normalized_type : str
        One of the types defined in the schema yaml: Activity, Collection, Source, Sample, Dataset
    user_token: str
        The user's globus nexus token
    existing_data_dict : dict
        A dictionary that contains all existing entity properties
    new_data_dict : dict
        A merged dictionary that contains all possible input data to be used

    Returns
    -------
    Tuple[str, dict]
        str: The target property key
        dict: The direct ancestor entity (either another Sample or a Source) with all the normalized information
    """
    if 'uuid' not in existing_data_dict:
        msg = create_trigger_error_msg(
            "Missing 'uuid' key in 'existing_data_dict' during calling 'get_sample_direct_ancestor()' trigger method.",
            existing_data_dict, new_data_dict
        )
        raise KeyError(msg)

    direct_ancestor_dict = schema_neo4j_queries.get_sample_direct_ancestor(schema_manager.get_neo4j_driver_instance(),
                                                                           existing_data_dict['uuid'])

    if 'entity_type' not in direct_ancestor_dict:
        msg = create_trigger_error_msg(
            "Missing 'entity_type' key in 'direct_ancestor_dict' during calling 'get_sample_direct_ancestor()' trigger method.",
            existing_data_dict, new_data_dict
        )
        raise KeyError(msg)

    # Generate trigger data for sample's direct_ancestor and skip the direct_ancestor's direct_ancestor
    properties_to_skip = ['direct_ancestor']
    complete_dict = schema_manager.get_complete_entity_result(user_token, direct_ancestor_dict, properties_to_skip)

    # Get rid of the entity node properties that are not defined in the yaml schema
    # as well as the ones defined as `exposed: false` in the yaml schema
    return property_key, schema_manager.normalize_object_result_for_response('ENTITIES', complete_dict)


####################################################################################################
## Trigger methods specific to Publication - DO NOT RENAME
####################################################################################################


def set_publication_date(property_key, normalized_type, user_token, existing_data_dict, new_data_dict):
    """Trigger event method of truncating the time part of publication_date if provided by users.

    Parameters
    ----------
    property_key : str
        The target property key of the value to be generated
    normalized_type : str
        One of the types defined in the schema yaml: Publication
    user_token: str
        The user's globus nexus token
    existing_data_dict : dict
        A dictionary that contains all existing entity properties
    new_data_dict : dict
        A merged dictionary that contains all possible input data to be used

    Returns
    -------
    Tuple[str, str]
        str: The target property key
        str: The date part YYYY-MM-DD of ISO 8601
    """
    # We only store the date part 'YYYY-MM-DD', base on the ISO 8601 format, it's fine if the user entered the time part
    date_obj = datetime.fromisoformat(new_data_dict[property_key])

    return property_key, date_obj.date().isoformat()


####################################################################################################
## Trigger methods specific to Upload - DO NOT RENAME
####################################################################################################


def set_upload_status_new(property_key, normalized_type, user_token, existing_data_dict, new_data_dict):
    """Trigger event method of setting the Upload initial status - "New".

    Parameters
    ----------
    property_key : str
        The target property key of the value to be generated
    normalized_type : str
        One of the types defined in the schema yaml: Activity, Collection, Source, Sample, Dataset
    user_token: str
        The user's globus nexus token
    existing_data_dict : dict
        A dictionary that contains all existing entity properties
    new_data_dict : dict
        A merged dictionary that contains all possible input data to be used

    Returns
    -------
    Tuple[str, str]
        str: The target property key
        str: The "New" status
    """
    return property_key, 'New'


def link_upload_to_lab(property_key, normalized_type, user_token, existing_data_dict, new_data_dict):
    """Trigger event method of building linkage between this new Upload and Lab.

    Parameters
    ----------
    property_key : str
        The target property key
    normalized_type : str
        One of the types defined in the schema yaml: Upload
    user_token: str
        The user's globus nexus token
    existing_data_dict : dict
        A dictionary that contains all existing entity properties
    new_data_dict : dict
        A merged dictionary that contains all possible input data to be used
    """
    if 'uuid' not in existing_data_dict:
        msg = create_trigger_error_msg(
            "Missing 'uuid' key in 'existing_data_dict' during calling 'link_upload_to_lab()' trigger method.",
            existing_data_dict, new_data_dict
        )
        raise KeyError(msg)

    if 'group_uuid' not in existing_data_dict:
        msg = create_trigger_error_msg(
            "Missing 'group_uuid' key in 'existing_data_dict' during calling 'link_upload_to_lab()' trigger method.",
            existing_data_dict, new_data_dict
        )
        raise KeyError(msg)

    # Build a list of direct ancestor uuids
    # Only one uuid in the list in this case
    direct_ancestor_uuids = [existing_data_dict['group_uuid']]

    # Generate property values for Activity node
    activity_data_dict = schema_manager.generate_activity_data(normalized_type, user_token, existing_data_dict)

    try:
        # Create a linkage (via Activity node)
        # between the Submission node and the parent Lab node in neo4j
        schema_neo4j_queries.link_entity_to_entity_via_activity(schema_manager.get_neo4j_driver_instance(),
                                                                existing_data_dict['uuid'], direct_ancestor_uuids,
                                                                activity_data_dict)

        # No need to delete any cache here since this is one-time upload creation
    except TransactionError:
        # No need to log
        raise


def link_datasets_to_upload(property_key, normalized_type, user_token, existing_data_dict, new_data_dict):
    """Trigger event method of building linkages between this Submission and the given datasets.

    Parameters
    ----------
    property_key : str
        The target property key
    normalized_type : str
        One of the types defined in the schema yaml: Upload
    user_token: str
        The user's globus nexus token
    existing_data_dict : dict
        A dictionary that contains all existing entity properties
    new_data_dict : dict
        A merged dictionary that contains all possible input data to be used
    """
    if 'uuid' not in existing_data_dict:
        msg = create_trigger_error_msg(
            "Missing 'uuid' key in 'existing_data_dict' during calling 'link_datasets_to_upload()' trigger method.",
            existing_data_dict, new_data_dict
        )
        raise KeyError(msg)

    if 'dataset_uuids_to_link' not in existing_data_dict:
        msg = create_trigger_error_msg(
            "Missing 'dataset_uuids_to_link' key in 'existing_data_dict' during calling 'link_datasets_to_upload()' trigger method.",
            existing_data_dict, new_data_dict
        )
        raise KeyError(msg)

    upload_uuid = existing_data_dict['uuid']
    dataset_uuids = existing_data_dict['dataset_uuids_to_link']

    try:
        # Create a direct linkage (Dataset) - [:IN_UPLOAD] -> (Submission) for each dataset
        schema_neo4j_queries.link_datasets_to_upload(schema_manager.get_neo4j_driver_instance(), upload_uuid,
                                                     dataset_uuids)

        # Delete the cache of each associated dataset and the target upload if any cache exists
        # Because the `Dataset.upload` and `Upload.datasets` fields, and
        uuids_list = [upload_uuid] + dataset_uuids
        schema_manager.delete_memcached_cache(uuids_list)
    except TransactionError:
        # No need to log
        raise


def unlink_datasets_from_upload(property_key, normalized_type, user_token, existing_data_dict, new_data_dict):
    """Trigger event method of deleting linkages between this target Submission and the given datasets.

    Parameters
    ----------
    property_key : str
        The target property key
    normalized_type : str
        One of the types defined in the schema yaml: Upload
    user_token: str
        The user's globus nexus token
    existing_data_dict : dict
        A dictionary that contains all existing entity properties
    new_data_dict : dict
        A merged dictionary that contains all possible input data to be used
    """
    if 'uuid' not in existing_data_dict:
        msg = create_trigger_error_msg(
            "Missing 'uuid' key in 'existing_data_dict' during calling 'unlink_datasets_from_upload()' trigger method.",
            existing_data_dict, new_data_dict
        )
        raise KeyError(msg)

    if 'dataset_uuids_to_unlink' not in existing_data_dict:
        msg = create_trigger_error_msg(
            "Missing 'dataset_uuids_to_unlink' key in 'existing_data_dict' during calling 'unlink_datasets_from_upload()' trigger method.",
            existing_data_dict, new_data_dict
        )
        raise KeyError(msg)

    upload_uuid = existing_data_dict['uuid']
    dataset_uuids = existing_data_dict['dataset_uuids_to_unlink']

    try:
        # Delete the linkage (Dataset) - [:IN_UPLOAD] -> (Upload) for each dataset
        schema_neo4j_queries.unlink_datasets_from_upload(schema_manager.get_neo4j_driver_instance(), upload_uuid,
                                                         dataset_uuids)

        # Delete the cache of each associated dataset and the upload itself if any cache exists
        # Because the associated datasets have this `Dataset.upload` field and Upload has `Upload.datasets` field
        uuids_list = dataset_uuids + [upload_uuid]
        schema_manager.delete_memcached_cache(uuids_list)
    except TransactionError:
        # No need to log
        raise


def get_upload_datasets(property_key: str, normalized_type: str, user_token: str, existing_data_dict: dict, new_data_dict: dict):
    """Trigger event method of getting a list of associated datasets for a given Upload.

    Parameters
    ----------
    property_key : str
        The target property key of the value to be generated
    normalized_type : str
        One of the types defined in the schema yaml: Upload
    user_token: str
        The user's globus nexus token
    existing_data_dict : dict
        A dictionary that contains all existing entity properties
    new_data_dict : dict
        A merged dictionary that contains all possible input data to be used

    Returns
    -------
    Tuple[str, list]
        str: The target property key
        list: A list of associated dataset dicts with all the normalized information
    """
    if "uuid" not in existing_data_dict:
        msg = create_trigger_error_msg(
            "Missing 'uuid' key in 'existing_data_dict' during calling 'get_upload_datasets()' trigger method.",
            existing_data_dict
        )
        raise KeyError(msg)

    logger.info(f"Executing 'get_upload_datasets()' trigger method on uuid: {existing_data_dict['uuid']}")

    upload_datasets = get_normalized_upload_datasets(existing_data_dict["uuid"], user_token)
    return property_key, upload_datasets


def get_normalized_upload_datasets(uuid: str, token, properties_to_exclude: List[str] = []):
    """Query the Neo4j database to get the associated datasets for a given Upload UUID and normalize the results.

    Parameters
    ----------
    uuid : str
        The UUID of the Upload entity
    token: str
        Either the user's globus nexus token or the internal token
    properties_to_exclude : List[str]
        A list of property keys to exclude from the normalized results

    Returns
    -------
    list: A list of associated dataset dicts with all the normalized information
    """
    db = schema_manager.get_neo4j_driver_instance()
    datasets_list = schema_neo4j_queries.get_upload_datasets(db, uuid)


    complete_list = schema_manager.get_complete_entities_list(token, datasets_list, properties_to_exclude)

    # Get rid of the entity node properties that are not defined in the yaml schema
    # as well as the ones defined as `exposed: false` in the yaml schema
    return schema_manager.normalize_entities_list_for_response(complete_list,
                                                               properties_to_exclude=properties_to_exclude)


####################################################################################################
## Trigger methods specific to Activity - DO NOT RENAME
####################################################################################################


def set_activity_creation_action(property_key, normalized_type, user_token, existing_data_dict, new_data_dict):
    """Trigger event method of getting creation_action for Activity.

    Lab->Activity->Source (Not needed for now)
    Lab->Activity->Submission
    Source->Activity->Sample
    Sample->Activity->Sample
    Sample->Activity->Dataset
    Dataset->Activity->Dataset

    Parameters
    ----------
    property_key : str
        The target property key of the value to be generated
    normalized_type : str
        One of the types defined in the schema yaml: Activity, Collection, Source, Sample, Dataset
    user_token: str
        The user's globus nexus token
    existing_data_dict : dict
        A dictionary that contains all existing entity properties
    new_data_dict : dict
        A merged dictionary that contains all possible input data to be used

    Returns
    -------
    Tuple[str, str]
        str: The target property key
        str: The creation_action string
    """
    if new_data_dict and new_data_dict.get('creation_action'):
        return property_key, new_data_dict['creation_action'].title()

    if 'normalized_entity_type' not in new_data_dict:
        msg = create_trigger_error_msg(
            "Missing 'normalized_entity_type' key in 'new_data_dict' during calling 'set_activity_creation_action()' trigger method.",
            existing_data_dict, new_data_dict
        )
        raise KeyError(msg)

    return property_key, f"Create {new_data_dict['normalized_entity_type']} Activity"


def set_activity_protocol_url(property_key, normalized_type, user_token, existing_data_dict, new_data_dict):
    """Trigger event method of passing the protocol_url from the entity to the activity.

    Parameters
    ----------
    property_key : str
        The target property key of the value to be generated
    normalized_type : str
        One of the types defined in the schema yaml: Activity, Collection, Source, Sample, Dataset
    user_token: str
        The user's globus nexus token
    existing_data_dict : dict
        A dictionary that contains all existing entity properties
    new_data_dict : dict
        A merged dictionary that contains all possible input data to be used

    Returns
    -------
    Tuple[str, str]
        str: The target property key
        str: The protocol_url string
    """
    if normalized_type in ['Activity'] and 'protocol_url' not in new_data_dict:
        return property_key, None
    if 'entity_type' in new_data_dict and new_data_dict['entity_type'] in ['Dataset', 'Upload', 'Publication']:
        return property_key, None
    else:
        if 'protocol_url' not in new_data_dict:
            msg = create_trigger_error_msg(
                "Missing 'protocol_url' key in 'new_data_dict' during calling 'set_activity_protocol_url()' trigger method.",
                existing_data_dict, new_data_dict
            )
            raise KeyError(msg)

        return property_key, new_data_dict['protocol_url']


def get_creation_action_activity(property_key, normalized_type, user_token, existing_data_dict, new_data_dict):
    if 'uuid' not in existing_data_dict:
        msg = create_trigger_error_msg(
            "Missing 'uuid' key in 'existing_data_dict' during calling 'get_creation_action_activity()' trigger method.",
            existing_data_dict, new_data_dict
        )
        raise KeyError(msg)

    uuid: str = existing_data_dict['uuid']
    logger.info(f"Executing 'get_creation_action_activity()' trigger method on uuid: {uuid}")

    neo4j_driver_instance = schema_manager.get_neo4j_driver_instance()
    creation_action_activity =\
        schema_neo4j_queries.get_entity_creation_action_activity(neo4j_driver_instance, uuid)

    return property_key, creation_action_activity


def set_processing_information(property_key, normalized_type, user_token, existing_data_dict, new_data_dict):
    """Trigger event method of passing the processing_information from the entity to the activity.

    Parameters
    ----------
    property_key : str
        The target property key of the value to be generated
    normalized_type : str
        One of the types defined in the schema yaml: Activity, Collection, Source, Sample, Dataset
    user_token: str
        The user's globus nexus token
    existing_data_dict : dict
        A dictionary that contains all existing entity properties
    new_data_dict : dict
        A merged dictionary that contains all possible input data to be used

    Returns
    -------
    Tuple[str, str]
        str: The target property key
        str: The processing_information list
    """
    # Need to hard set `processing_information` as this gets called
    # when `metadata` is passed in the payload
    if ('entity_type' in new_data_dict
            and not equals(new_data_dict['entity_type'], 'Dataset')):
        return 'processing_information', None

    metadata = None
    for key in ['metadata', 'ingest_metadata']:
        if key in new_data_dict:
            metadata = schema_manager.get_as_dict(new_data_dict[key])
            break
    if metadata is None or 'dag_provenance_list' not in metadata:
        return 'processing_information', None

    dag_provs = metadata['dag_provenance_list']

    if len(dag_provs) < 1:
        # dag_provenance_list is empty
        return 'processing_information', None

    if any([d.get('hash') is None or d.get('origin') is None for d in dag_provs]):
        # dag_provenance_list contains invalid entries
        # entries must have both hash and origin
        return 'processing_information', None

    proc_info = {
        'description': '',
        'pipelines': []
    }
    for idx, dag_prov in enumerate(dag_provs):
        parts = github.parse_repo_name(dag_prov['origin'])
        if parts is None:
            continue
        owner, repo = parts

        if idx == 0 and repo != SchemaConstants.INGEST_PIPELINE_APP:
            # first entry must be the SenNet ingest pipeline
            return 'processing_information', None

        if idx > 0 and repo == SchemaConstants.INGEST_PIPELINE_APP:
            # Ignore duplicate ingest pipeline entries
            continue

        # Set description to first non ingest pipeline repo
        if (proc_info.get('description') == ""
                and repo != SchemaConstants.INGEST_PIPELINE_APP):
            proc_info['description'] = github.get_repo_description(owner, repo)

        hash = dag_prov['hash']
        tag = github.get_tag(owner, repo, hash)
        if tag:
            url = github.create_tag_url(owner, repo, tag)
        else:
            url = github.create_commit_url(owner, repo, hash)
            if url is None:
                continue
        info = {'github': url}

        if 'name' in dag_prov:
            cwl_url = github.create_commonwl_url(owner, repo, hash, dag_prov['name'])
            info['commonwl'] = cwl_url

        proc_info['pipelines'].append({repo: info})

    # Prevents invalid json if description is None
    if proc_info['description'] is None:
        proc_info['description'] = ''

    return 'processing_information', proc_info


####################################################################################################
## Internal functions
####################################################################################################


def _commit_files(target_property_key, property_key, normalized_type, user_token, existing_data_dict, new_data_dict,
                  generated_dict):
    """Trigger event method to commit files saved that were previously uploaded with UploadFileHelper.save_file.

    The information, filename and optional description is saved in the field with name specified by `target_property_key`
    in the provided data_dict.  The image files needed to be previously uploaded
    using the temp file service (UploadFileHelper.save_file).  The temp file id provided
    from UploadFileHelper, paired with an optional description of the file must be provided
    in the field `image_files_to_add` in the data_dict for each file being committed
    in a JSON array like below ("description" is optional):

    [
      {
        "temp_file_id": "eiaja823jafd",
        "description": "File 1"
      },
      {
        "temp_file_id": "pd34hu4spb3lk43usdr"
      },
      {
        "temp_file_id": "32kafoiw4fbazd",
        "description": "File 3"
      }
    ]


    Parameters
    ----------
    target_property_key : str
        The name of the property where the file information is stored
    property_key : str
        The property key for which the original trigger method is defined
    normalized_type : str
        One of the types defined in the schema yaml: Source, Sample
    user_token: str
        The user's globus nexus token
    existing_data_dict : dict
        A dictionary that contains all existing entity properties
    new_data_dict : dict
        A merged dictionary that contains all possible input data to be used
    generated_dict : dict
        A dictionary that contains all final data

    Returns
    -------
    dict: The updated generated dict
    """
    # Do nothing if no files to add are provided (missing or empty property)
    # For image files the property name is "image_files_to_add"
    # For metadata files the property name is "metadata_files_to_add"
    # But other may be used in the future
    if (not property_key in new_data_dict) or (not new_data_dict[property_key]):
        return generated_dict

    # If POST or PUT where the target doesn't exist create the file info array
    # if generated_dict doesn't contain the property yet, copy it from the existing_data_dict
    # or if it doesn't exist in existing_data_dict create it
    if not target_property_key in generated_dict:
        if not target_property_key in existing_data_dict:
            files_info_list = []
        # Otherwise this is a PUT where the target array exists already
        else:
            # Note: The property, name specified by `target_property_key`, is stored in Neo4j as a string representation of the Python list
            # It's not stored in Neo4j as a json string! And we can't store it as a json string
            # due to the way that Cypher handles single/double quotes.
            files_info_list = schema_manager.get_as_dict(existing_data_dict[target_property_key])
    else:
        files_info_list = generated_dict[target_property_key]

    try:
        if 'uuid' in new_data_dict:
            entity_uuid = new_data_dict['uuid']
        else:
            entity_uuid = existing_data_dict['uuid']

        # Commit the files via ingest-api call
        ingest_api_target_url = schema_manager.get_ingest_api_url() + '/file-commit'

        for file_info in new_data_dict[property_key]:
            temp_file_id = file_info['temp_file_id']

            json_to_post = {
                'temp_file_id': temp_file_id,
                'entity_uuid': entity_uuid,
                'user_token': user_token
            }

            logger.info(
                f"Commit the uploaded file of temp_file_id {temp_file_id} for entity {entity_uuid} via ingest-api call...")

            # Disable ssl certificate verification
            response = requests.post(url=ingest_api_target_url,
                                     headers=schema_manager._create_request_headers(user_token), json=json_to_post,
                                     verify=False)

            if response.status_code != 200:
                msg = create_trigger_error_msg(
                    f"Failed to commit the file of temp_file_id {temp_file_id} via ingest-api for entity uuid: {entity_uuid}",
                    existing_data_dict, new_data_dict
                )
                logger.error(msg)
                raise schema_errors.FileUploadException(msg)

            # Get back the file uuid dict
            file_uuid_info = response.json()

            file_info_to_add = {
                'filename': file_uuid_info['filename'],
                'file_uuid': file_uuid_info['file_uuid']
            }

            # The `description` is optional
            if 'description' in file_info:
                file_info_to_add['description'] = file_info['description']

            # Add to list
            files_info_list.append(file_info_to_add)

            # Update the target_property_key value
            generated_dict[target_property_key] = files_info_list

        return generated_dict
    except schema_errors.FileUploadException:
        raise
    except Exception:
        # No need to log
        raise


def _delete_files(target_property_key, property_key, normalized_type, user_token, existing_data_dict, new_data_dict,
                  generated_dict):
    """Trigger event method for removing files from an entity during update.

    Files are stored in a json encoded text field with property name 'target_property_key' in the entity dict
    The files to remove are specified as file uuids in the `property_key` field

    The two outer methods (delete_image_files and delete_metadata_files) pass the target property
    field name to private method, _delete_files along with the other required trigger properties

    Parameters
    ----------
    target_property_key : str
        The name of the property where the file information is stored
    property_key : str
        The property key for which the original trigger method is defined
    normalized_type : str
        One of the types defined in the schema yaml: Source, Sample
    user_token: str
        The user's globus nexus token
    existing_data_dict : dict
        A dictionary that contains all existing entity properties
    new_data_dict : dict
        A merged dictionary that contains all possible input data to be used
    generated_dict : dict
        A dictionary that contains all final data

    Returns
    -------
    dict: The updated generated dict
    """
    # do nothing if no files to delete are provided in the field specified by property_key
    if (not property_key in new_data_dict) or (not new_data_dict[property_key]):
        return generated_dict

    if 'uuid' not in existing_data_dict:
        msg = create_trigger_error_msg(
            f"Missing 'uuid' key in 'existing_data_dict' during calling '_delete_files()' trigger method for property '{target_property_key}'.",
            existing_data_dict, new_data_dict
        )
        raise KeyError(msg)

    entity_uuid = existing_data_dict['uuid']

    # If POST or PUT where the target doesn't exist create the file info array
    # if generated_dict doesn't contain the property yet, copy it from the existing_data_dict
    # if it isn't in the existing_dictionary throw and error
    # or if it doesn't exist in existing_data_dict create it
    if not target_property_key in generated_dict:
        if not target_property_key in existing_data_dict:
            msg = create_trigger_error_msg(
                f"Missing '{target_property_key}' key in 'existing_data_dict' during calling '_delete_files()' trigger method on entity {entity_uuid}.",
                existing_data_dict, new_data_dict
            )
            raise KeyError(msg)
        # Otherwise this is a PUT where the target array exists already
        else:
            # Note: The property, name specified by `target_property_key`, is stored in Neo4j as a string representation of the Python list
            # It's not stored in Neo4j as a json string! And we can't store it as a json string
            # due to the way that Cypher handles single/double quotes.
            files_info_list = schema_manager.get_as_dict(existing_data_dict[target_property_key])
    else:
        files_info_list = generated_dict[target_property_key]

    file_uuids = []
    for file_uuid in new_data_dict[property_key]:
        file_uuids.append(file_uuid)

    # Remove the files via ingest-api call
    ingest_api_target_url = schema_manager.get_ingest_api_url() + '/file-remove'

    json_to_post = {
        'entity_uuid': entity_uuid,
        'file_uuids': file_uuids,
        'files_info_list': files_info_list
    }

    logger.info(f"Remove the uploaded files for entity {entity_uuid} via ingest-api call...")

    # Disable ssl certificate verification
    response = requests.post(url=ingest_api_target_url, headers=schema_manager._create_request_headers(user_token),
                             json=json_to_post, verify=False)

    if response.status_code != 200:
        msg = create_trigger_error_msg(
            f"Failed to remove the files via ingest-api for entity uuid: {entity_uuid}",
            existing_data_dict, new_data_dict
        )
        logger.error(msg)
        raise schema_errors.FileUploadException(msg)

    files_info_list = response.json()

    # Update the target_property_key value to be saved in Neo4j
    generated_dict[target_property_key] = files_info_list

    return generated_dict


def _get_organ_description(organ_code):
    """Get the organ description based on the given organ code.

    Parameters
    ----------
    organ_code : str
        The two-letter organ code

    Returns
    -------
    str: The organ code description
    """
    ORGAN_TYPES = Ontology.ops(as_arr=False, as_data_dict=True, data_as_val=True).organ_types()

    for key in ORGAN_TYPES:
        if ORGAN_TYPES[key]['rui_code'] == organ_code:
            return ORGAN_TYPES[key]['term'].lower()


def source_metadata_group(key: str) -> str:
    """Get the source mapped metadata group for the given key.

    Parameters
    ----------
    key : str
        The metadata key

    Returns
    -------
    str: The group display name
    """
    groups_map = {
        'abo_blood_group_system': 'Demographics',
        'age': 'Demographics',
        'amylase': 'Lab Values',
        'body_mass_index': 'Vitals',
        'cause_of_death': 'Donation Information',
        'ethnicity': 'Demographics',
        'hba1c': 'Lab Values',
        'height': 'Vitals',
        'lipase': 'Lab Values',
        'mechanism_of_injury': 'Donation Information',
        'medical_history': 'History',
        'race': 'Demographics',
        'rh_blood_group': 'Demographics',
        'sex': 'Demographics',
        'social_history': 'History',
        'weight': 'Vitals'
    }
    return groups_map.get(key, 'Other Information')


def source_metadata_display_value(metadata_item: dict) -> str:
    """Get the display value for the given source metadata item.

    Parameters
    ----------
    metadata_item : dict
        The source metadata item

    Returns
    -------
    str: The display value
    """
    if metadata_item.get('data_type') != 'Numeric':
        return metadata_item['preferred_term']

    value = float(metadata_item.get('data_value'))
    units = metadata_item.get('units', '')
    if units.startswith('year'):
        value = int(value)
        return f'{value} years' if value != 1 else f'{value} year'
    if units == '%':
        return f'{value}%'

    units_map = {
        'cm': (0.393701, 'in',),
        'kg': (2.20462, 'lb',),
    }
    display_value = f'{value} {units}'
    if units in units_map:
        display_value += f' ({round(value * units_map[units][0], 1)} {units_map[units][1]})'

    return display_value


####################################################################################################
## Trigger methods shared by Dataset, Upload, and Publication - DO NOT RENAME
####################################################################################################


def set_status_history(property_key, normalized_type, user_token, existing_data_dict, new_data_dict):
    """Trigger event method for setting the status history for a given dataset or upload

    Parameters
    ----------
    property_key : str
        The target property key of the value to be generated
    normalized_type : str
        One of the types defined in the schema yaml: Dataset, Upload
    user_token: str
        The user's globus nexus token
    existing_data_dict : dict
        A dictionary that contains all existing entity properties
    new_data_dict : dict
        A merged dictionary that contains all possible input data to be used
    """
    new_status_history = []
    status_entry = {}

    if 'status_history' in existing_data_dict:
        status_history_string = existing_data_dict['status_history'].replace("'", "\"")
        new_status_history += json.loads(status_history_string)

    if 'status' not in existing_data_dict:
        msg = create_trigger_error_msg(
            "Missing 'status' key in 'existing_data_dict' during calling 'set_status_history()' trigger method.",
            existing_data_dict, new_data_dict
        )
        raise KeyError(msg)
    if 'last_modified_timestamp' not in existing_data_dict:
        msg = create_trigger_error_msg(
            "Missing 'last_modified_timestamp' key in 'existing_data_dict' during calling 'set_status_history()' trigger method.",
            existing_data_dict, new_data_dict
        )
        raise KeyError(msg)
    if 'last_modified_user_email' not in existing_data_dict:
        msg = create_trigger_error_msg(
            "Missing 'last_modified_user_email' key in 'existing_data_dict' during calling 'set_status_history()' trigger method.",
            existing_data_dict, new_data_dict
        )
        raise KeyError(msg)

    status = existing_data_dict['status']
    last_modified_user_email = existing_data_dict['last_modified_user_email']
    last_modified_timestamp = existing_data_dict['last_modified_timestamp']
    uuid = existing_data_dict['uuid']

    status_entry['status'] = status
    status_entry['changed_by_email'] = last_modified_user_email
    status_entry['change_timestamp'] = last_modified_timestamp
    new_status_history.append(status_entry)
    entity_data_dict = {"status_history": new_status_history}

    schema_neo4j_queries.update_entity(schema_manager.get_neo4j_driver_instance(), normalized_type, entity_data_dict, uuid)


def set_publication_dataset_type(property_key, normalized_type, user_token, existing_data_dict, new_data_dict):
    """Trigger event method setting the dataset_type immutable property for a Publication.

    Parameters
    ----------
    property_key : str
        The target property key of the value to be generated
    normalized_type : str
        One of the types defined in the schema yaml: Publication
    user_token: str
        The user's globus nexus token
    existing_data_dict : dict
        A dictionary that contains all existing entity properties
    new_data_dict : dict
        A merged dictionary that contains all possible input data to be used

    Returns
    -------
    Tuple[str, str]
        str: The target property key
        str: Immutable dataset_type of "Publication"
    """
    # Count upon the dataset_type generated: true property in provenance_schema.yaml to assure the
    # request does not contain a value which will be overwritten.
    return property_key, 'Publication'


def set_dataset_sources(property_key, normalized_type, user_token, existing_data_dict, new_data_dict):
    """Trigger event method setting the sources list for a dataset.

    Parameters
    ----------
    property_key : str
        The target property key of the value to be generated
    normalized_type : str
        One of the types defined in the schema yaml: Dataset|Publication
    user_token: str
        The user's globus nexus token
    existing_data_dict : dict
        A dictionary that contains all existing entity properties
    new_data_dict : dict
        A merged dictionary that contains all possible input data to be used

    Returns
    -------
    Tuple[str, list]
        str: The target property key
        list: The list of sources associated with a dataset
    """
    sources = schema_neo4j_queries.get_sources_associated_entity(schema_manager.get_neo4j_driver_instance(),
                                                                 existing_data_dict['uuid'])
    return property_key, sources


def set_sample_source(property_key, normalized_type, user_token, existing_data_dict, new_data_dict):
    """Trigger event method setting the source dict for a sample.

    Parameters
    ----------
    property_key : str
        The target property key of the value to be generated
    normalized_type : str
        One of the types defined in the schema yaml: Sample
    user_token: str
        The user's globus nexus token
    existing_data_dict : dict
        A dictionary that contains all existing entity properties
    new_data_dict : dict
        A merged dictionary that contains all possible input data to be used

    Returns
    -------
    Tuple[str, dict]
        str: The target property key
        dict: The source associated with a sample
    """
    sources = schema_neo4j_queries.get_sources_associated_entity(schema_manager.get_neo4j_driver_instance(),
                                                                 existing_data_dict['uuid'])
    return property_key, sources[0]


def get_organ_hierarchy(property_key, normalized_type, user_token, existing_data_dict, new_data_dict):
    """Trigger event method setting the name of the top level of the hierarchy this organ belongs to based on its laterality.

    Parameters
    ----------
    property_key : str
        The target property key of the value to be generated
    normalized_type : str
        One of the types defined in the schema yaml: Sample
    user_token: str
        The user's globus nexus token
    existing_data_dict : dict
        A dictionary that contains all existing entity properties
    new_data_dict : dict
        A merged dictionary that contains all possible input data to be used

    Returns
    -------
    Tuple[str, str]
        str: The target property key
        str: The organ hierarchy
    """
    organ_hierarchy = None
    if equals(existing_data_dict['sample_category'], 'organ'):
        organ_types_categories = Ontology.ops(as_data_dict=True, key='rui_code', val_key='category').organ_types()
        organ_hierarchy = existing_data_dict['organ']
        if existing_data_dict['organ'] in organ_types_categories and organ_types_categories[existing_data_dict['organ']] is not None:
            return property_key, organ_types_categories[existing_data_dict['organ']]['term']

        organ_types = Ontology.ops(as_data_dict=True, key='rui_code', val_key='term').organ_types()
        if existing_data_dict['organ'] in organ_types:
            organ_name = organ_types[existing_data_dict['organ']]
            organ_hierarchy = organ_name

            # Deprecated. For backwards compatibility. Can eventually remove this regex on the text.
            res = re.findall('.+?(?=\()', organ_name)  # the pattern will find everything up to the first (
            if len(res) > 0:
                organ_hierarchy = res[0].strip()

    return property_key, organ_hierarchy


def get_dataset_type_hierarchy(property_key, normalized_type, user_token, existing_data_dict, new_data_dict):
    """Trigger event method for setting the dataset type hierarchy.

    Parameters
    ----------
    property_key : str
        The target property key of the value to be generated
    normalized_type : str
        One of the types defined in the schema yaml: Sample
    user_token: str
        The user's globus nexus token
    existing_data_dict : dict
        A dictionary that contains all existing entity properties
    new_data_dict : dict
        A merged dictionary that contains all possible input data to be used

    Returns
    -------
    Tuple[str, str]
        str: The target property key
        dict: The dataset type hierarchy with keys of 'first_level' and 'second_level'
    """
    if "uuid" not in existing_data_dict:
        msg = create_trigger_error_msg(
            "Missing 'uuid' key in 'existing_data_dict' during calling 'get_dataset_type_hierarchy()' trigger method.",
            existing_data_dict, new_data_dict
        )
        raise KeyError(msg)

    uuid = existing_data_dict["uuid"]
    ingest_api_target_url = f"{schema_manager.get_ingest_api_url()}/assaytype/{uuid}"

    headers = {
        "Authorization": f"Bearer {user_token}",
    }
    res = requests.get(ingest_api_target_url, headers=headers)
    if res.status_code != 200:
        return property_key, None

    if "description" not in res.json() or "assaytype" not in res.json():
        return property_key, {
            "first_level": existing_data_dict['dataset_type'],
            "second_level": existing_data_dict['dataset_type']
        }

    desc = res.json()["description"]
    assay_type = res.json()["assaytype"]

    def prop_callback(d):
        return d["assaytype"]

    def val_callback(d):
        return d["dataset_type"]["fig2"]["modality"]

    assay_classes = Ontology.ops(prop_callback=prop_callback, val_callback=val_callback, as_data_dict=True).assay_classes()
    if assay_type not in assay_classes:
        return property_key, None

    return property_key, {
        "first_level": assay_classes[assay_type],
        "second_level": desc
    }


def get_has_qa_derived_dataset(property_key, normalized_type, user_token, existing_data_dict, new_data_dict):
    """Trigger event method that determines if a primary dataset a processed/derived dataset with a status of 'QA'.

    Parameters
    ----------
    property_key : str
        The target property key of the value to be generated
    normalized_type : str
        One of the types defined in the schema yaml: Sample
    user_token: str
        The user's globus nexus token
    existing_data_dict : dict
        A dictionary that contains all existing entity properties
    new_data_dict : dict
        A merged dictionary that contains all possible input data to be used

    Returns
    -------
    Tuple[str, str]
        str: The target property key
        str: Whether a primary dataset has at least one processed dataset with a status of 'QA', 'True' or 'False'
    """
    dataset_category = get_dataset_category(property_key, normalized_type, user_token, existing_data_dict, new_data_dict)
    if equals(dataset_category[1], 'primary'):
        match_case = "AND s.status = 'QA'"
        results = schema_neo4j_queries.get_dataset_direct_descendants(schema_manager.get_neo4j_driver_instance(),
                                                                      existing_data_dict['uuid'],
                                                                      property_key=None,
                                                                      match_case=match_case)
        for r in results:
            descendant_category = get_dataset_category(property_key, normalized_type, user_token, r, r)
            if 'processed' in descendant_category[1]:
                return property_key, "True"
        return property_key, "False"
    else:
        return property_key, "False"


def get_has_all_published_datasets(property_key, normalized_type, user_token, existing_data_dict, new_data_dict):
    """Trigger event method that determines if the datasets of an upload are all published.

    Parameters
    ----------
    property_key : str
        The target property key of the value to be generated
    normalized_type : str
        One of the types defined in the schema yaml: Sample
    user_token: str
        The user's globus nexus token
    existing_data_dict : dict
        A dictionary that contains all existing entity properties
    new_data_dict : dict
        A merged dictionary that contains all possible input data to be used

    Returns
    -------
    Tuple[str, str]
        str: The target property key
        str: The result whether all the primary datasets which are all published
    """


    db = schema_manager.get_neo4j_driver_instance()

    published_filter = 'AND t.status = "Published"'
    datasets_primary_list = schema_neo4j_queries.get_upload_datasets(db, existing_data_dict['uuid'], properties=['uuid'])
    datasets_primary_list_published = schema_neo4j_queries.get_upload_datasets(db, existing_data_dict['uuid'], properties=['uuid'],
                                                                       query_filter=f'{published_filter}')

    return property_key, str(len(datasets_primary_list) == len(datasets_primary_list_published)) if len(datasets_primary_list) > 0 else "False"


def get_contains_data(property_key, normalized_type, user_token, existing_data_dict, new_data_dict):
    """Trigger event method that determines if a sample has any descendant datasets.

    Parameters
    ----------
    property_key : str
        The target property key of the value to be generated
    normalized_type : str
        One of the types defined in the schema yaml: Sample
    user_token: str
        The user's globus nexus token
    existing_data_dict : dict
        A dictionary that contains all existing entity properties
    new_data_dict : dict
        A merged dictionary that contains all possible input data to be used

    Returns
    -------
    Tuple[str, str]
        str: The target property key
        str: "True" or "False" if the sample has any descendant datasets
    """
    if 'uuid' not in existing_data_dict:
        msg = create_trigger_error_msg(
            "Missing 'uuid' key in 'existing_data_dict' during calling 'get_contains_data()' trigger method.",
            existing_data_dict, new_data_dict
        )
        raise KeyError(msg)

    if not equals(Ontology.ops().entities().SAMPLE, existing_data_dict['entity_type']):
        return property_key, None

    datasets = app_neo4j_queries.get_descendants_by_type(neo4j_driver=schema_manager.get_neo4j_driver_instance(),
                                                         uuid=existing_data_dict['uuid'],
                                                         descendant_type=Ontology.ops().entities().DATASET,
                                                         property_keys=['uuid'])

    return property_key, str(len(datasets) > 0)<|MERGE_RESOLUTION|>--- conflicted
+++ resolved
@@ -1476,10 +1476,7 @@
     except Exception as e:
         msg = f"Failed to call the trigger method: get_cedar_mapped_metadata {existing_data_dict['uuid']}"
         logger.exception(f"{msg} {str(e)}")
-<<<<<<< HEAD
-=======
         mapped_metadata['Error'] = 'This metadata may be incomplete. If you continue to see this error message, please contact the SenNet Help Desk help@sennetconsortium.org.'
->>>>>>> 4dcfda73
         return property_key, mapped_metadata
 
     return property_key, mapped_metadata
