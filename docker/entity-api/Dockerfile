--- conflicted
+++ resolved
@@ -1,8 +1,4 @@
-<<<<<<< HEAD
-FROM sennet/api-base-image:1.3.0-alpha5
-=======
 FROM sennet/api-base-image:1.3.1
->>>>>>> 871ac9db
 
 LABEL description="SenNet Entity API Service"
 
@@ -22,14 +18,6 @@
 # Update outdated packages and install nginx (https://nginx.org/en/linux_packages.html#Debian)
 RUN apt-get update -y && \
     apt-get dist-upgrade -y && \
-<<<<<<< HEAD
-    apt-get install -y lsb-release && \
-    curl https://nginx.org/keys/nginx_signing.key | gpg --dearmor \
-        | tee /usr/share/keyrings/nginx-archive-keyring.gpg >/dev/null && \
-    echo "deb [signed-by=/usr/share/keyrings/nginx-archive-keyring.gpg] \
-    http://nginx.org/packages/mainline/debian `lsb_release -cs` nginx" \
-        | tee /etc/apt/sources.list.d/nginx.list && \
-=======
     apt-get install -y curl gnupg2 ca-certificates lsb-release debian-archive-keyring && \
     # import an official nginx signing key
     curl https://nginx.org/keys/nginx_signing.key | gpg --dearmor \
@@ -45,7 +33,6 @@
     printf "Package: *\nPin: origin nginx.org\nPin: release o=nginx\nPin-Priority: 900\n" \
         | tee /etc/apt/preferences.d/99nginx >/dev/null && \
     apt-get update -y && \
->>>>>>> 871ac9db
     apt-get install -y nginx && \
     apt-get purge -y lsb-release && \
     apt-get auto-remove -y
@@ -67,14 +54,9 @@
     chown -R codcc:codcc /etc/nginx/ && \
     chown -R codcc:codcc /etc/nginx/conf.d/ && \
     chown -R codcc:codcc /usr/lib/nginx/ && \
-<<<<<<< HEAD
-    chown -R codcc:codcc /var/lib/nginx && \
-    chown -R codcc:codcc /var/log/nginx && \
-=======
     touch /var/log/nginx/error.log && \
     chown -R codcc:codcc /var/log/nginx && \
     chown -R codcc:codcc /var/cache/nginx && \
->>>>>>> 871ac9db
     chown -R codcc:codcc /var/run/nginx.pid && \
     chown -R codcc:codcc /run/nginx.pid && \
     mv nginx/nginx.conf /etc/nginx/nginx.conf && \
